--- conflicted
+++ resolved
@@ -195,7 +195,6 @@
     shutdown.run
 }
 
-<<<<<<< HEAD
 object Client {
   /** Creates a client from the specified service.  Useful for generating
     * pre-determined responses for requests in testing.
@@ -233,9 +232,6 @@
   }
 }
 
-final case class UnexpectedStatus(status: Status) extends RuntimeException with NoStackTrace
-=======
 final case class UnexpectedStatus(status: Status) extends RuntimeException with NoStackTrace {
   override def getMessage: String = s"unexpected HTTP status: $status"
-}
->>>>>>> 8117e094
+}