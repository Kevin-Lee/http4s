--- conflicted
+++ resolved
@@ -24,8 +24,8 @@
     client.copy(open = Kleisli {
       req =>
         if (!logBody)
-          Logger.logMessage[F, Request[F]](req)(logHeaders, logBody)(logger.info(_)) *> client.open(
-            req)
+          Logger.logMessage[F, Request[F]](req)(logHeaders, logBody, redactHeadersWhen)(
+            logger.info(_)) *> client.open(req)
         else
           Ref[F].of(Vector.empty[Segment[Byte, Unit]]).flatMap { vec =>
             val newBody = Stream
@@ -41,45 +41,7 @@
                   Logger.logMessage[F, Request[F]](req.withBodyStream(newBody))(
                     logHeaders,
                     logBody,
-<<<<<<< HEAD
                     redactHeadersWhen)(logger.info(_))
-=======
-                    redactHeadersWhen)(logger)
-                )
-            )
-
-            service(changedRequest)
-          }
-    }
-
-  def apply0[F[_]: Effect](
-      logHeaders: Boolean,
-      logBody: Boolean,
-      redactHeadersWhen: CaseInsensitiveString => Boolean = Headers.SensitiveHeaders.contains
-  )(client: Client[F])(implicit ec: ExecutionContext = ExecutionContext.global): Client[F] =
-    client.copy(open = Kleisli { req =>
-      if (!logBody)
-        Logger.logMessage[F, Request[F]](req)(logHeaders, logBody, redactHeadersWhen)(
-          logger
-        ) *> client.open(req)
-      else
-        async.refOf[F, Vector[Segment[Byte, Unit]]](Vector.empty[Segment[Byte, Unit]]).flatMap {
-          vec =>
-            val newBody = Stream
-              .eval(vec.get)
-              .flatMap(v => Stream.emits(v).covary[F])
-              .flatMap(c => Stream.segment(c).covary[F])
-
-            val changedRequest = req.withBodyStream(
-              req.body
-              // Cannot Be Done Asynchronously - Otherwise All Chunks May Not Be Appended Previous to Finalization
-                .observe(_.segments.flatMap(s => Stream.eval_(vec.modify(_ :+ s))))
-                .onFinalize(
-                  Logger.logMessage[F, Request[F]](req.withBodyStream(newBody))(
-                    logHeaders,
-                    logBody,
-                    redactHeadersWhen)(logger)
->>>>>>> 39ceeca5
                 )
             )
 
