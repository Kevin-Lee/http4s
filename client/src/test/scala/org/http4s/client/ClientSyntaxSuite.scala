/*
 * Copyright 2014 http4s.org
 *
 * Licensed under the Apache License, Version 2.0 (the "License");
 * you may not use this file except in compliance with the License.
 * You may obtain a copy of the License at
 *
 *     http://www.apache.org/licenses/LICENSE-2.0
 *
 * Unless required by applicable law or agreed to in writing, software
 * distributed under the License is distributed on an "AS IS" BASIS,
 * WITHOUT WARRANTIES OR CONDITIONS OF ANY KIND, either express or implied.
 * See the License for the specific language governing permissions and
 * limitations under the License.
 */

package org.http4s
package client

import cats.effect._
import cats.effect.concurrent.Ref
import cats.syntax.all._
import fs2._
import org.http4s.Method._
import org.http4s.Status.{BadRequest, Created, InternalServerError, Ok}
import org.http4s.syntax.all._
import org.http4s.client.dsl.Http4sClientDsl
import org.http4s.headers.Accept

class ClientSyntaxSuite extends Http4sSuite with Http4sClientDsl[IO] {
  val app = HttpRoutes
    .of[IO] {
      case r if r.method == GET && r.pathInfo == path"/" =>
        Response[IO](Ok).withEntity("hello").pure[IO]
      case r if r.method == PUT && r.pathInfo == path"/put" =>
        Response[IO](Created).withEntity(r.body).pure[IO]
      case r if r.method == GET && r.pathInfo == path"/echoheaders" =>
        r.headers.get(Accept).fold(IO.pure(Response[IO](BadRequest))) { m =>
          Response[IO](Ok).withEntity(m.toString).pure[IO]
        }
      case r if r.pathInfo == path"/status/500" =>
        Response[IO](InternalServerError).withEntity("Oops").pure[IO]
    }
    .orNotFound

  val client: Client[IO] = Client.fromHttpApp(app)

  val req: Request[IO] = Request(GET, uri"http://www.foo.bar/")

  object SadTrombone extends Exception("sad trombone")

  def assertDisposes(f: Client[IO] => IO[Unit]): IO[Unit] = {
    var disposed = false
    val dispose = IO {
      disposed = true
      ()
    }
    val disposingClient = Client { (req: Request[IO]) =>
      Resource.make(app(req))(_ => dispose)
    }
    f(disposingClient).attempt.map(_ => disposed).assert
  }

  test("Client should match responses to Uris with get") {
    client
      .get(req.uri) {
        case Ok(_) => IO.pure("Ok")
        case _ => IO.pure("fail")
      }
      .assertEquals("Ok")
  }

  test("Client should match responses to requests with run") {
    client
      .run(req)
      .use {
        case Ok(_) => IO.pure("Ok")
        case _ => IO.pure("fail")
      }
      .assertEquals("Ok")
  }

  test("Client should get disposes of the response on success") {
    assertDisposes(_.get(req.uri) { _ =>
      IO.unit
    })
  }

  test("Client should get disposes of the response on failure") {
    assertDisposes(_.get(req.uri) { _ =>
      IO.raiseError(SadTrombone)
    })
  }

  test("Client should get disposes of the response on uncaught exception") {
    assertDisposes(_.get(req.uri) { _ =>
      sys.error("Don't do this at home, kids")
    })
  }

  test("Client should run disposes of the response on success") {
    assertDisposes(_.run(req).use { _ =>
      IO.unit
    })
  }

  test("Client should run disposes of the response on failure") {
    assertDisposes(_.run(req).use { _ =>
      IO.raiseError(SadTrombone)
    })
  }

  test("Client should run disposes of the response on uncaught exception") {
    assertDisposes(_.run(req).use { _ =>
      sys.error("Don't do this at home, kids")
    })
  }

  test("Client should run that does not match results in failed task") {
    client
      .run(req)
      .use(PartialFunction.empty)
      .attempt
      .map {
        case Left(_: MatchError) => true
        case _ => false
      }
      .assert
  }

  test("Client should fetch Uris with expect") {
    client.expect[String](req.uri).assertEquals("hello")
  }

  test("Client should fetch Uris with expectOr") {
    client
      .expectOr[String](req.uri) { _ =>
        IO.pure(SadTrombone)
      }
      .assertEquals("hello")
  }

  test("Client should fetch requests with expect") {
    client.expect[String](req).assertEquals("hello")
  }

  test("Client should fetch requests with expectOr") {
    client
      .expectOr[String](req) { _ =>
        IO.pure(SadTrombone)
      }
      .assertEquals("hello")
  }

  test("Client should fetch request tasks with expect") {
    client.expect[String](IO.pure(req)).assertEquals("hello")
  }

  test("Client should fetch request tasks with expectOr") {
    client
      .expectOr[String](IO.pure(req)) { _ =>
        IO.pure(SadTrombone)
      }
      .assertEquals("hello")
  }

  test("Client should status returns the status for a request") {
    client.status(req).assertEquals(Status.Ok)
  }

  test("Client should status returns the status for a request task") {
    client.status(IO.pure(req)).assertEquals(Status.Ok)
  }

<<<<<<< HEAD
  test("Client should successful returns the success of the status for a request") {
    client.successful(req).assertEquals(true)
  }

  test("Client should successful returns the success of the status for a request task") {
    client.successful(IO.pure(req)).assertEquals(true)
=======
  test("Client should ggsuccessful returns the success of the status for a request") {
    client.successful(req).assert
  }

  test("Client should ggsuccessful returns the success of the status for a request task") {
    client.successful(IO.pure(req)).assert
>>>>>>> 661b9e6d
  }

  test("Client should status returns the status for a request") {
    client.status(req).assertEquals(Status.Ok)
  }

  test("Client should status returns the status for a request task") {
    client.status(IO.pure(req)).assertEquals(Status.Ok)
  }

<<<<<<< HEAD
  test("Client should successful returns the success of the status for a request") {
    client.successful(req).assertEquals(true)
  }

  test("Client should successful returns the success of the status for a request task") {
    client.successful(IO.pure(req)).assertEquals(true)
=======
  test("Client should ggsuccessful returns the success of the status for a request") {
    client.successful(req).assert
  }

  test("Client should ggsuccessful returns the success of the status for a request task") {
    client.successful(IO.pure(req)).assert
>>>>>>> 661b9e6d
  }

  test(
    "Client should return an unexpected status when expecting a URI returns unsuccessful status") {
    client
      .expect[String](uri"http://www.foo.com/status/500")
      .attempt
      .assertEquals(
        Left(
          UnexpectedStatus(
            Status.InternalServerError,
            Method.GET,
            Uri.unsafeFromString("http://www.foo.com/status/500"))))
  }

  test("Client should handle an unexpected status when calling a URI with expectOr") {
    case class Boom(status: Status, body: String) extends Exception
    client
      .expectOr[String](uri"http://www.foo.com/status/500") { resp =>
        resp.as[String].map(Boom(resp.status, _))
      }
      .attempt
      .assertEquals(Left(Boom(InternalServerError, "Oops")))
  }

  test("Client should add Accept header on expect") {
    client.expect[String](uri"http://www.foo.com/echoheaders").assertEquals("Accept: text/*")
  }

  test("Client should add Accept header on expect for requests") {
    client
      .expect[String](Request[IO](GET, uri"http://www.foo.com/echoheaders"))
      .assertEquals("Accept: text/*")
  }

  test("Client should add Accept header on expect for requests") {
    client
      .expect[String](Request[IO](GET, uri"http://www.foo.com/echoheaders"))
      .assertEquals("Accept: text/*")
  }

  test("Client should combine entity decoder media types correctly") {
    // This is more of an EntityDecoder spec
    val edec =
      EntityDecoder.decodeBy[IO, String](MediaType.image.jpeg)(_ => DecodeResult.successT("foo!"))
    client
      .expect(Request[IO](GET, uri"http://www.foo.com/echoheaders"))(
        EntityDecoder.text[IO].orElse(edec))
      .assertEquals("Accept: text/*, image/jpeg")
  }

  test("Client should return empty with expectOption and not found") {
    client
      .expectOption[String](Request[IO](GET, uri"http://www.foo.com/random-not-found"))
      .assertEquals(Option.empty[String])
  }
  test("Client should return expected value with expectOption and a response") {
    client
      .expectOption[String](Request[IO](GET, uri"http://www.foo.com/echoheaders"))
      .assertEquals(
        "Accept: text/*".some
      )
  }

  test("Client should stream returns a stream") {
    client
      .stream(req)
      .flatMap(_.body.through(fs2.text.utf8Decode))
      .compile
      .toVector
      .assertEquals(Vector("hello"))
  }

  test("Client should streaming disposes of the response on success") {
    assertDisposes(_.stream(req).compile.drain)
  }

  test("Client should streaming disposes of the response on failure") {
    assertDisposes(_.stream(req).flatMap(_ => Stream.raiseError[IO](SadTrombone)).compile.drain)
  }

  test("Client should toService disposes of the response on success") {
    assertDisposes(_.toKleisli(_ => IO.unit).run(req))
  }

  test("Client should toService disposes of the response on failure") {
    assertDisposes(_.toKleisli(_ => IO.raiseError(SadTrombone)).run(req))
  }

  test("Client should toHttpApp disposes the response if the body is run") {
    assertDisposes(_.toHttpApp.flatMapF(_.body.compile.drain).run(req))
  }

  test("Client should toHttpApp disposes of the response if the body is run, even if it fails") {
    assertDisposes(
      _.toHttpApp
        .flatMapF(_.body.flatMap(_ => Stream.raiseError[IO](SadTrombone)).compile.drain)
        .run(req))
  }

  test("Client should toHttpApp allows the response to be read") {
    client.toHttpApp(req).flatMap(_.as[String]).assertEquals("hello")
  }

  test("Client should toHttpApp disposes of resources in reverse order of acquisition") {
    Ref[IO]
      .of(Vector.empty[Int])
      .flatMap { released =>
        Client[IO] { _ =>
          for {
            _ <- List(1, 2, 3).traverse { i =>
              Resource(IO.pure(() -> released.update(_ :+ i)))
            }
          } yield Response()
        }.toHttpApp(req).flatMap(_.as[Unit]) >> released.get
      }
      .assertEquals(Vector(3, 2, 1))
  }

  test("Client should toHttpApp releases acquired resources on failure") {
    Ref[IO]
      .of(Vector.empty[Int])
      .flatMap { released =>
        Client[IO] { _ =>
          for {
            _ <- List(1, 2, 3).traverse { i =>
              Resource(IO.pure(() -> released.update(_ :+ i)))
            }
            _ <- Resource.liftF[IO, Unit](IO.raiseError(SadTrombone))
          } yield Response()
        }.toHttpApp(req).flatMap(_.as[Unit]).attempt >> released.get
      }
      .assertEquals(Vector(3, 2, 1))
  }

  test("RequestResponseGenerator should Generate requests based on Method") {
    // The PUT: /put path just echoes the body
    client.expect[String](GET(uri"http://www.foo.com/")).assertEquals("hello") *>
      client.expect[String](PUT("hello?", uri"http://www.foo.com/put")).assertEquals("hello?")
  }
}<|MERGE_RESOLUTION|>--- conflicted
+++ resolved
@@ -172,21 +172,12 @@
     client.status(IO.pure(req)).assertEquals(Status.Ok)
   }
 
-<<<<<<< HEAD
   test("Client should successful returns the success of the status for a request") {
-    client.successful(req).assertEquals(true)
+    client.successful(req).assert
   }
 
   test("Client should successful returns the success of the status for a request task") {
-    client.successful(IO.pure(req)).assertEquals(true)
-=======
-  test("Client should ggsuccessful returns the success of the status for a request") {
-    client.successful(req).assert
-  }
-
-  test("Client should ggsuccessful returns the success of the status for a request task") {
     client.successful(IO.pure(req)).assert
->>>>>>> 661b9e6d
   }
 
   test("Client should status returns the status for a request") {
@@ -197,21 +188,12 @@
     client.status(IO.pure(req)).assertEquals(Status.Ok)
   }
 
-<<<<<<< HEAD
   test("Client should successful returns the success of the status for a request") {
-    client.successful(req).assertEquals(true)
+    client.successful(req).assert
   }
 
   test("Client should successful returns the success of the status for a request task") {
-    client.successful(IO.pure(req)).assertEquals(true)
-=======
-  test("Client should ggsuccessful returns the success of the status for a request") {
-    client.successful(req).assert
-  }
-
-  test("Client should ggsuccessful returns the success of the status for a request task") {
     client.successful(IO.pure(req)).assert
->>>>>>> 661b9e6d
   }
 
   test(
