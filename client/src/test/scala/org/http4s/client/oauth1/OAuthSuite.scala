--- conflicted
+++ resolved
@@ -21,22 +21,10 @@
 import org.http4s.Credentials.AuthParams
 import org.http4s._
 import org.http4s.client.oauth1
-<<<<<<< HEAD
-import org.http4s.client.oauth1.ProtocolParameter.{
-  Custom,
-  Nonce,
-  Realm,
-  SignatureMethod,
-  Timestamp,
-  Version
-}
-import org.typelevel.ci._
-=======
 import org.http4s.client.oauth1.ProtocolParameter._
 import org.http4s.client.oauth1.SignatureAlgorithm.Names._
 import org.http4s.headers.Authorization
 import org.http4s.util.CaseInsensitiveString
->>>>>>> c0728d78
 
 import java.net.URLEncoder
 import java.nio.charset.StandardCharsets.UTF_8
@@ -44,7 +32,7 @@
 class OAuthSuite extends Http4sSuite {
   // some params taken from http://oauth.net/core/1.0/#anchor30, others from
   // http://tools.ietf.org/html/rfc5849
-  implicit val timer: Timer[IO] = Http4sSuite.TestTimer
+  implicit val timer: Timer[IO] = Http4sSpec.TestTimer
 
   val Right(uri) = Uri.fromString("http://photos.example.net/photos")
   val consumer = oauth1.Consumer("dpf43f3p2l4k3l03", "kd94hf93k423kf44")
@@ -89,14 +77,15 @@
 
   test("OAuth support should generate a correct HMAC-SHA1 signature by default") {
     assert(
-      oauth1.makeSHASig(specBaseString, consumer, Some(token), SignatureMethod.SHA1) == "tR3+Ty81lMeYAr/Fid0kMTYa/WM=")
+      oauth1.makeSHASig(specBaseString, consumer, Some(token)) == "tR3+Ty81lMeYAr/Fid0kMTYa/WM=")
+
   }
 
   test("OAuth support should generate a Authorization header") {
     val auth =
-      oauth1.genAuthHeader(Method.GET, uri, userParams, consumer, None, None, Some(token), SignatureMethod.SHA1)
+      oauth1.genAuthHeader(Method.GET, uri, userParams, consumer, None, None, Some(token))
     val creds = auth.credentials
-    assert(creds.authScheme == ci"OAuth")
+    assert(creds.authScheme == CaseInsensitiveString("OAuth"))
   }
 
   test("OAuth support should generate a Authorization header with config") {
@@ -107,7 +96,7 @@
         oauth1.ProtocolParameter.Consumer("dpf43f3p2l4k3l03", "kd94hf93k423kf44"),
         Some(oauth1.ProtocolParameter.Token("nnch734d00sl2jdk", "pfkkdhi9sl3r4s00")),
         realm = Some(Realm("Example")),
-        signatureMethod = SignatureMethod.SHA1,
+        signatureMethod = SignatureMethod(),
         timestampGenerator = Timestamp.now[IO],
         version = Version(),
         nonceGenerator = Nonce.now[IO],
@@ -117,7 +106,7 @@
       )
       .map { auth =>
         val creds = auth.credentials
-        assert(creds.authScheme == ci"OAuth")
+        assert(creds.authScheme == CaseInsensitiveString("OAuth"))
       }
   }
 
