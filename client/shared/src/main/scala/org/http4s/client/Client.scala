--- conflicted
+++ resolved
@@ -225,13 +225,8 @@
 
           Resource
             .eval(app(req0))
-<<<<<<< HEAD
-            .flatTap(_ => Resource.make(F.unit)(_ => disposed.set(true)))
+            .onFinalize(disposed.set(true))
             .map(resp => resp.copy(entity = Entity(go(resp.body).stream)))
-=======
-            .onFinalize(disposed.set(true))
-            .map(resp => resp.copy(body = go(resp.body).stream))
->>>>>>> cdb688e9
         }
       }
     }
