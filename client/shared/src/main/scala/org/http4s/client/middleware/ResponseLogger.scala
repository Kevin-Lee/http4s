/*
 * Copyright 2014 http4s.org
 *
 * Licensed under the Apache License, Version 2.0 (the "License");
 * you may not use this file except in compliance with the License.
 * You may obtain a copy of the License at
 *
 *     http://www.apache.org/licenses/LICENSE-2.0
 *
 * Unless required by applicable law or agreed to in writing, software
 * distributed under the License is distributed on an "AS IS" BASIS,
 * WITHOUT WARRANTIES OR CONDITIONS OF ANY KIND, either express or implied.
 * See the License for the specific language governing permissions and
 * limitations under the License.
 */

package org.http4s
package client
package middleware

import cats.effect.Ref
import cats.effect._
import cats.syntax.all._
import fs2._
import org.http4s.internal.{Logger => InternalLogger}
import org.typelevel.ci.CIString

/** Client middlewares that logs the HTTP responses it receives as soon as they are received locally.
  *
  * The "logging" is represented as an effectful action `String => F[Unit]`
  */
object ResponseLogger {
  private[this] val logger = Platform.loggerFactory.getLogger

  private def defaultLogAction[F[_]: Sync](s: String): F[Unit] = logger.info(s).to[F]

  def apply[F[_]: Async](
      logHeaders: Boolean,
      logBody: Boolean,
      redactHeadersWhen: CIString => Boolean = Headers.SensitiveHeaders.contains,
      logAction: Option[String => F[Unit]] = None,
  )(client: Client[F]): Client[F] =
    impl(client, logBody) { response =>
      Logger.logMessage(response)(
        logHeaders,
        logBody,
        redactHeadersWhen,
      )(logAction.getOrElse(defaultLogAction[F]))
    }

  def logBodyText[F[_]: Async](
      logHeaders: Boolean,
      logBody: Stream[F, Byte] => Option[F[String]],
      redactHeadersWhen: CIString => Boolean = Headers.SensitiveHeaders.contains,
      logAction: Option[String => F[Unit]] = None,
  )(client: Client[F]): Client[F] =
    impl(client, logBody = true) { response =>
      InternalLogger.logMessageWithBodyText(response)(
        logHeaders,
        logBody,
        redactHeadersWhen,
      )(logAction.getOrElse(defaultLogAction[F]))
    }

  def customized[F[_]: Async](
      client: Client[F],
      logBody: Boolean = true,
      logAction: Option[String => F[Unit]] = None,
  )(responseToText: Response[F] => F[String]): Client[F] =
    impl(client, logBody) { response =>
      val log = logAction.getOrElse(defaultLogAction[F] _)
      responseToText(response).flatMap(log)
    }

  private def impl[F[_]](client: Client[F], logBody: Boolean)(
      logMessage: Response[F] => F[Unit]
  )(implicit F: Async[F]): Client[F] = {
    def logResponse(response: Response[F]): Resource[F, Response[F]] =
      if (!logBody)
        Resource.eval(logMessage(response).as(response))
      else
<<<<<<< HEAD
        response.entity match {
          case Entity.Default(_, _) =>
            Resource.suspend {
              Ref[F].of(Vector.empty[Chunk[Byte]]).map { vec =>
                val dumpChunksToVec: Pipe[F, Byte, Nothing] =
                  _.chunks.flatMap(s => Stream.exec(vec.update(_ :+ s)))

                Resource.make(
                  // Cannot Be Done Asynchronously - Otherwise All Chunks May Not Be Appended before Finalization
                  F.pure(response.pipeBodyThrough(_.observe(dumpChunksToVec)))
                ) { _ =>
                  val newBody = Stream.eval(vec.get).flatMap(Stream.emits).unchunks
                  logMessage(response.withBodyStream(newBody))
                    .handleErrorWith(t => F.delay(logger.error(t)("Error logging response body")))
                }
              }
=======
        Resource.suspend {
          Ref[F].of(Vector.empty[Chunk[Byte]]).map { vec =>
            val dumpChunksToVec: Pipe[F, Byte, Nothing] =
              _.chunks.flatMap(s => Stream.exec(vec.update(_ :+ s)))

            Resource.make(
              // Cannot Be Done Asynchronously - Otherwise All Chunks May Not Be Appended before Finalization
              F.pure(response.pipeBodyThrough(_.observe(dumpChunksToVec)))
            ) { _ =>
              val newBody = Stream.eval(vec.get).flatMap(Stream.emits).unchunks
              logMessage(response.withBodyStream(newBody))
                .handleErrorWith(t => logger.error(t)("Error logging response body").to[F])
>>>>>>> cd4ca921
            }

          case Entity.Empty | Entity.Strict(_) =>
            Resource.eval(
              logMessage(response)
                .handleErrorWith(t => F.delay(logger.error(t)("Error logging response body")))
                .as(response)
            )
        }

    Client(req => client.run(req).flatMap(logResponse))
  }

  def defaultResponseColor[F[_]](response: Response[F]): String =
    response.status.responseClass match {
      case Status.Informational | Status.Successful | Status.Redirection => Console.GREEN
      case Status.ClientError => Console.YELLOW
      case Status.ServerError => Console.RED
    }

  def colored[F[_]: Async](
      logHeaders: Boolean,
      logBody: Boolean,
      redactHeadersWhen: CIString => Boolean = Headers.SensitiveHeaders.contains,
      color: Response[F] => String = defaultResponseColor _,
      logAction: Option[String => F[Unit]] = None,
  )(client: Client[F]): Client[F] =
    customized(client, logBody, logAction) { response =>
      val prelude = s"${response.httpVersion} ${response.status}"

      val headers: String =
        InternalLogger.defaultLogHeaders(response)(logHeaders, redactHeadersWhen)

      val bodyText: F[String] =
        InternalLogger.defaultLogBody(response)(logBody) match {
          case Some(textF) => textF.map(text => s"""body="$text"""")
          case None => Sync[F].pure("")
        }

      def spaced(x: String): String = if (x.isEmpty) x else s" $x"

      bodyText
        .map(body => s"${color(response)}$prelude${spaced(headers)}${spaced(body)}${Console.RESET}")
    }

}<|MERGE_RESOLUTION|>--- conflicted
+++ resolved
@@ -79,7 +79,6 @@
       if (!logBody)
         Resource.eval(logMessage(response).as(response))
       else
-<<<<<<< HEAD
         response.entity match {
           case Entity.Default(_, _) =>
             Resource.suspend {
@@ -93,29 +92,15 @@
                 ) { _ =>
                   val newBody = Stream.eval(vec.get).flatMap(Stream.emits).unchunks
                   logMessage(response.withBodyStream(newBody))
-                    .handleErrorWith(t => F.delay(logger.error(t)("Error logging response body")))
+                    .handleErrorWith(t => logger.error(t)("Error logging response body").to[F])
                 }
               }
-=======
-        Resource.suspend {
-          Ref[F].of(Vector.empty[Chunk[Byte]]).map { vec =>
-            val dumpChunksToVec: Pipe[F, Byte, Nothing] =
-              _.chunks.flatMap(s => Stream.exec(vec.update(_ :+ s)))
-
-            Resource.make(
-              // Cannot Be Done Asynchronously - Otherwise All Chunks May Not Be Appended before Finalization
-              F.pure(response.pipeBodyThrough(_.observe(dumpChunksToVec)))
-            ) { _ =>
-              val newBody = Stream.eval(vec.get).flatMap(Stream.emits).unchunks
-              logMessage(response.withBodyStream(newBody))
-                .handleErrorWith(t => logger.error(t)("Error logging response body").to[F])
->>>>>>> cd4ca921
             }
 
           case Entity.Empty | Entity.Strict(_) =>
             Resource.eval(
               logMessage(response)
-                .handleErrorWith(t => F.delay(logger.error(t)("Error logging response body")))
+                .handleErrorWith(t => logger.error(t)("Error logging response body").to[F])
                 .as(response)
             )
         }
