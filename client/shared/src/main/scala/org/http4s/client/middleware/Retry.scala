/*
 * Copyright 2014 http4s.org
 *
 * Licensed under the Apache License, Version 2.0 (the "License");
 * you may not use this file except in compliance with the License.
 * You may obtain a copy of the License at
 *
 *     http://www.apache.org/licenses/LICENSE-2.0
 *
 * Unless required by applicable law or agreed to in writing, software
 * distributed under the License is distributed on an "AS IS" BASIS,
 * WITHOUT WARRANTIES OR CONDITIONS OF ANY KIND, either express or implied.
 * See the License for the specific language governing permissions and
 * limitations under the License.
 */

package org.http4s
package client
package middleware

import cats.effect.kernel.Resource
import cats.effect.kernel.Temporal
import cats.effect.std.Hotswap
import cats.syntax.all._
import org.http4s.Status._
import org.http4s.headers.`Idempotency-Key`
import org.http4s.headers.`Retry-After`
import org.typelevel.ci.CIString
import org.typelevel.log4cats.LoggerFactory
import org.typelevel.vault.Key

import scala.concurrent.duration._
import scala.math.min
import scala.math.pow
import scala.math.random

object Retry {
<<<<<<< HEAD
=======
  private[this] val logger = Platform.loggerFactory.getLogger
>>>>>>> 963a13de

  /** This key tracks the attempt count, the retry middleware starts the very
    * first request with 1 as the first request, even with no retries
    * (aka the first attempt). If one wants to monitor retries
    * explicitly and not the attempts one may want to subtract the
    * value of this key by 1.
    */
  val AttemptCountKey: Key[Int] = Key.newKey[cats.effect.SyncIO, Int].unsafeRunSync()

  def apply[F[_]: LoggerFactory](
      policy: RetryPolicy[F],
      redactHeaderWhen: CIString => Boolean = Headers.SensitiveHeaders.contains,
  )(client: Client[F])(implicit F: Temporal[F]): Client[F] =
    create[F](policy, redactHeaderWhen)(client)

  def create[F[_]: LoggerFactory](
      policy: RetryPolicy[F],
      redactHeaderWhen: CIString => Boolean = Headers.SensitiveHeaders.contains,
      logRetries: Boolean = true,
  )(client: Client[F])(implicit F: Temporal[F]): Client[F] = {
    val logger = LoggerFactory[F].getLogger

    def showRequest(request: Request[F], redactWhen: CIString => Boolean): String = {
      val headers = request.headers.mkString(",", redactWhen)
      val uri = request.uri.renderString
      val method = request.method
      s"method=$method uri=$uri headers=$headers"
    }

    def nextAttempt(
        req: Request[F],
        attempts: Int,
        duration: FiniteDuration,
        retryHeader: Option[`Retry-After`],
        hotswap: Hotswap[F, Either[Throwable, Response[F]]],
    ): F[Response[F]] = {
      val headerDuration =
        retryHeader
          .map { h =>
            h.retry match {
              case Left(date) => F.realTime.map(date.toDuration - _)
              case Right(secs) => secs.seconds.pure[F]
            }
          }
          .getOrElse(0.seconds.pure[F])
      val sleepDuration = headerDuration.map(_.max(duration))
      sleepDuration.flatMap(F.sleep(_)) >> retryLoop(req, attempts + 1, hotswap)
    }

    def retryLoop(
        req: Request[F],
        attempts: Int,
        hotswap: Hotswap[F, Either[Throwable, Response[F]]],
    ): F[Response[F]] =
      hotswap.clear *> // Release the prior connection before allocating the next, or we can deadlock the pool
        hotswap
          .swap(
            client
              .run(req.withAttribute(AttemptCountKey, attempts))
              .map(_.withAttribute(AttemptCountKey, attempts))
              .attempt
          )
          .flatMap {
            case Right(response) =>
              policy(req, Right(response), attempts) match {
                case Some(duration) =>
<<<<<<< HEAD
                  logger
                    .info(
                      s"Request ${showRequest(req, redactHeaderWhen)} has failed on attempt #${attempts} with reason ${response.status}. Retrying after ${duration}."
                    )
                    .whenA(logRetries) *>
                    nextAttempt(
                      req,
                      attempts,
                      duration,
                      response.headers.get[`Retry-After`],
                      hotswap,
                    )
=======
                  if (logRetries)
                    logger
                      .info(
                        s"Request ${showRequest(req, redactHeaderWhen)} has failed on attempt #${attempts} with reason ${response.status}. Retrying after ${duration}."
                      )
                      .unsafeRunSync()
                  nextAttempt(req, attempts, duration, response.headers.get[`Retry-After`], hotswap)
>>>>>>> 963a13de
                case None =>
                  F.pure(response)
              }

            case Left(e) =>
              policy(req, Left(e), attempts) match {
                case Some(duration) =>
                  // info instead of error(e), because e is not discarded
<<<<<<< HEAD
                  logger
                    .info(e)(
                      s"Request threw an exception on attempt #$attempts. Retrying after $duration"
                    )
                    .whenA(logRetries) *>
                    nextAttempt(req, attempts, duration, None, hotswap)
                case None =>
                  logger
                    .info(e)(
                      s"Request ${showRequest(req, redactHeaderWhen)} threw an exception on attempt #$attempts. Giving up."
                    )
                    .whenA(logRetries) *>
                    F.raiseError(e)
=======
                  if (logRetries)
                    logger
                      .info(e)(
                        s"Request threw an exception on attempt #$attempts. Retrying after $duration"
                      )
                      .unsafeRunSync()
                  nextAttempt(req, attempts, duration, None, hotswap)
                case None =>
                  if (logRetries)
                    logger
                      .info(e)(
                        s"Request ${showRequest(req, redactHeaderWhen)} threw an exception on attempt #$attempts. Giving up."
                      )
                      .unsafeRunSync()
                  F.raiseError(e)
>>>>>>> 963a13de
              }
          }

    Client { req =>
      Hotswap.create[F, Either[Throwable, Response[F]]].flatMap { hotswap =>
        Resource.eval(retryLoop(req, 1, hotswap))
      }
    }
  }
}

object RetryPolicy {

  /** Decomposes a retry policy into components that are typically configured
    * individually.
    *
    * @param backoff a function of attempts to an optional
    * FiniteDuration.  Return None to stop retrying, or some
    * duration after which the request will be retried.  See
    * `exponentialBackoff` for a useful implementation.
    *
    * @param retriable determines whether the request is retriable
    * from the request and either the throwable or response that was
    * returned.  Defaults to `defaultRetriable`.
    */
  def apply[F[_]](
      backoff: Int => Option[FiniteDuration],
      retriable: (Request[F], Either[Throwable, Response[F]]) => Boolean = defaultRetriable[F] _,
  ): RetryPolicy[F] = { (req, result, retries) =>
    if (retriable(req, result)) backoff(retries)
    else None
  }

  /** Statuses that are retriable, per HTTP spec */
  val RetriableStatuses: Set[Status] = Set(
    RequestTimeout,
    // TODO Leaving PayloadTooLarge out until we model Retry-After
    InternalServerError,
    ServiceUnavailable,
    BadGateway,
    GatewayTimeout,
  )

  /** Returns true if both the request and response effect are retriable.
    *
    * The request is retriable if either:
    * - its method is idempotent and its request entity is pure
    * - it has an [[org.http4s.headers.Idempotency-Key]] header
    *
    * The response effect is retriable if:
    * - it raised an error
    * - it is a response whose status code is a member of `RetriableStatuses`
    *
    * Caution: a request wouldn't be resubmitted if the idempotent request contains
    * streamed (effectful) [[Entity]] (nor empty, nor fully loaded into memory).
    */
  def defaultRetriable[F[_]](req: Request[F], result: Either[Throwable, Response[F]]): Boolean = {
    def isReqIdempotentAndEntityPure =
      req.method.isIdempotent && req.hasKnownPureEntity

    def isHeadersContainsIdempotencyHeader =
      req.headers.contains[`Idempotency-Key`]

    (isReqIdempotentAndEntityPure || isHeadersContainsIdempotencyHeader) &&
    isErrorOrRetriableStatus(result)
  }

  /** Like [[defaultRetriable]], but returns true even if the request method
    * is not idempotent.  This is useful if failed requests are assumed to
    * have not reached their destination, which is a dangerous assumption.
    * Use at your own risk.
    *
    * Caution: if the request body is effectful, the effects will be
    * run twice.  The most common symptom of this will be resubmitting
    * an empty request body.
    */
  def recklesslyRetriable[F[_]](result: Either[Throwable, Response[F]]): Boolean =
    isErrorOrRetriableStatus(result)

  /** Returns true if parameter is a Left or if the response contains a retriable status(as per HTTP spec) */
  def isErrorOrRetriableStatus[F[_]](result: Either[Throwable, Response[F]]): Boolean =
    isErrorOrStatus(result, RetriableStatuses)

  /** Like `isErrorOrRetriableStatus` but allows the caller to specify which statuses are considered retriable */
  def isErrorOrStatus[F[_]](result: Either[Throwable, Response[F]], status: Set[Status]): Boolean =
    result match {
      case Right(resp) => status(resp.status)
      case Left(WaitQueueTimeoutException) => false
      case _ => true
    }

  def exponentialBackoff(maxWait: Duration, maxRetry: Int): Int => Option[FiniteDuration] = {
    val maxInMillis = maxWait.toMillis
    k => if (k > maxRetry) None else Some(expBackoff(k, maxInMillis))
  }

  private def expBackoff(k: Int, maxInMillis: Long): FiniteDuration = {
    val millis = (pow(2.0, k.toDouble) - 1.0) * 1000.0
    val interval = min(millis, maxInMillis.toDouble)
    FiniteDuration((random() * interval).toLong, MILLISECONDS)
  }
}<|MERGE_RESOLUTION|>--- conflicted
+++ resolved
@@ -35,10 +35,6 @@
 import scala.math.random
 
 object Retry {
-<<<<<<< HEAD
-=======
-  private[this] val logger = Platform.loggerFactory.getLogger
->>>>>>> 963a13de
 
   /** This key tracks the attempt count, the retry middleware starts the very
     * first request with 1 as the first request, even with no retries
@@ -105,7 +101,6 @@
             case Right(response) =>
               policy(req, Right(response), attempts) match {
                 case Some(duration) =>
-<<<<<<< HEAD
                   logger
                     .info(
                       s"Request ${showRequest(req, redactHeaderWhen)} has failed on attempt #${attempts} with reason ${response.status}. Retrying after ${duration}."
@@ -118,15 +113,6 @@
                       response.headers.get[`Retry-After`],
                       hotswap,
                     )
-=======
-                  if (logRetries)
-                    logger
-                      .info(
-                        s"Request ${showRequest(req, redactHeaderWhen)} has failed on attempt #${attempts} with reason ${response.status}. Retrying after ${duration}."
-                      )
-                      .unsafeRunSync()
-                  nextAttempt(req, attempts, duration, response.headers.get[`Retry-After`], hotswap)
->>>>>>> 963a13de
                 case None =>
                   F.pure(response)
               }
@@ -135,7 +121,6 @@
               policy(req, Left(e), attempts) match {
                 case Some(duration) =>
                   // info instead of error(e), because e is not discarded
-<<<<<<< HEAD
                   logger
                     .info(e)(
                       s"Request threw an exception on attempt #$attempts. Retrying after $duration"
@@ -149,23 +134,6 @@
                     )
                     .whenA(logRetries) *>
                     F.raiseError(e)
-=======
-                  if (logRetries)
-                    logger
-                      .info(e)(
-                        s"Request threw an exception on attempt #$attempts. Retrying after $duration"
-                      )
-                      .unsafeRunSync()
-                  nextAttempt(req, attempts, duration, None, hotswap)
-                case None =>
-                  if (logRetries)
-                    logger
-                      .info(e)(
-                        s"Request ${showRequest(req, redactHeaderWhen)} threw an exception on attempt #$attempts. Giving up."
-                      )
-                      .unsafeRunSync()
-                  F.raiseError(e)
->>>>>>> 963a13de
               }
           }
 
