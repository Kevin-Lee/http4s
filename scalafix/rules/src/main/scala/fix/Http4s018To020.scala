--- conflicted
+++ resolved
@@ -11,6 +11,7 @@
       case WithBodyRules(patch) => patch
       case CookiesRules(patch) => patch
       case MimeRules(patch) => patch
+      case ClientRules(patch) => patch
     }
   }.asPatch
 
@@ -66,50 +67,48 @@
         }
         Some(Patch.replaceTree(media,
           mediaParts.mkString(".")
-<<<<<<< HEAD
-        )
+        ))
+      case _ => None
+    }
+  }
 
+  object ClientRules {
+    def unapply(t: Tree)(implicit doc: SemanticDocument): Option[Patch] = t match {
       // Client builders
       case Importee.Name(c@Name("Http1Client")) =>
-        Patch.replaceTree(c, "BlazeClientBuilder")
+        Some(Patch.replaceTree(c, "BlazeClientBuilder"))
       case c@Term.Apply(Term.ApplyType(n@Term.Name("Http1Client"), tpes), configParam) =>
         val configParams = getClientConfigParams(configParam)
         val ec = configParams.getOrElse("executionContext", Term.Name("global"))
         val sslc = configParams.get("sslContext")
-        Patch.replaceTree(c, s"BlazeClientBuilder[${tpes.mkString(", ")}]($ec${sslc.fold("")(s => s", $s")})${withConfigParams(configParams)}") + (ec match {
+        Some(Patch.replaceTree(c, s"BlazeClientBuilder[${tpes.mkString(", ")}]($ec${sslc.fold("")(s => s", $s")})${withConfigParams(configParams)}") + (ec match {
           case Term.Name("global") =>
             Patch.addGlobalImport(importer"scala.concurrent.ExecutionContext.Implicits.global")
           case _ =>
             Patch.empty
-        })
+        }))
       case d@Defn.Def(_, _, _, _, _, c@Term.Apply(Term.ApplyType(Term.Select(Term.Name("Http1Client"), Term.Name("stream")), tpes), configParam)) =>
-        patchClient(d, c, configParam, tpes)
+        Some(patchClient(d, c, configParam, tpes))
       case d@Defn.Val(_, _, _, c@Term.Apply(Term.ApplyType(Term.Select(Term.Name("Http1Client"), Term.Name("stream")), tpes), configParam)) =>
-        patchClient(d, c, configParam, tpes)
+        Some(patchClient(d, c, configParam, tpes))
       case d@Defn.Var(_, _, _, c@Term.Apply(Term.ApplyType(Term.Select(Term.Name("Http1Client"), Term.Name("stream")), tpes), configParam)) =>
-        patchClient(d, c, configParam, tpes)
-=======
-        ))
+        Some(patchClient(d, c, configParam, tpes))
       case _ => None
->>>>>>> 8428ddea
+
+
+    }
+    def patchClient(defn: Stat, client: Term, configParam: List[Term], tpes: List[Type])(implicit doc: SemanticDocument) = {
+      val configParams = getClientConfigParams(configParam)
+      val ec = configParams.getOrElse("executionContext", Term.Name("global"))
+      val sslc = configParams.get("sslContext")
+      Patch.replaceTree(client, s"BlazeClientBuilder[${tpes.mkString(", ")}]($ec${sslc.fold("")(s => s", $s")})${withConfigParams(configParams)}.stream") + (ec match {
+        case Term.Name("global") =>
+          Patch.addGlobalImport(importer"scala.concurrent.ExecutionContext.Implicits.global")
+        case _ =>
+          Patch.empty
+      })
     }
   }
-
-  def patchClient(defn: Stat, client: Term, configParam: List[Term], tpes: List[Type])(implicit doc: SemanticDocument) = {
-    val configParams = getClientConfigParams(configParam)
-    val ec = configParams.getOrElse("executionContext", Term.Name("global"))
-    val sslc = configParams.get("sslContext")
-    Patch.replaceTree(client, s"BlazeClientBuilder[${tpes.mkString(", ")}]($ec${sslc.fold("")(s => s", $s")})${withConfigParams(configParams)}.stream") + (ec match {
-      case Term.Name("global") =>
-        Patch.addGlobalImport(importer"scala.concurrent.ExecutionContext.Implicits.global")
-      case _ =>
-        Patch.empty
-    }) + (if(tpes.exists{ case Type.Name("IO") => true; case _ => false}) addIOContextShift(defn, ec) else Patch.empty)
-  }
-
-
-  def addIOContextShift(t: Tree, ec: Term) =
-    Patch.addLeft(t, s"implicit val cs = IO.contextShift($ec)\n")
 
   def getClientConfigParams(params: List[Term])(implicit doc: SemanticDocument) =
     params.headOption.flatMap {
