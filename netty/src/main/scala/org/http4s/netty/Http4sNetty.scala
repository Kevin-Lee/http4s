--- conflicted
+++ resolved
@@ -113,50 +113,8 @@
   }
 
   private def startHttpRequest(ctx: ChannelHandlerContext, req: http.HttpRequest, rem: InetAddress) {
-<<<<<<< HEAD
     println("Starting httprequest.")
     if (cb != null) stateError(req)
-=======
-    if (enum != null) stateError(req)
-    else enum = new ChunkEnum
-    val request = toRequest(ctx, req, rem)
-    val parser = try { route.lift(request).getOrElse(Done(NotFound(request))) }
-    catch { case t: Throwable => Done[Chunk, Responder](InternalServerError(t)) }
-
-    val handler = parser.flatMap(renderResponse(ctx, req, _))
-    enum.run[Unit](handler)
-  }
-
-  protected def chunkedIteratee(ctx: ChannelHandlerContext, f: ChannelFuture, isHttp10: Boolean, closeOnFinish: Boolean) = {
-    // deal with the trailer or end of file after a chunked result
-    def finisher(trailerChunk: Option[TrailerChunk], ctx: ChannelHandlerContext, lastOp: ChannelFuture): Iteratee[Chunk, Unit] = {
-      if(!isHttp10) {
-        val respTrailer = new http.DefaultLastHttpContent()
-        for { c <- trailerChunk
-              h <- c.headers    } respTrailer.trailingHeaders().set(h.name.toString, h.value)
-
-        val f = ctx.channel.writeAndFlush(respTrailer)
-        if (closeOnFinish) f.addListener(ChannelFutureListener.CLOSE)
-        Iteratee.flatten(f.map(ch => Done(())))
-
-      } else {
-        if (closeOnFinish) lastOp.addListener(ChannelFutureListener.CLOSE)
-        Iteratee.flatten(lastOp.map(_ => Done(())))
-      }
-    }
-
-    def chunkedFolder(ctx: ChannelHandlerContext, lastOp: ChannelFuture)(i: Input[Chunk]): Iteratee[Chunk, Unit] = i match {
-      case Input.El(c: BodyChunk) =>
-        val buff = Unpooled.wrappedBuffer(c.toArray)
-        val f = ctx.channel().writeAndFlush(new DefaultHttpContent(buff))
-        Cont(chunkedFolder(ctx, f))
-
-      case Input.Empty => Cont(chunkedFolder(ctx, lastOp))
-
-      case Input.El(c: TrailerChunk) if isHttp10 =>
-        logger.warn("Received a trailer on a Http1.0 response. Trailer ignored.")
-        Cont(chunkedFolder(ctx, lastOp))
->>>>>>> ae7e9f1e
 
     val request = toRequest(ctx, req, rem)
     //val parser = try { route.lift(request).getOrElse(Done(NotFound(request))) }
@@ -213,7 +171,7 @@
           case c: TrailerChunk =>
 
             val respTrailer = new http.DefaultLastHttpContent()
-            for ( h <- c.headers ) respTrailer.trailingHeaders().set(h.name, h.value)
+            for ( h <- c.headers ) respTrailer.trailingHeaders().set(h.name.toString, h.value)
 
             val f = ctx.channel.writeAndFlush(respTrailer)
             if (closeOnFinish) f.addListener(ChannelFutureListener.CLOSE)
