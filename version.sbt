<<<<<<< HEAD
version in ThisBuild := "0.20.3"
=======
version in ThisBuild := "0.18.24-SNAPSHOT"
>>>>>>> 04b1d72b
<|MERGE_RESOLUTION|>--- conflicted
+++ resolved
@@ -1,5 +1 @@
-<<<<<<< HEAD
 version in ThisBuild := "0.20.3"
-=======
-version in ThisBuild := "0.18.24-SNAPSHOT"
->>>>>>> 04b1d72b
