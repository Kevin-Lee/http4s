<<<<<<< HEAD
version in ThisBuild := "0.21.0-SNAPSHOT"
=======
version in ThisBuild := "0.20.4-SNAPSHOT"
>>>>>>> 833c4d24
<|MERGE_RESOLUTION|>--- conflicted
+++ resolved
@@ -1,5 +1 @@
-<<<<<<< HEAD
 version in ThisBuild := "0.21.0-SNAPSHOT"
-=======
-version in ThisBuild := "0.20.4-SNAPSHOT"
->>>>>>> 833c4d24
