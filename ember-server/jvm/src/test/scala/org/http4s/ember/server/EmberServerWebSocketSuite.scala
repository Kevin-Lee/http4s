--- conflicted
+++ resolved
@@ -186,7 +186,7 @@
     case (server, dispatcher) =>
       for {
         client <- createClient(
-          URI.create(s"ws://${server.address.getHostName}:${server.address.getPort}/ws-close"),
+          URI.create(s"ws://${server.address}/ws-close"),
           dispatcher,
         )
         _ <- client.connect
@@ -199,11 +199,7 @@
   fixture.test("respects withFilterPingPongs(false)") { case (server, dispatcher) =>
     for {
       client <- createClient(
-<<<<<<< HEAD
-        URI.create(s"ws://${server.address}/ws-close"),
-=======
-        URI.create(s"ws://${server.address.getHostName}:${server.address.getPort}/ws-filter-false"),
->>>>>>> aba3af15
+        URI.create(s"ws://${server.address}/ws-filter-false"),
         dispatcher,
       )
       _ <- client.connect
@@ -217,11 +213,7 @@
     val messages = List.tabulate(n)(i => s"${i + 1}")
     for {
       client <- createClient(
-<<<<<<< HEAD
-        URI.create(s"ws://${server.address}/ws-filter-false"),
-=======
-        URI.create(s"ws://${server.address.getHostName}:${server.address.getPort}/ws-echo"),
->>>>>>> aba3af15
+        URI.create(s"ws://${server.address}/ws-echo"),
         dispatcher,
       )
       _ <- client.connect
