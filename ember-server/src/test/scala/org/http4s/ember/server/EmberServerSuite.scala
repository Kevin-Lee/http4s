/*
 * Copyright 2019 http4s.org
 *
 * Licensed under the Apache License, Version 2.0 (the "License");
 * you may not use this file except in compliance with the License.
 * You may obtain a copy of the License at
 *
 *     http://www.apache.org/licenses/LICENSE-2.0
 *
 * Unless required by applicable law or agreed to in writing, software
 * distributed under the License is distributed on an "AS IS" BASIS,
 * WITHOUT WARRANTIES OR CONDITIONS OF ANY KIND, either express or implied.
 * See the License for the specific language governing permissions and
 * limitations under the License.
 */

package org.http4s.ember.server

import cats.syntax.all._
import cats.effect._
import org.http4s._
import org.http4s.server.Server
import org.http4s.implicits._
import org.http4s.dsl.Http4sDsl
import org.http4s.ember.client.EmberClientBuilder

import java.net.BindException

class EmberServerSuite extends Http4sSuite {

  def service[F[_]](implicit F: Async[F]): HttpApp[F] = {
    val dsl = new Http4sDsl[F] {}
    import dsl._

    HttpRoutes
      .of[F] { case GET -> Root =>
        Ok("Hello!")
      }
      .orNotFound
  }

  val serverResource: Resource[IO, Server[IO]] =
    EmberServerBuilder
      .default[IO]
      .withHttpApp(service[IO])
      .build

  val client = ResourceFixture(EmberClientBuilder.default[IO].build)

  val server = ResourceFixture(
    EmberServerBuilder
      .default[IO]
      .withHttpApp(service[IO])
      .build)

  val fixture = (server, client).mapN(FunFixture.map2(_, _))

  fixture.test("server responds to requests") { case (server, client) =>
    client
      .get(s"http://${server.address.getHostName}:${server.address.getPort}")(_.status.pure[IO])
      .assertEquals(Status.Ok)
  }

<<<<<<< HEAD
//  server.test("server startup fails if address is already in use") { case _ =>
//    serverResource.use(_ => IO.unit).intercept[BindException]
//  }
=======
  server.test("server startup fails if address is already in use") { case _ =>
    serverResource.use(_ => IO.unit).intercept[BindException]
  }
>>>>>>> 661b9e6d
}<|MERGE_RESOLUTION|>--- conflicted
+++ resolved
@@ -61,13 +61,7 @@
       .assertEquals(Status.Ok)
   }
 
-<<<<<<< HEAD
-//  server.test("server startup fails if address is already in use") { case _ =>
-//    serverResource.use(_ => IO.unit).intercept[BindException]
-//  }
-=======
   server.test("server startup fails if address is already in use") { case _ =>
     serverResource.use(_ => IO.unit).intercept[BindException]
   }
->>>>>>> 661b9e6d
 }