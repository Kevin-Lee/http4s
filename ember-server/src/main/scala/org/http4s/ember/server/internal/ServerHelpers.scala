--- conflicted
+++ resolved
@@ -21,24 +21,13 @@
 import cats.effect._
 import cats.effect.kernel.Resource
 import cats.syntax.all._
-<<<<<<< HEAD
 import com.comcast.ip4s._
 import fs2.{Chunk, Stream}
 import fs2.io.net._
 import fs2.io.net.tls._
 import org.http4s._
 import org.http4s.ember.core.Util.{timeoutMaybe, timeoutToMaybe}
-import org.http4s.ember.core.{Encoder, Parser}
-=======
-import com.comcast.ip4s.SocketAddress
-import fs2.Stream
-import fs2.io.tcp._
-import fs2.io.tls._
-import java.net.InetSocketAddress
-import org.http4s._
-import org.http4s.ember.core.Util.durationToFinite
 import org.http4s.ember.core.{Drain, EmptyStreamError, Encoder, Parser, Read}
->>>>>>> 544331ad
 import org.http4s.headers.{Connection, Date}
 import org.http4s.internal.tls.{deduceKeyLength, getCertChain}
 import org.http4s.server.{SecureSession, ServerRequestKeys}
@@ -135,32 +124,14 @@
         .widen[Socket[F]]
     }
 
-<<<<<<< HEAD
   private[internal] def runApp[F[_]](
-      head: Array[Byte],
-      read: F[Option[Chunk[Byte]]],
-=======
-  private[internal] def runApp[F[_]: Concurrent: Timer](
       buffer: Array[Byte],
       read: Read[F],
->>>>>>> 544331ad
       maxHeaderSize: Int,
       requestHeaderReceiveTimeout: Duration,
       httpApp: HttpApp[F],
       errorHandler: Throwable => F[Response[F]],
-<<<<<<< HEAD
-      requestVault: Vault)(implicit
-      F: Temporal[F]): F[(Request[F], Response[F], Option[Array[Byte]])] = {
-
-    val parse = Parser.Request.parser(maxHeaderSize)(head, read)
-    val parseWithHeaderTimeout = timeoutToMaybe(
-      parse,
-      requestHeaderReceiveTimeout,
-      F.raiseError[(Request[F], F[Option[Array[Byte]]])](new java.util.concurrent.TimeoutException(
-        s"Timed Out on EmberServer Header Receive Timeout: $requestHeaderReceiveTimeout"))
-    )
-=======
-      requestVault: Vault): F[(Request[F], Response[F], Drain[F])] = {
+      requestVault: Vault)
 
     val parse = Parser.Request.parser(maxHeaderSize)(buffer, read)
     val parseWithHeaderTimeout =
@@ -170,7 +141,6 @@
           ApplicativeThrow[F].raiseError(
             new java.util.concurrent.TimeoutException(
               s"Timed Out on EmberServer Header Receive Timeout: $duration"))))
->>>>>>> 544331ad
 
     for {
       tmp <- parseWithHeaderTimeout
@@ -195,14 +165,8 @@
       .drain
       .attempt
       .flatMap {
-<<<<<<< HEAD
         case Left(err) => onWriteFailure(request, resp, err)
         case Right(()) => Applicative[F].unit
-=======
-        case Left(err) =>
-          onWriteFailure(request, resp, err)
-        case Right(()) => Sync[F].pure(())
->>>>>>> 544331ad
       }
 
   private[internal] def postProcessResponse[F[_]: Concurrent: Clock](
@@ -234,11 +198,7 @@
   ): Stream[F, Nothing] = {
     type State = (Array[Byte], Boolean)
     val _ = logger
-<<<<<<< HEAD
-    val read: F[Option[Chunk[Byte]]] = timeoutMaybe(socket.read(receiveBufferSize), idleTimeout)
-=======
-    val read: Read[F] = socket.read(receiveBufferSize, durationToFinite(idleTimeout))
->>>>>>> 544331ad
+    val read: Read[F] = timeoutMaybe(socket.read(receiveBufferSize), idleTimeout)
     Stream.eval(mkRequestVault(socket)).flatMap { requestVault =>
       Stream
         .unfoldEval[F, State, (Request[F], Response[F])](Array.emptyByteArray -> false) {
