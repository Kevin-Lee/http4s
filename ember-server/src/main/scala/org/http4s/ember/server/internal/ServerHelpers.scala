--- conflicted
+++ resolved
@@ -24,11 +24,11 @@
 
 private[server] object ServerHelpers {
 
-  private val closeCi = "close".ci
+  private val closeCi = CIString("close")
 
-  private val connectionCi = "connection".ci
+  private val connectionCi = CIString("connection")
   private val close = Connection(NonEmptyList.of(closeCi))
-  private val keepAlive = Connection(NonEmptyList.one("keep-alive".ci))
+  private val keepAlive = Connection(NonEmptyList.one(CIString("keep-alive")))
 
   def server[F[_]: Concurrent: ContextShift](
       bindAddress: InetSocketAddress,
@@ -110,20 +110,12 @@
       val reqHasClose = req.headers.exists {
         // We know this is raw because we have not parsed any headers in the underlying alg.
         // If Headers are being parsed into processed for in ParseHeaders this is incorrect.
-        case Header.Raw(name, values) => name == connectionCi && values.contains(closeCi.value)
+        case Header.Raw(name, values) => name == connectionCi && values.contains(closeCi.toString)
         case _ => false
       }
       val connection: Connection =
-<<<<<<< HEAD
-        if (reqHasClose) Connection(NonEmptyList.of(CIString("close")))
-        else
-          respConnection.fold(
-            Connection(NonEmptyList.one(CIString("keep-alive")))
-          )(identity)
-=======
         if (reqHasClose) close
         else keepAlive
->>>>>>> 2e3f5550
       for {
         date <- HttpDate.current[F].map(Date(_))
       } yield resp.withHeaders(Headers.of(date, connection) ++ resp.headers)
