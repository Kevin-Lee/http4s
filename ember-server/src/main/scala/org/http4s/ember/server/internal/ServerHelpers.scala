--- conflicted
+++ resolved
@@ -30,7 +30,7 @@
 import org.http4s.headers.Connection
 import java.net.InetSocketAddress
 import org.http4s.ember.core.{Drain, EmberException, Encoder, Parser, Read}
-import org.http4s.headers.Date
+import org.http4s.headers.{Connection, Date}
 import org.http4s.internal.tls.{deduceKeyLength, getCertChain}
 import org.http4s.server.{SecureSession, ServerRequestKeys}
 import org.http4s.websocket.WebSocketContext
@@ -39,12 +39,7 @@
 
 import scala.concurrent.duration._
 import scodec.bits.ByteVector
-<<<<<<< HEAD
 import java.util.concurrent.TimeoutException
-=======
-import org.http4s.headers.Connection
-import java.nio.channels.InterruptedByTimeoutException
->>>>>>> ba647c74
 
 private[server] object ServerHelpers {
 
@@ -228,7 +223,6 @@
       requestHeaderReceiveTimeout: Duration,
       httpApp: HttpApp[F],
       errorHandler: Throwable => F[Response[F]],
-<<<<<<< HEAD
       socket: Socket[F],
       createRequestVault: Boolean
   )(implicit F: Temporal[F], D: Defer[F]): F[(Request[F], Response[F], Drain[F])] = {
@@ -238,22 +232,9 @@
       parse,
       requestHeaderReceiveTimeout,
       D.defer(
-        F.raiseError[(Request[F], F[Option[Array[Byte]]])](new TimeoutException(
-          s"Timed out while waiting for request headers: $requestHeaderReceiveTimeout")))
+        F.raiseError[(Request[F], F[Option[Array[Byte]]])](
+          EmberException.RequestHeadersTimeout(requestHeaderReceiveTimeout)))
     )
-=======
-      socket: Socket[F]): F[(Request[F], Response[F], Drain[F])] = {
-    val parse = Parser.Request.parser(maxHeaderSize)(buffer, read)
-    val parseWithHeaderTimeout =
-      durationToFinite(requestHeaderReceiveTimeout).fold(parse)(duration =>
-        parse.timeoutTo(
-          duration,
-          Concurrent[F].defer(
-            ApplicativeThrow[F].raiseError(
-              EmberException.RequestHeadersTimeout(requestHeaderReceiveTimeout))
-          )
-        ))
->>>>>>> ba647c74
 
     for {
       tmp <- parseWithHeaderTimeout
@@ -306,16 +287,11 @@
   ): Stream[F, Nothing] = {
     type State = (Array[Byte], Boolean)
     val _ = logger
-<<<<<<< HEAD
     val read: Read[F] = timeoutMaybe(socket.read(receiveBufferSize), idleTimeout)
-=======
-    val read: Read[F] = socket
-      .read(receiveBufferSize, durationToFinite(idleTimeout))
       .adaptError {
         // TODO MERGE: Replace with TimeoutException on series/0.23+.
-        case _: InterruptedByTimeoutException => EmberException.ReadTimeout(idleTimeout)
+        case _: TimeoutException => EmberException.ReadTimeout(idleTimeout)
       }
->>>>>>> ba647c74
     Stream
       .unfoldEval[F, State, (Request[F], Response[F])](Array.emptyByteArray -> false) {
         case (buffer, reuse) =>
@@ -380,14 +356,8 @@
               }
             case Left(err) =>
               err match {
-<<<<<<< HEAD
-                case EmberException.EmptyStream() =>
-                  Applicative[F].pure(None)
-                case _: TimeoutException =>
-=======
                 case EmberException.EmptyStream() | EmberException.RequestHeadersTimeout(_) |
                     EmberException.ReadTimeout(_) =>
->>>>>>> ba647c74
                   Applicative[F].pure(None)
                 case err =>
                   errorHandler(err)
