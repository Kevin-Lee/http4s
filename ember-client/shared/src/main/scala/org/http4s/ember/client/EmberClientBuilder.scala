--- conflicted
+++ resolved
@@ -270,18 +270,13 @@
             unixSocketClient(request, address)
           }
       }
-<<<<<<< HEAD
-      val stackClient = Retry(retryPolicy)(client)
+      val stackClient = Retry(retryPolicy, logRetries = false)(client)
       val iClient = new EmberClient[F](stackClient, pool)
 
       optH2.fold(iClient) { h2 =>
         val h2Client = Client(h2(iClient.run))
         new EmberClient(h2Client, pool)
       }
-=======
-      val stackClient = Retry.create(retryPolicy, logRetries = false)(client)
-      new EmberClient[F](stackClient, pool)
->>>>>>> b9077f78
     }
 }
 
