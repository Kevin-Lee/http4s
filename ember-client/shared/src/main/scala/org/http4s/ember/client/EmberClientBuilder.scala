/*
 * Copyright 2019 http4s.org
 *
 * Licensed under the Apache License, Version 2.0 (the "License");
 * you may not use this file except in compliance with the License.
 * You may obtain a copy of the License at
 *
 *     http://www.apache.org/licenses/LICENSE-2.0
 *
 * Unless required by applicable law or agreed to in writing, software
 * distributed under the License is distributed on an "AS IS" BASIS,
 * WITHOUT WARRANTIES OR CONDITIONS OF ANY KIND, either express or implied.
 * See the License for the specific language governing permissions and
 * limitations under the License.
 */

package org.http4s.ember.client

import cats._
import cats.effect._
import cats.syntax.all._
import fs2.io.net.Network
import fs2.io.net.SocketGroup
import fs2.io.net.SocketOption
import fs2.io.net.tls._
import fs2.io.net.unixsocket._
import org.http4s.ProductId
import org.http4s.Request
import org.http4s.Response
import org.http4s.client._
import org.http4s.client.middleware.Retry
import org.http4s.client.middleware.RetryPolicy
import org.http4s.ember.client.internal.ClientHelpers
import org.http4s.ember.core.h2.H2Client
import org.http4s.ember.core.h2.H2Frame
import org.http4s.ember.core.h2.H2Frame.Settings.ConnectionSettings.default
import org.http4s.headers.`User-Agent`
import org.typelevel.keypool._
import org.typelevel.log4cats.Logger

import scala.concurrent.duration.Duration
import scala.concurrent.duration._

final class EmberClientBuilder[F[_]: Async: Network] private (
    private val tlsContextOpt: Option[TLSContext[F]],
    private val sgOpt: Option[SocketGroup[F]],
    val maxTotal: Int,
    val maxPerKey: RequestKey => Int,
    val idleTimeInPool: Duration,
    private val logger: Logger[F],
    val chunkSize: Int,
    val maxResponseHeaderSize: Int,
    private val idleConnectionTime: Duration,
    val timeout: Duration,
    val additionalSocketOptions: List[SocketOption],
    val userAgent: Option[`User-Agent`],
    val checkEndpointIdentification: Boolean,
    val serverNameIndication: Boolean,
    val retryPolicy: RetryPolicy[F],
    private val unixSockets: Option[UnixSockets[F]],
    private val enableHttp2: Boolean,
    private val pushPromiseSupport: Option[
      (Request[fs2.Pure], F[Response[F]]) => F[Outcome[F, Throwable, Unit]]
    ],
) extends EmberClientBuilderPlatform { self =>

  private def copy(
      tlsContextOpt: Option[TLSContext[F]] = self.tlsContextOpt,
      sgOpt: Option[SocketGroup[F]] = self.sgOpt,
      maxTotal: Int = self.maxTotal,
      maxPerKey: RequestKey => Int = self.maxPerKey,
      idleTimeInPool: Duration = self.idleTimeInPool,
      logger: Logger[F] = self.logger,
      chunkSize: Int = self.chunkSize,
      maxResponseHeaderSize: Int = self.maxResponseHeaderSize,
      idleConnectionTime: Duration = self.idleConnectionTime,
      timeout: Duration = self.timeout,
      additionalSocketOptions: List[SocketOption] = self.additionalSocketOptions,
      userAgent: Option[`User-Agent`] = self.userAgent,
      checkEndpointIdentification: Boolean = self.checkEndpointIdentification,
      serverNameIndication: Boolean = self.serverNameIndication,
      retryPolicy: RetryPolicy[F] = self.retryPolicy,
      unixSockets: Option[UnixSockets[F]] = self.unixSockets,
      enableHttp2: Boolean = self.enableHttp2,
      pushPromiseSupport: Option[
        (Request[fs2.Pure], F[Response[F]]) => F[Outcome[F, Throwable, Unit]]
      ] = self.pushPromiseSupport,
  ): EmberClientBuilder[F] =
    new EmberClientBuilder[F](
      tlsContextOpt = tlsContextOpt,
      sgOpt = sgOpt,
      maxTotal = maxTotal,
      maxPerKey = maxPerKey,
      idleTimeInPool = idleTimeInPool,
      logger = logger,
      chunkSize = chunkSize,
      maxResponseHeaderSize = maxResponseHeaderSize,
      idleConnectionTime = idleConnectionTime,
      timeout = timeout,
      additionalSocketOptions = additionalSocketOptions,
      userAgent = userAgent,
      checkEndpointIdentification = checkEndpointIdentification,
      serverNameIndication = serverNameIndication,
      retryPolicy = retryPolicy,
      unixSockets = unixSockets,
      enableHttp2 = enableHttp2,
      pushPromiseSupport = pushPromiseSupport,
    )

  /** Sets a custom `TLSContext`.
    * By default a `TLSContext` is created from the system default `SSLContext`.
    */
  def withTLSContext(tlsContext: TLSContext[F]): EmberClientBuilder[F] =
    copy(tlsContextOpt = tlsContext.some)

  /** Unset any `TLSContext` and creates one from the system default `SSLContext`. */
  def withoutTLSContext: EmberClientBuilder[F] = copy(tlsContextOpt = None)

  /** Sets the `SocketGroup`, a group of TCP sockets to be used in connections. */
  def withSocketGroup(sg: SocketGroup[F]): EmberClientBuilder[F] = copy(sgOpt = sg.some)

  /** Sets the connection pool's total maximum number of idle connections.
    * Per `RequestKey` values set with `withMaxPerKey` cannot override this total maximum.
    */
  def withMaxTotal(maxTotal: Int): EmberClientBuilder[F] = copy(maxTotal = maxTotal)

  /** Sets the connection pool's maximum number of pooled connections per RequestKey. */
  def withMaxPerKey(maxPerKey: RequestKey => Int): EmberClientBuilder[F] =
    copy(maxPerKey = maxPerKey)

  /** Sets the connection pool's maximum time a connection can be idle.
    * The timeout starts when a connection is returned the the pool, and reset when it is borrowed.
    */
  def withIdleTimeInPool(idleTimeInPool: Duration): EmberClientBuilder[F] =
    copy(idleTimeInPool = idleTimeInPool)

  /** Sets the idle timeout on connections.  The timeout is reset with each read or write. */
  def withIdleConnectionTime(idleConnectionTime: Duration): EmberClientBuilder[F] =
    copy(idleConnectionTime = idleConnectionTime)

  /** Sets the `Logger`. */
  def withLogger(logger: Logger[F]): EmberClientBuilder[F] = copy(logger = logger)

  /** Sets the max `chunkSize` in bytes to read from sockets at a time. */
  def withChunkSize(chunkSize: Int): EmberClientBuilder[F] = copy(chunkSize = chunkSize)

  /** Sets the max size in bytes to read while parsing response headers. */
  def withMaxResponseHeaderSize(maxResponseHeaderSize: Int): EmberClientBuilder[F] =
    copy(maxResponseHeaderSize = maxResponseHeaderSize)

  /** Sets the header receive timeout on connections. */
  def withTimeout(timeout: Duration): EmberClientBuilder[F] = copy(timeout = timeout)

  /** Sets additional socket options to apply to the underlying sockets. */
  def withAdditionalSocketOptions(
      additionalSocketOptions: List[SocketOption]
  ): EmberClientBuilder[F] =
    copy(additionalSocketOptions = additionalSocketOptions)

  /** Sets the default User-Agent string.
    * A `User-Agent` header on a request takes priority over this setting.
    */
  def withUserAgent(userAgent: `User-Agent`): EmberClientBuilder[F] =
    copy(userAgent = userAgent.some)

  /** Clears the default User-Agent string, so no User-Agent header is sent.
    * A `User-Agent` header on a request takes priority over this setting.
    */
  def withoutUserAgent: EmberClientBuilder[F] =
    copy(userAgent = None)

  /** Sets whether or not to force endpoint authentication/verification on the `TLSContext`.
    * Enabled by default. When enabled the server's identity will be checked against the server's
    * certificate during SSL/TLS handshaking. This is important to avoid man-in-the-middle attacks
    * by confirming server identity against their certificate.
    */
  def withCheckEndpointAuthentication(checkEndpointIdentification: Boolean): EmberClientBuilder[F] =
    copy(checkEndpointIdentification = checkEndpointIdentification)

  /** Disables endpoint authentication/verification. */
  def withoutCheckEndpointAuthentication: EmberClientBuilder[F] =
    copy(checkEndpointIdentification = false)

  /** Sets whether or not to enable Server Name Indication on the `TLSContext`.
    * Enabled by default. When enabled the hostname will be indicated during SSL/TLS handshaking.
    * This is important to reach a web server that is responsible for multiple hostnames so that it
    * can use the correct certificate.
    */
  def withServerNameIndication(serverNameIndication: Boolean): EmberClientBuilder[F] =
    copy(serverNameIndication = serverNameIndication)

  /** Disables Server Name Indication */
  def withoutServerNameIndication: EmberClientBuilder[F] =
    copy(serverNameIndication = false)

  /** Sets the `RetryPolicy`. */
  def withRetryPolicy(retryPolicy: RetryPolicy[F]): EmberClientBuilder[F] =
    copy(retryPolicy = retryPolicy)

  /** Sets underlying `UnixSockets` to use for requests with a `UnixSocketAddress`.
    * Useful for secure and efficient inter-process communication.
    * See also `UnixSocket` client middleware to direct all requests to a `UnixSocketAddress`.
    */
  def withUnixSockets(unixSockets: UnixSockets[F]): EmberClientBuilder[F] =
    copy(unixSockets = Some(unixSockets))

  /** Enables HTTP/2 support. Disabled by default. */
  def withHttp2: EmberClientBuilder[F] = copy(enableHttp2 = true)

  /** Disables HTTP/2 support. Disabled by default. */
  def withoutHttp2: EmberClientBuilder[F] = copy(enableHttp2 = false)

  /** Push promises are implemented via responding with a PushPromise frame
    * which is effectively a request headers frame for a request that wasn't
    * sent by the client.
    *
    * The second param is the response once it is available that you can wait
    * for OR you can cancel the Outcome to send a termination signal to
    * ask the remote server to stop sending additional data from this data stream.
    * If you want to handle these the outcome can just be outcome successful. But
    * you can save significant data by canceling requests you don't want.
    *
    * Push promises are very useful to get all the data necessary to render a page in parallel
    * to the actual data for that page leading to much faster render times, or sending
    * additional cache enriching information.
    *
    * Push promise support is disabled by default.
    */
  def withPushPromiseSupport(
      f: (Request[fs2.Pure], F[Response[F]]) => F[Outcome[F, Throwable, Unit]]
  ): EmberClientBuilder[F] =
    copy(pushPromiseSupport = f.some)

  /** Disables Push promise support.
    * Push promise support is disabled by default.
    */
  def withoutPushPromiseSupport: EmberClientBuilder[F] =
    copy(pushPromiseSupport = None)

  def build: Resource[F, Client[F]] =
    for {
      sg <- Resource.pure(sgOpt.getOrElse(Network[F]))
      tlsContextOptWithDefault <-
        tlsContextOpt
          .fold(Network[F].tlsContext.systemResource.attempt.map(_.toOption))(
            _.some.pure[Resource[F, *]]
          )
      builder =
        KeyPool.Builder
<<<<<<< HEAD
          .apply[F, RequestKey, EmberConnection[F]]((requestKey: RequestKey) =>
            EmberConnection(
              org.http4s.ember.client.internal.ClientHelpers
                .requestKeyToSocketWithKey[F](
                  requestKey,
                  tlsContextOptWithDefault,
                  checkEndpointIdentification,
                  sg,
                  additionalSocketOptions,
                ),
              chunkSize,
            ) <* Resource
              .eval(logger.trace(s"Created Connection - RequestKey: ${requestKey}"))
              .onFinalize(
                logger.trace(
                  s"Shutting Down Connection - RequestKey: ${requestKey}"
                )
              )
=======
          .apply[F, RequestKey, EmberConnection[F]](
            (requestKey: RequestKey) =>
              EmberConnection(
                org.http4s.ember.client.internal.ClientHelpers
                  .requestKeyToSocketWithKey[F](
                    requestKey,
                    tlsContextOptWithDefault,
                    checkEndpointIdentification,
                    serverNameIndication,
                    sg,
                    additionalSocketOptions,
                  )
              ) <* logger.trace(s"Created Connection - RequestKey: ${requestKey}"),
            (connection: EmberConnection[F]) =>
              logger.trace(
                s"Shutting Down Connection - RequestKey: ${connection.keySocket.requestKey}"
              ) >>
                connection.cleanup,
>>>>>>> 7dca9d4f
          )
          .withDefaultReuseState(Reusable.DontReuse)
          .withIdleTimeAllowedInPool(idleTimeInPool)
          .withMaxPerKey(maxPerKey)
          .withMaxTotal(maxTotal)
          .withOnReaperException(_ => Applicative[F].unit)
      pool <- builder.build
      optH2 <- (if (enableHttp2) tlsContextOptWithDefault else None).traverse { context =>
        H2Client.impl[F](
          pushPromiseSupport.getOrElse { case (_, _) => Applicative[F].pure(Outcome.canceled) },
          context,
          logger,
          if (pushPromiseSupport.isDefined) default
          else
            default.copy(enablePush = H2Frame.Settings.SettingsEnablePush(false)),
          checkEndpointIdentification,
          serverNameIndication,
        )
      }
    } yield {
      def webClient(request: Request[F]): Resource[F, Response[F]] =
        for {
          managed <- ClientHelpers.getValidManaged(pool, request)
          _ <- Resource.eval(
            pool.state.flatMap { poolState =>
              logger.trace(
                s"Connection Taken - Key: ${managed.value.keySocket.requestKey} - Reused: ${managed.isReused} - PoolState: $poolState"
              )
            }
          )
          responseResource <- Resource.makeCaseFull((poll: Poll[F]) =>
            poll(
              ClientHelpers
                .request[F](
                  request,
                  managed.value,
                  chunkSize,
                  maxResponseHeaderSize,
                  idleConnectionTime,
                  timeout,
                  userAgent,
                )
            )
          ) { case ((response, drain), exitCase) =>
            exitCase match {
              case Resource.ExitCase.Succeeded =>
                ClientHelpers.postProcessResponse(
                  request,
                  response,
                  drain,
                  managed.value.nextBytes,
                  managed.canBeReused,
                  managed.value.startNextRead,
                )
              case _ => Applicative[F].unit
            }
          }
        } yield responseResource._1

      def unixSocketClient(
          request: Request[F],
          address: UnixSocketAddress,
          enableEndpointValidation: Boolean,
          enableServerNameIndication: Boolean,
      ): Resource[F, Response[F]] =
        Resource
          .eval(
            unixSockets
              .orElse(defaultUnixSockets)
              .liftTo(
                new RuntimeException(
                  "No UnixSockets implementation available; use .withUnixSockets(...) to provide one"
                )
              )
          )
          .flatMap(unixSockets =>
<<<<<<< HEAD
            EmberConnection(
              ClientHelpers.unixSocket(request, unixSockets, address, tlsContextOpt),
              chunkSize,
            )
=======
            Resource
              .make(
                EmberConnection(
                  ClientHelpers.unixSocket(
                    request,
                    unixSockets,
                    address,
                    tlsContextOpt,
                    enableEndpointValidation,
                    enableServerNameIndication,
                  )
                )
              )(ec => ec.shutdown)
>>>>>>> 7dca9d4f
          )
          .flatMap(connection =>
            Resource.eval(
              ClientHelpers
                .request[F](
                  request,
                  connection,
                  chunkSize,
                  maxResponseHeaderSize,
                  idleConnectionTime,
                  timeout,
                  userAgent,
                )
                .map(_._1)
            )
          )
      val client = Client[F] { request =>
        request.attributes
          .lookup(Request.Keys.UnixSocketAddress)
          .fold(webClient(request))(
            unixSocketClient(request, _, checkEndpointIdentification, serverNameIndication)
          )
      }
      val stackClient = Retry.create(retryPolicy, logRetries = false)(client)
      val iClient = new EmberClient[F](stackClient, pool)

      optH2.fold(iClient) { h2 =>
        val h2Client = Client(h2(iClient.run))
        new EmberClient(h2Client, pool)
      }
    }
}

object EmberClientBuilder extends EmberClientBuilderCompanionPlatform {

  def default[F[_]: Async: Network] =
    new EmberClientBuilder[F](
      tlsContextOpt = None,
      sgOpt = None,
      maxTotal = Defaults.maxTotal,
      maxPerKey = Defaults.maxPerKey,
      idleTimeInPool = Defaults.idleTimeInPool,
      logger = defaultLogger[F],
      chunkSize = Defaults.chunkSize,
      maxResponseHeaderSize = Defaults.maxResponseHeaderSize,
      idleConnectionTime = Defaults.idleConnectionTime,
      timeout = Defaults.timeout,
      additionalSocketOptions = Defaults.additionalSocketOptions,
      userAgent = Defaults.userAgent,
      checkEndpointIdentification = true,
      serverNameIndication = true,
      retryPolicy = Defaults.retryPolicy,
      unixSockets = None,
      enableHttp2 = false,
      pushPromiseSupport = None,
    )

  @deprecated("Use the overload which accepts a Network", "0.23.16")
  def default[F[_]](async: Async[F]): EmberClientBuilder[F] =
    default(async, Network.forAsync(async))

  private object Defaults {
    val acgFixedThreadPoolSize: Int = 100
    val chunkSize: Int = 32 * 1024
    val maxResponseHeaderSize: Int = 4096
    val idleConnectionTime: FiniteDuration = org.http4s.client.defaults.RequestTimeout
    val timeout: Duration = org.http4s.client.defaults.RequestTimeout

    // Pool Settings
    val maxPerKey: RequestKey => Int = { (_: RequestKey) =>
      100
    }
    val maxTotal: Int = 100
    val idleTimeInPool: FiniteDuration = 30.seconds // 30 Seconds in Nanos
    val additionalSocketOptions: List[SocketOption] = List.empty[SocketOption]
    val userAgent: Some[`User-Agent`] = Some(
      `User-Agent`(ProductId("http4s-ember", Some(org.http4s.BuildInfo.version)))
    )

    def retryPolicy[F[_]]: RetryPolicy[F] = ClientHelpers.RetryLogic.retryUntilFresh
  }
}<|MERGE_RESOLUTION|>--- conflicted
+++ resolved
@@ -247,7 +247,6 @@
           )
       builder =
         KeyPool.Builder
-<<<<<<< HEAD
           .apply[F, RequestKey, EmberConnection[F]]((requestKey: RequestKey) =>
             EmberConnection(
               org.http4s.ember.client.internal.ClientHelpers
@@ -255,6 +254,7 @@
                   requestKey,
                   tlsContextOptWithDefault,
                   checkEndpointIdentification,
+                  serverNameIndication,
                   sg,
                   additionalSocketOptions,
                 ),
@@ -266,26 +266,6 @@
                   s"Shutting Down Connection - RequestKey: ${requestKey}"
                 )
               )
-=======
-          .apply[F, RequestKey, EmberConnection[F]](
-            (requestKey: RequestKey) =>
-              EmberConnection(
-                org.http4s.ember.client.internal.ClientHelpers
-                  .requestKeyToSocketWithKey[F](
-                    requestKey,
-                    tlsContextOptWithDefault,
-                    checkEndpointIdentification,
-                    serverNameIndication,
-                    sg,
-                    additionalSocketOptions,
-                  )
-              ) <* logger.trace(s"Created Connection - RequestKey: ${requestKey}"),
-            (connection: EmberConnection[F]) =>
-              logger.trace(
-                s"Shutting Down Connection - RequestKey: ${connection.keySocket.requestKey}"
-              ) >>
-                connection.cleanup,
->>>>>>> 7dca9d4f
           )
           .withDefaultReuseState(Reusable.DontReuse)
           .withIdleTimeAllowedInPool(idleTimeInPool)
@@ -362,26 +342,17 @@
               )
           )
           .flatMap(unixSockets =>
-<<<<<<< HEAD
             EmberConnection(
-              ClientHelpers.unixSocket(request, unixSockets, address, tlsContextOpt),
+              ClientHelpers.unixSocket(
+                request,
+                unixSockets,
+                address,
+                tlsContextOpt,
+                enableEndpointValidation,
+                enableServerNameIndication,
+              ),
               chunkSize,
             )
-=======
-            Resource
-              .make(
-                EmberConnection(
-                  ClientHelpers.unixSocket(
-                    request,
-                    unixSockets,
-                    address,
-                    tlsContextOpt,
-                    enableEndpointValidation,
-                    enableServerNameIndication,
-                  )
-                )
-              )(ec => ec.shutdown)
->>>>>>> 7dca9d4f
           )
           .flatMap(connection =>
             Resource.eval(
