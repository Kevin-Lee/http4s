package org.http4s
package client
package blaze

import cats.effect._
import cats.implicits._
<<<<<<< HEAD
import fs2.Stream
=======
import java.net.{SocketOption, StandardSocketOptions}
>>>>>>> a264f31d
import java.nio.channels.AsynchronousChannelGroup
import javax.net.ssl.SSLContext
import org.http4s.blaze.channel.ChannelOptions
import org.http4s.blazecore.{BlazeBackendBuilder, tickWheelResource}
import org.http4s.headers.{AgentProduct, `User-Agent`}
import org.http4s.internal.BackendBuilder
import scala.concurrent.ExecutionContext
import scala.concurrent.duration._

sealed abstract class BlazeClientBuilder[F[_]] private (
    val responseHeaderTimeout: Duration,
    val idleTimeout: Duration,
    val requestTimeout: Duration,
    val userAgent: Option[`User-Agent`],
    val maxTotalConnections: Int,
    val maxWaitQueueLimit: Int,
    val maxConnectionsPerRequestKey: RequestKey => Int,
    val sslContext: Option[SSLContext],
    val checkEndpointIdentification: Boolean,
    val maxResponseLineSize: Int,
    val maxHeaderLength: Int,
    val maxChunkSize: Int,
    val parserMode: ParserMode,
    val bufferSize: Int,
    val executionContext: ExecutionContext,
    val asynchronousChannelGroup: Option[AsynchronousChannelGroup],
    val channelOptions: ChannelOptions
<<<<<<< HEAD
) extends BlazeBackendBuilder[Client[F]] {
  type Self = BlazeClientBuilder[F]

=======
)(implicit protected val F: ConcurrentEffect[F])
    extends BackendBuilder[F, Client[F]] {
>>>>>>> a264f31d
  private def copy(
      responseHeaderTimeout: Duration = responseHeaderTimeout,
      idleTimeout: Duration = idleTimeout,
      requestTimeout: Duration = requestTimeout,
      userAgent: Option[`User-Agent`] = userAgent,
      maxTotalConnections: Int = maxTotalConnections,
      maxWaitQueueLimit: Int = maxWaitQueueLimit,
      maxConnectionsPerRequestKey: RequestKey => Int = maxConnectionsPerRequestKey,
      sslContext: Option[SSLContext] = sslContext,
      checkEndpointIdentification: Boolean = checkEndpointIdentification,
      maxResponseLineSize: Int = maxResponseLineSize,
      maxHeaderLength: Int = maxHeaderLength,
      maxChunkSize: Int = maxChunkSize,
      parserMode: ParserMode = parserMode,
      bufferSize: Int = bufferSize,
      executionContext: ExecutionContext = executionContext,
      asynchronousChannelGroup: Option[AsynchronousChannelGroup] = asynchronousChannelGroup,
      channelOptions: ChannelOptions = channelOptions
  ): BlazeClientBuilder[F] =
    new BlazeClientBuilder[F](
      responseHeaderTimeout = responseHeaderTimeout,
      idleTimeout = idleTimeout,
      requestTimeout = requestTimeout,
      userAgent = userAgent,
      maxTotalConnections = maxTotalConnections,
      maxWaitQueueLimit = maxWaitQueueLimit,
      maxConnectionsPerRequestKey = maxConnectionsPerRequestKey,
      sslContext = sslContext,
      checkEndpointIdentification = checkEndpointIdentification,
      maxResponseLineSize = maxResponseLineSize,
      maxHeaderLength = maxHeaderLength,
      maxChunkSize = maxChunkSize,
      parserMode = parserMode,
      bufferSize = bufferSize,
      executionContext = executionContext,
      asynchronousChannelGroup = asynchronousChannelGroup,
      channelOptions = channelOptions
    ) {}

  def withResponseHeaderTimeout(responseHeaderTimeout: Duration): BlazeClientBuilder[F] =
    copy(responseHeaderTimeout = responseHeaderTimeout)

  def withMaxHeaderLength(maxHeaderLength: Int): BlazeClientBuilder[F] =
    copy(maxHeaderLength = maxHeaderLength)

  def withIdleTimeout(idleTimeout: Duration): BlazeClientBuilder[F] =
    copy(idleTimeout = idleTimeout)

  def withRequestTimeout(requestTimeout: Duration): BlazeClientBuilder[F] =
    copy(requestTimeout = requestTimeout)

  def withUserAgentOption(userAgent: Option[`User-Agent`]): BlazeClientBuilder[F] =
    copy(userAgent = userAgent)
  def withUserAgent(userAgent: `User-Agent`): BlazeClientBuilder[F] =
    withUserAgentOption(Some(userAgent))
  def withoutUserAgent: BlazeClientBuilder[F] =
    withUserAgentOption(None)

  def withMaxTotalConnections(maxTotalConnections: Int): BlazeClientBuilder[F] =
    copy(maxTotalConnections = maxTotalConnections)

  def withMaxWaitQueueLimit(maxWaitQueueLimit: Int): BlazeClientBuilder[F] =
    copy(maxWaitQueueLimit = maxWaitQueueLimit)

  def withMaxConnectionsPerRequestKey(
      maxConnectionsPerRequestKey: RequestKey => Int): BlazeClientBuilder[F] =
    copy(maxConnectionsPerRequestKey = maxConnectionsPerRequestKey)

  def withSslContextOption(sslContext: Option[SSLContext]): BlazeClientBuilder[F] =
    copy(sslContext = sslContext)
  def withSslContext(sslContext: SSLContext): BlazeClientBuilder[F] =
    withSslContextOption(Some(sslContext))
  def withoutSslContext: BlazeClientBuilder[F] =
    withSslContextOption(None)

  def withCheckEndpointAuthentication(checkEndpointIdentification: Boolean): BlazeClientBuilder[F] =
    copy(checkEndpointIdentification = checkEndpointIdentification)

  def withMaxResponseLineSize(maxResponseLineSize: Int): BlazeClientBuilder[F] =
    copy(maxResponseLineSize = maxResponseLineSize)

  def withMaxChunkSize(maxChunkSize: Int): BlazeClientBuilder[F] =
    copy(maxChunkSize = maxChunkSize)

  def withParserMode(parserMode: ParserMode): BlazeClientBuilder[F] =
    copy(parserMode = parserMode)

  def withBufferSize(bufferSize: Int): BlazeClientBuilder[F] =
    copy(bufferSize = bufferSize)

  def withExecutionContext(executionContext: ExecutionContext): BlazeClientBuilder[F] =
    copy(executionContext = executionContext)

  def withAsynchronousChannelGroupOption(
      asynchronousChannelGroup: Option[AsynchronousChannelGroup]): BlazeClientBuilder[F] =
    copy(asynchronousChannelGroup = asynchronousChannelGroup)
  def withAsynchronousChannelGroup(
      asynchronousChannelGroup: AsynchronousChannelGroup): BlazeClientBuilder[F] =
    withAsynchronousChannelGroupOption(Some(asynchronousChannelGroup))
  def withoutAsynchronousChannelGroup: BlazeClientBuilder[F] =
    withAsynchronousChannelGroupOption(None)

  def withChannelOptions(channelOptions: ChannelOptions): BlazeClientBuilder[F] =
    copy(channelOptions = channelOptions)

  def resource: Resource[F, Client[F]] =
    tickWheelResource.flatMap { scheduler =>
      connectionManager.map { manager =>
        BlazeClient.makeClient(
          manager = manager,
          responseHeaderTimeout = responseHeaderTimeout,
          idleTimeout = idleTimeout,
          requestTimeout = requestTimeout,
          scheduler = scheduler,
          ec = executionContext
        )
      }
    }

  private def connectionManager(
      implicit F: ConcurrentEffect[F]): Resource[F, ConnectionManager[F, BlazeConnection[F]]] = {
    val http1: ConnectionBuilder[F, BlazeConnection[F]] = new Http1Support(
      sslContextOption = sslContext,
      bufferSize = bufferSize,
      asynchronousChannelGroup = asynchronousChannelGroup,
      executionContext = executionContext,
      checkEndpointIdentification = checkEndpointIdentification,
      maxResponseLineSize = maxResponseLineSize,
      maxHeaderLength = maxHeaderLength,
      maxChunkSize = maxChunkSize,
      parserMode = parserMode,
      userAgent = userAgent,
      channelOptions = channelOptions
    ).makeClient
    Resource.make(
      ConnectionManager.pool(
        builder = http1,
        maxTotal = maxTotalConnections,
        maxWaitQueueLimit = maxWaitQueueLimit,
        maxConnectionsPerRequestKey = maxConnectionsPerRequestKey,
        responseHeaderTimeout = responseHeaderTimeout,
        requestTimeout = requestTimeout,
        executionContext = executionContext
      )) { pool =>
      F.delay { val _ = pool.shutdown() }
    }
  }
}

object BlazeClientBuilder {
  def apply[F[_]: ConcurrentEffect](
      executionContext: ExecutionContext,
      sslContext: Option[SSLContext] = Some(SSLContext.getDefault)): BlazeClientBuilder[F] =
    new BlazeClientBuilder[F](
      responseHeaderTimeout = 10.seconds,
      idleTimeout = 1.minute,
      requestTimeout = 1.minute,
      userAgent = Some(`User-Agent`(AgentProduct("http4s-blaze", Some(BuildInfo.version)))),
      maxTotalConnections = 10,
      maxWaitQueueLimit = 256,
      maxConnectionsPerRequestKey = Function.const(256),
      sslContext = sslContext,
      checkEndpointIdentification = true,
      maxResponseLineSize = 4096,
      maxHeaderLength = 40960,
      maxChunkSize = Int.MaxValue,
      parserMode = ParserMode.Strict,
      bufferSize = 8192,
      executionContext = executionContext,
      asynchronousChannelGroup = None,
      channelOptions = ChannelOptions(Vector.empty)
    ) {}
}<|MERGE_RESOLUTION|>--- conflicted
+++ resolved
@@ -4,11 +4,6 @@
 
 import cats.effect._
 import cats.implicits._
-<<<<<<< HEAD
-import fs2.Stream
-=======
-import java.net.{SocketOption, StandardSocketOptions}
->>>>>>> a264f31d
 import java.nio.channels.AsynchronousChannelGroup
 import javax.net.ssl.SSLContext
 import org.http4s.blaze.channel.ChannelOptions
@@ -36,14 +31,11 @@
     val executionContext: ExecutionContext,
     val asynchronousChannelGroup: Option[AsynchronousChannelGroup],
     val channelOptions: ChannelOptions
-<<<<<<< HEAD
-) extends BlazeBackendBuilder[Client[F]] {
+)(implicit protected val F: ConcurrentEffect[F])
+    extends BlazeBackendBuilder[Client[F]]
+    with BackendBuilder[F, Client[F]] {
   type Self = BlazeClientBuilder[F]
 
-=======
-)(implicit protected val F: ConcurrentEffect[F])
-    extends BackendBuilder[F, Client[F]] {
->>>>>>> a264f31d
   private def copy(
       responseHeaderTimeout: Duration = responseHeaderTimeout,
       idleTimeout: Duration = idleTimeout,
