--- conflicted
+++ resolved
@@ -351,22 +351,11 @@
     * @param connection The connection to be released.
     * @return An effect of Unit
     */
-<<<<<<< HEAD
-  def release(connection: A): F[Unit] =
-    semaphore.permit.use { _ =>
-      val key = connection.requestKey
-      logger.debug(s"Recycling connection for $key: $stats")
-      if (connection.isRecyclable)
-        releaseRecyclable(key, connection)
-      else
-        releaseNonRecyclable(key, connection)
-=======
   def release(connection: A): F[Unit] = {
     val key = connection.requestKey
-    semaphore.withPermit {
+    semaphore.permit.use { _ =>
       connection.isRecyclable
         .ifM(releaseRecyclable(key, connection), releaseNonRecyclable(key, connection))
->>>>>>> d196fb4c
     }
   }
 
