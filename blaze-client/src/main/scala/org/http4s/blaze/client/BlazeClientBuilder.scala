/*
 * Copyright 2014 http4s.org
 *
 * Licensed under the Apache License, Version 2.0 (the "License");
 * you may not use this file except in compliance with the License.
 * You may obtain a copy of the License at
 *
 *     http://www.apache.org/licenses/LICENSE-2.0
 *
 * Unless required by applicable law or agreed to in writing, software
 * distributed under the License is distributed on an "AS IS" BASIS,
 * WITHOUT WARRANTIES OR CONDITIONS OF ANY KIND, either express or implied.
 * See the License for the specific language governing permissions and
 * limitations under the License.
 */

package org.http4s
package blaze
package client

import cats.syntax.all._
import cats.effect.kernel.{Async, Resource}
import cats.effect.std.Dispatcher
import java.net.InetSocketAddress
import java.nio.channels.AsynchronousChannelGroup
import javax.net.ssl.SSLContext
import org.http4s.blaze.channel.ChannelOptions
import org.http4s.blaze.util.TickWheelExecutor
import org.http4s.blazecore.{BlazeBackendBuilder, tickWheelResource}
import org.http4s.client.{Client, ConnectionBuilder, RequestKey, defaults}
import org.http4s.headers.`User-Agent`
import org.http4s.internal.{BackendBuilder, SSLContextOption}
import org.log4s.getLogger
import scala.concurrent.ExecutionContext
import scala.concurrent.duration._

/** Configure and obtain a BlazeClient
  * @param responseHeaderTimeout duration between the submission of a request and the completion of the response header. Does not include time to read the response body.
  * @param idleTimeout duration that a connection can wait without traffic being read or written before timeout
  * @param requestTimeout maximum duration from the submission of a request through reading the body before a timeout.
  * @param connectTimeout Duration a connection attempt times out after
  * @param userAgent optional custom user agent header
  * @param maxTotalConnections maximum connections the client will have at any specific time
  * @param maxWaitQueueLimit maximum number requests waiting for a connection at any specific time
  * @param maxConnectionsPerRequestKey Map of RequestKey to number of max connections
  * @param sslContext Some custom `SSLContext`, or `None` if the default SSL context is to be lazily instantiated.
  * @param checkEndpointIdentification require endpoint identification for secure requests according to RFC 2818, Section 3.1. If the certificate presented does not match the hostname of the request, the request fails with a CertificateException. This setting does not affect checking the validity of the cert via the sslContext's trust managers.
  * @param maxResponseLineSize maximum length of the request line
  * @param maxHeaderLength maximum length of headers
  * @param maxChunkSize maximum size of chunked content chunks
  * @param chunkBufferMaxSize Size of the buffer that is used when Content-Length header is not specified.
  * @param parserMode lenient or strict parsing mode. The lenient mode will accept illegal chars but replaces them with � (0xFFFD)
  * @param bufferSize internal buffer size of the blaze client
  * @param executionContext custom executionContext to run async computations.
  * @param scheduler execution scheduler
  * @param asynchronousChannelGroup custom AsynchronousChannelGroup to use other than the system default
  * @param channelOptions custom socket options
  * @param customDnsResolver customDnsResolver to use other than the system default
  */
sealed abstract class BlazeClientBuilder[F[_]] private (
    val responseHeaderTimeout: Duration,
    val idleTimeout: Duration,
    val requestTimeout: Duration,
    val connectTimeout: Duration,
    val userAgent: Option[`User-Agent`],
    val maxTotalConnections: Int,
    val maxWaitQueueLimit: Int,
    val maxConnectionsPerRequestKey: RequestKey => Int,
    val sslContext: SSLContextOption,
    val checkEndpointIdentification: Boolean,
    val maxResponseLineSize: Int,
    val maxHeaderLength: Int,
    val maxChunkSize: Int,
    val chunkBufferMaxSize: Int,
    val parserMode: ParserMode,
    val bufferSize: Int,
    val executionContext: ExecutionContext,
    val scheduler: Resource[F, TickWheelExecutor],
    val asynchronousChannelGroup: Option[AsynchronousChannelGroup],
    val channelOptions: ChannelOptions,
    val customDnsResolver: Option[RequestKey => Either[Throwable, InetSocketAddress]]
)(implicit protected val F: Async[F])
    extends BlazeBackendBuilder[Client[F]]
    with BackendBuilder[F, Client[F]] {
  type Self = BlazeClientBuilder[F]

  final protected val logger = getLogger(this.getClass)

  private def copy(
      responseHeaderTimeout: Duration = responseHeaderTimeout,
      idleTimeout: Duration = idleTimeout,
      requestTimeout: Duration = requestTimeout,
      connectTimeout: Duration = connectTimeout,
      userAgent: Option[`User-Agent`] = userAgent,
      maxTotalConnections: Int = maxTotalConnections,
      maxWaitQueueLimit: Int = maxWaitQueueLimit,
      maxConnectionsPerRequestKey: RequestKey => Int = maxConnectionsPerRequestKey,
      sslContext: SSLContextOption = sslContext,
      checkEndpointIdentification: Boolean = checkEndpointIdentification,
      maxResponseLineSize: Int = maxResponseLineSize,
      maxHeaderLength: Int = maxHeaderLength,
      maxChunkSize: Int = maxChunkSize,
      chunkBufferMaxSize: Int = chunkBufferMaxSize,
      parserMode: ParserMode = parserMode,
      bufferSize: Int = bufferSize,
      executionContext: ExecutionContext = executionContext,
      scheduler: Resource[F, TickWheelExecutor] = scheduler,
      asynchronousChannelGroup: Option[AsynchronousChannelGroup] = asynchronousChannelGroup,
      channelOptions: ChannelOptions = channelOptions,
      customDnsResolver: Option[RequestKey => Either[Throwable, InetSocketAddress]] = None
  ): BlazeClientBuilder[F] =
    new BlazeClientBuilder[F](
      responseHeaderTimeout = responseHeaderTimeout,
      idleTimeout = idleTimeout,
      requestTimeout = requestTimeout,
      connectTimeout = connectTimeout,
      userAgent = userAgent,
      maxTotalConnections = maxTotalConnections,
      maxWaitQueueLimit = maxWaitQueueLimit,
      maxConnectionsPerRequestKey = maxConnectionsPerRequestKey,
      sslContext = sslContext,
      checkEndpointIdentification = checkEndpointIdentification,
      maxResponseLineSize = maxResponseLineSize,
      maxHeaderLength = maxHeaderLength,
      maxChunkSize = maxChunkSize,
      chunkBufferMaxSize = chunkBufferMaxSize,
      parserMode = parserMode,
      bufferSize = bufferSize,
      executionContext = executionContext,
      scheduler = scheduler,
      asynchronousChannelGroup = asynchronousChannelGroup,
      channelOptions = channelOptions,
      customDnsResolver = customDnsResolver
    ) {}

  def withResponseHeaderTimeout(responseHeaderTimeout: Duration): BlazeClientBuilder[F] =
    copy(responseHeaderTimeout = responseHeaderTimeout)

  def withMaxHeaderLength(maxHeaderLength: Int): BlazeClientBuilder[F] =
    copy(maxHeaderLength = maxHeaderLength)

  def withIdleTimeout(idleTimeout: Duration): BlazeClientBuilder[F] =
    copy(idleTimeout = idleTimeout)

  def withRequestTimeout(requestTimeout: Duration): BlazeClientBuilder[F] =
    copy(requestTimeout = requestTimeout)

  def withConnectTimeout(connectTimeout: Duration): BlazeClientBuilder[F] =
    copy(connectTimeout = connectTimeout)

  def withUserAgentOption(userAgent: Option[`User-Agent`]): BlazeClientBuilder[F] =
    copy(userAgent = userAgent)
  def withUserAgent(userAgent: `User-Agent`): BlazeClientBuilder[F] =
    withUserAgentOption(Some(userAgent))
  def withoutUserAgent: BlazeClientBuilder[F] =
    withUserAgentOption(None)

  def withMaxTotalConnections(maxTotalConnections: Int): BlazeClientBuilder[F] =
    copy(maxTotalConnections = maxTotalConnections)

  def withMaxWaitQueueLimit(maxWaitQueueLimit: Int): BlazeClientBuilder[F] =
    copy(maxWaitQueueLimit = maxWaitQueueLimit)

  def withMaxConnectionsPerRequestKey(
      maxConnectionsPerRequestKey: RequestKey => Int): BlazeClientBuilder[F] =
    copy(maxConnectionsPerRequestKey = maxConnectionsPerRequestKey)

  /** Use the provided `SSLContext` when making secure calls */
  def withSslContext(sslContext: SSLContext): BlazeClientBuilder[F] =
    copy(sslContext = SSLContextOption.Provided(sslContext))

  /** Use an `SSLContext` obtained by `SSLContext.getDefault()` when making secure calls.
    *
    * Since 0.21, the creation is not deferred.
    */
  def withDefaultSslContext: BlazeClientBuilder[F] =
    withSslContext(SSLContext.getDefault())

  /** Use some provided `SSLContext` when making secure calls, or disable secure calls with `None` */
  @deprecated(
    message =
      "Use withDefaultSslContext, withSslContext or withoutSslContext to set the SSLContext",
    since = "0.22.0-M1")
  def withSslContextOption(sslContext: Option[SSLContext]): BlazeClientBuilder[F] =
    copy(sslContext =
      sslContext.fold[SSLContextOption](SSLContextOption.NoSSL)(SSLContextOption.Provided.apply))

  /** Disable secure calls */
  def withoutSslContext: BlazeClientBuilder[F] =
    copy(sslContext = SSLContextOption.NoSSL)

  def withCheckEndpointAuthentication(checkEndpointIdentification: Boolean): BlazeClientBuilder[F] =
    copy(checkEndpointIdentification = checkEndpointIdentification)

  def withMaxResponseLineSize(maxResponseLineSize: Int): BlazeClientBuilder[F] =
    copy(maxResponseLineSize = maxResponseLineSize)

  def withMaxChunkSize(maxChunkSize: Int): BlazeClientBuilder[F] =
    copy(maxChunkSize = maxChunkSize)

  def withChunkBufferMaxSize(chunkBufferMaxSize: Int): BlazeClientBuilder[F] =
    copy(chunkBufferMaxSize = chunkBufferMaxSize)

  def withParserMode(parserMode: ParserMode): BlazeClientBuilder[F] =
    copy(parserMode = parserMode)

  def withBufferSize(bufferSize: Int): BlazeClientBuilder[F] =
    copy(bufferSize = bufferSize)

  def withExecutionContext(executionContext: ExecutionContext): BlazeClientBuilder[F] =
    copy(executionContext = executionContext)

  def withScheduler(scheduler: TickWheelExecutor): BlazeClientBuilder[F] =
    copy(scheduler = scheduler.pure[Resource[F, *]])

  def withAsynchronousChannelGroupOption(
      asynchronousChannelGroup: Option[AsynchronousChannelGroup]): BlazeClientBuilder[F] =
    copy(asynchronousChannelGroup = asynchronousChannelGroup)
  def withAsynchronousChannelGroup(
      asynchronousChannelGroup: AsynchronousChannelGroup): BlazeClientBuilder[F] =
    withAsynchronousChannelGroupOption(Some(asynchronousChannelGroup))
  def withoutAsynchronousChannelGroup: BlazeClientBuilder[F] =
    withAsynchronousChannelGroupOption(None)

  def withChannelOptions(channelOptions: ChannelOptions): BlazeClientBuilder[F] =
    copy(channelOptions = channelOptions)

  def withCustomDnsResolver(customDnsResolver: RequestKey => Either[Throwable, InetSocketAddress])
      : BlazeClientBuilder[F] =
    copy(customDnsResolver = Some(customDnsResolver))

  def resource: Resource[F, Client[F]] =
    for {
      dispatcher <- Dispatcher[F]
      scheduler <- scheduler
      _ <- Resource.eval(verifyAllTimeoutsAccuracy(scheduler))
      _ <- Resource.eval(verifyTimeoutRelations())
      manager <- connectionManager(scheduler, dispatcher)
    } yield BlazeClient.makeClient(
      manager = manager,
      responseHeaderTimeout = responseHeaderTimeout,
      requestTimeout = requestTimeout,
      scheduler = scheduler,
      ec = executionContext
    )

  private def verifyAllTimeoutsAccuracy(scheduler: TickWheelExecutor): F[Unit] =
    for {
      _ <- verifyTimeoutAccuracy(scheduler.tick, responseHeaderTimeout, "responseHeaderTimeout")
      _ <- verifyTimeoutAccuracy(scheduler.tick, idleTimeout, "idleTimeout")
      _ <- verifyTimeoutAccuracy(scheduler.tick, requestTimeout, "requestTimeout")
      _ <- verifyTimeoutAccuracy(scheduler.tick, connectTimeout, "connectTimeout")
    } yield ()

  private def verifyTimeoutAccuracy(
      tick: Duration,
      timeout: Duration,
      timeoutName: String): F[Unit] =
    F.delay {
      val warningThreshold = 0.1 // 10%
      val inaccuracy = tick / timeout
      if (inaccuracy > warningThreshold)
        logger.warn(
          s"With current configuration, $timeoutName ($timeout) may be up to ${inaccuracy * 100}% longer than configured. " +
            s"If timeout accuracy is important, consider using a scheduler with a shorter tick (currently $tick).")
    }

  private def verifyTimeoutRelations(): F[Unit] =
    F.delay {
      val advice =
        s"It is recommended to configure responseHeaderTimeout < requestTimeout < idleTimeout " +
          s"or disable some of them explicitly by setting them to Duration.Inf."

      if (responseHeaderTimeout.isFinite && responseHeaderTimeout >= requestTimeout)
        logger.warn(
          s"responseHeaderTimeout ($responseHeaderTimeout) is >= requestTimeout ($requestTimeout). $advice")

      if (responseHeaderTimeout.isFinite && responseHeaderTimeout >= idleTimeout)
        logger.warn(
          s"responseHeaderTimeout ($responseHeaderTimeout) is >= idleTimeout ($idleTimeout). $advice")

      if (requestTimeout.isFinite && requestTimeout >= idleTimeout)
        logger.warn(s"requestTimeout ($requestTimeout) is >= idleTimeout ($idleTimeout). $advice")
    }

  private def connectionManager(scheduler: TickWheelExecutor, dispatcher: Dispatcher[F])(implicit
      F: Async[F]): Resource[F, ConnectionManager[F, BlazeConnection[F]]] = {
    val http1: ConnectionBuilder[F, BlazeConnection[F]] = new Http1Support(
      sslContextOption = sslContext,
      bufferSize = bufferSize,
      asynchronousChannelGroup = asynchronousChannelGroup,
      executionContext = executionContext,
      scheduler = scheduler,
      checkEndpointIdentification = checkEndpointIdentification,
      maxResponseLineSize = maxResponseLineSize,
      maxHeaderLength = maxHeaderLength,
      maxChunkSize = maxChunkSize,
      chunkBufferMaxSize = chunkBufferMaxSize,
      parserMode = parserMode,
      userAgent = userAgent,
      channelOptions = channelOptions,
      connectTimeout = connectTimeout,
<<<<<<< HEAD
      dispatcher = dispatcher,
=======
      idleTimeout = idleTimeout,
>>>>>>> fcd93e90
      getAddress = customDnsResolver.getOrElse(BlazeClientBuilder.getAddress(_))
    ).makeClient
    Resource.make(
      ConnectionManager.pool(
        builder = http1,
        maxTotal = maxTotalConnections,
        maxWaitQueueLimit = maxWaitQueueLimit,
        maxConnectionsPerRequestKey = maxConnectionsPerRequestKey,
        responseHeaderTimeout = responseHeaderTimeout,
        requestTimeout = requestTimeout,
        executionContext = executionContext
      ))(_.shutdown)
  }
}

object BlazeClientBuilder {

  /** Creates a BlazeClientBuilder
    *
    * @param executionContext the ExecutionContext for blaze's internal Futures. Most clients should pass scala.concurrent.ExecutionContext.global
    */
  def apply[F[_]: Async](executionContext: ExecutionContext): BlazeClientBuilder[F] =
    new BlazeClientBuilder[F](
      responseHeaderTimeout = Duration.Inf,
      idleTimeout = 1.minute,
      requestTimeout = defaults.RequestTimeout,
      connectTimeout = defaults.ConnectTimeout,
      userAgent = Some(`User-Agent`(ProductId("http4s-blaze", Some(BuildInfo.version)))),
      maxTotalConnections = 10,
      maxWaitQueueLimit = 256,
      maxConnectionsPerRequestKey = Function.const(256),
      sslContext = SSLContextOption.TryDefaultSSLContext,
      checkEndpointIdentification = true,
      maxResponseLineSize = 4096,
      maxHeaderLength = 40960,
      maxChunkSize = Int.MaxValue,
      chunkBufferMaxSize = 1024 * 1024,
      parserMode = ParserMode.Strict,
      bufferSize = 8192,
      executionContext = executionContext,
      scheduler = tickWheelResource,
      asynchronousChannelGroup = None,
      channelOptions = ChannelOptions(Vector.empty),
      customDnsResolver = None
    ) {}

  def getAddress(requestKey: RequestKey): Either[Throwable, InetSocketAddress] =
    requestKey match {
      case RequestKey(s, auth) =>
        val port = auth.port.getOrElse(if (s == Uri.Scheme.https) 443 else 80)
        val host = auth.host.value
        Either.catchNonFatal(new InetSocketAddress(host, port))
    }
}<|MERGE_RESOLUTION|>--- conflicted
+++ resolved
@@ -300,11 +300,8 @@
       userAgent = userAgent,
       channelOptions = channelOptions,
       connectTimeout = connectTimeout,
-<<<<<<< HEAD
       dispatcher = dispatcher,
-=======
       idleTimeout = idleTimeout,
->>>>>>> fcd93e90
       getAddress = customDnsResolver.getOrElse(BlazeClientBuilder.getAddress(_))
     ).makeClient
     Resource.make(
