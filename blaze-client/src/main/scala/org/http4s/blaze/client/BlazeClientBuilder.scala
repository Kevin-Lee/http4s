--- conflicted
+++ resolved
@@ -248,16 +248,7 @@
       _ <- Resource.eval(verifyAllTimeoutsAccuracy(scheduler))
       _ <- Resource.eval(verifyTimeoutRelations())
       manager <- connectionManager(scheduler, dispatcher)
-<<<<<<< HEAD
       executionContext <- Resource.eval(executionContextConfig.getExecutionContext)
-    } yield BlazeClient.makeClient(
-      manager = manager,
-      responseHeaderTimeout = responseHeaderTimeout,
-      requestTimeout = requestTimeout,
-      scheduler = scheduler,
-      ec = executionContext
-    )
-=======
       client = BlazeClient.makeClient(
         manager = manager,
         responseHeaderTimeout = responseHeaderTimeout,
@@ -265,8 +256,8 @@
         scheduler = scheduler,
         ec = executionContext
       )
+
     } yield (client, manager.state)
->>>>>>> 445bdd40
 
   private def verifyAllTimeoutsAccuracy(scheduler: TickWheelExecutor): F[Unit] =
     for {
