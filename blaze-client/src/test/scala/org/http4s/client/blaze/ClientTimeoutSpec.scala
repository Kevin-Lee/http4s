package org.http4s
package client
package blaze

import cats.effect._
import fs2.Stream
import java.nio.ByteBuffer
import java.nio.charset.StandardCharsets
import org.http4s.blaze.pipeline.HeadStage
import org.http4s.blaze.util.TickWheelExecutor
import org.http4s.blazecore.{SeqTestHead, SlowTestHead}
import org.specs2.specification.core.Fragments
import scala.concurrent.TimeoutException
import scala.concurrent.duration._

class ClientTimeoutSpec extends Http4sSpec {

  val tickWheel = new TickWheelExecutor

  /** the map method allows to "post-process" the fragments after their creation */
  override def map(fs: => Fragments) = super.map(fs) ^ step(tickWheel.shutdown())

  val www_foo_com = Uri.uri("http://www.foo.com")
  val FooRequest = Request[IO](uri = www_foo_com)
  val FooRequestKey = RequestKey.fromRequest(FooRequest)
  val resp = "HTTP/1.1 200 OK\r\nContent-Length: 4\r\n\r\ndone"

  private def mkConnection(requestKey: RequestKey): Http1Connection[IO] =
    new Http1Connection(
      requestKey = requestKey,
      executionContext = testExecutionContext,
      maxResponseLineSize = 4 * 1024,
      maxHeaderLength = 40 * 1024,
      maxChunkSize = Int.MaxValue,
      parserMode = ParserMode.Strict,
      userAgent = None
    )

  private def mkBuffer(s: String): ByteBuffer =
    ByteBuffer.wrap(s.getBytes(StandardCharsets.ISO_8859_1))

  private def mkClient(head: => HeadStage[ByteBuffer], tail: => BlazeConnection[IO])(
      responseHeaderTimeout: Duration = Duration.Inf,
      idleTimeout: Duration = Duration.Inf,
      requestTimeout: Duration = Duration.Inf): Client[IO] = {
    val manager = MockClientBuilder.manager(head, tail)
    BlazeClient.makeClient(
      manager = manager,
      responseHeaderTimeout = responseHeaderTimeout,
      idleTimeout = idleTimeout,
      requestTimeout = requestTimeout
    )
  }

  "Http1ClientStage responses" should {
    "Timeout immediately with an idle timeout of 0 seconds" in {
      val c = mkClient(
<<<<<<< HEAD
        new SlowTestHead(List(mkBuffer(resp)), 0.seconds, scheduler),
        mkConnection(FooRequestKey))(idleTimeout = Duration.Zero)
=======
        new SlowTestHead(List(mkBuffer(resp)), 0.seconds, tickWheel),
        mkConnection())(idleTimeout = Duration.Zero)
>>>>>>> 3944bcbd

      c.fetchAs[String](FooRequest).unsafeRunSync() must throwA[TimeoutException]
    }

    "Timeout immediately with a request timeout of 0 seconds" in {
<<<<<<< HEAD
      val tail = mkConnection(FooRequestKey)
      val h = new SlowTestHead(List(mkBuffer(resp)), 0.seconds, scheduler)
=======
      val tail = mkConnection()
      val h = new SlowTestHead(List(mkBuffer(resp)), 0.seconds, tickWheel)
>>>>>>> 3944bcbd
      val c = mkClient(h, tail)(requestTimeout = 0.milli)

      c.fetchAs[String](FooRequest).unsafeRunSync() must throwA[TimeoutException]
    }

    "Idle timeout on slow response" in {
<<<<<<< HEAD
      val tail = mkConnection(FooRequestKey)
      val h = new SlowTestHead(List(mkBuffer(resp)), 10.seconds, scheduler)
=======
      val tail = mkConnection()
      val h = new SlowTestHead(List(mkBuffer(resp)), 10.seconds, tickWheel)
>>>>>>> 3944bcbd
      val c = mkClient(h, tail)(idleTimeout = 1.second)

      c.fetchAs[String](FooRequest).unsafeRunSync() must throwA[TimeoutException]
    }

    "Request timeout on slow response" in {
<<<<<<< HEAD
      val tail = mkConnection(FooRequestKey)
      val h = new SlowTestHead(List(mkBuffer(resp)), 10.seconds, scheduler)
=======
      val tail = mkConnection()
      val h = new SlowTestHead(List(mkBuffer(resp)), 10.seconds, tickWheel)
>>>>>>> 3944bcbd
      val c = mkClient(h, tail)(requestTimeout = 1.second)

      c.fetchAs[String](FooRequest).unsafeRunSync() must throwA[TimeoutException]
    }

    "Request timeout on slow POST body" in {

      def dataStream(n: Int): EntityBody[IO] = {
        val interval = 1000.millis
        Stream
          .awakeEvery[IO](interval)
          .map(_ => "1".toByte)
          .take(n.toLong)
      }

      val req = Request[IO](method = Method.POST, uri = www_foo_com, body = dataStream(4))

      val tail = mkConnection(requestKey = RequestKey.fromRequest(req))
      val (f, b) = resp.splitAt(resp.length - 1)
      val h = new SeqTestHead(Seq(f, b).map(mkBuffer))
      val c = mkClient(h, tail)(requestTimeout = 1.second)

      c.fetchAs[String](req).unsafeRunSync() must throwA[TimeoutException]
    }

    "Idle timeout on slow POST body" in {

      def dataStream(n: Int): EntityBody[IO] = {
        val interval = 2.seconds
        Stream
          .awakeEvery[IO](interval)
          .map(_ => "1".toByte)
          .take(n.toLong)
      }

      val req = Request(method = Method.POST, uri = www_foo_com, body = dataStream(4))

      val tail = mkConnection(RequestKey.fromRequest(req))
      val (f, b) = resp.splitAt(resp.length - 1)
      val h = new SeqTestHead(Seq(f, b).map(mkBuffer))
      val c = mkClient(h, tail)(idleTimeout = 1.second)

      c.fetchAs[String](req).unsafeRunSync() must throwA[TimeoutException]
    }

    "Not timeout on only marginally slow POST body" in {

      def dataStream(n: Int): EntityBody[IO] = {
        val interval = 100.millis
        Stream
          .awakeEvery[IO](interval)
          .map(_ => "1".toByte)
          .take(n.toLong)
      }

      val req = Request[IO](method = Method.POST, uri = www_foo_com, body = dataStream(4))

      val tail = mkConnection(RequestKey.fromRequest(req))
      val (f, b) = resp.splitAt(resp.length - 1)
      val h = new SeqTestHead(Seq(f, b).map(mkBuffer))
      val c = mkClient(h, tail)(idleTimeout = 10.second, requestTimeout = 30.seconds)

      c.fetchAs[String](req).unsafeRunSync() must_== "done"
    }

    "Request timeout on slow response body" in {
      val tail = mkConnection(FooRequestKey)
      val (f, b) = resp.splitAt(resp.length - 1)
      val h = new SlowTestHead(Seq(f, b).map(mkBuffer), 1500.millis, tickWheel)
      val c = mkClient(h, tail)(requestTimeout = 1.second)

      tail.runRequest(FooRequest).flatMap(_.as[String])
      c.fetchAs[String](FooRequest).unsafeRunSync() must throwA[TimeoutException]
    }

    "Idle timeout on slow response body" in {
      val tail = mkConnection(FooRequestKey)
      val (f, b) = resp.splitAt(resp.length - 1)
      val h = new SlowTestHead(Seq(f, b).map(mkBuffer), 1500.millis, tickWheel)
      val c = mkClient(h, tail)(idleTimeout = 1.second)

      tail.runRequest(FooRequest).flatMap(_.as[String])
      c.fetchAs[String](FooRequest).unsafeRunSync() must throwA[TimeoutException]
    }

    "Response head timeout on slow header" in {
      val tail = mkConnection(FooRequestKey)
      val (f, b) = resp.splitAt(resp.indexOf("\r\n\r\n"))
      val h = new SlowTestHead(Seq(f, b).map(mkBuffer), 500.millis, tickWheel)
      // header is split into two chunks, we wait for 1.5x
      val c = mkClient(h, tail)(responseHeaderTimeout = 750.millis)

      c.fetchAs[String](FooRequest).unsafeRunSync must throwA[TimeoutException]
    }

    "No Response head timeout on fast header" in {
      val tail = mkConnection(FooRequestKey)
      val (f, b) = resp.splitAt(resp.indexOf("\r\n\r\n" + 4))
      val h = new SlowTestHead(Seq(f, b).map(mkBuffer), 125.millis, tickWheel)
      // header is split into two chunks, we wait for 10x
      val c = mkClient(h, tail)(responseHeaderTimeout = 1250.millis)

      tail.runRequest(FooRequest).flatMap(_.as[String])
      c.fetchAs[String](FooRequest).unsafeRunSync must_== "done"
    }
  }
}<|MERGE_RESOLUTION|>--- conflicted
+++ resolved
@@ -55,51 +55,31 @@
   "Http1ClientStage responses" should {
     "Timeout immediately with an idle timeout of 0 seconds" in {
       val c = mkClient(
-<<<<<<< HEAD
-        new SlowTestHead(List(mkBuffer(resp)), 0.seconds, scheduler),
+        new SlowTestHead(List(mkBuffer(resp)), 0.seconds, tickWheel),
         mkConnection(FooRequestKey))(idleTimeout = Duration.Zero)
-=======
-        new SlowTestHead(List(mkBuffer(resp)), 0.seconds, tickWheel),
-        mkConnection())(idleTimeout = Duration.Zero)
->>>>>>> 3944bcbd
 
       c.fetchAs[String](FooRequest).unsafeRunSync() must throwA[TimeoutException]
     }
 
     "Timeout immediately with a request timeout of 0 seconds" in {
-<<<<<<< HEAD
       val tail = mkConnection(FooRequestKey)
-      val h = new SlowTestHead(List(mkBuffer(resp)), 0.seconds, scheduler)
-=======
-      val tail = mkConnection()
       val h = new SlowTestHead(List(mkBuffer(resp)), 0.seconds, tickWheel)
->>>>>>> 3944bcbd
       val c = mkClient(h, tail)(requestTimeout = 0.milli)
 
       c.fetchAs[String](FooRequest).unsafeRunSync() must throwA[TimeoutException]
     }
 
     "Idle timeout on slow response" in {
-<<<<<<< HEAD
       val tail = mkConnection(FooRequestKey)
-      val h = new SlowTestHead(List(mkBuffer(resp)), 10.seconds, scheduler)
-=======
-      val tail = mkConnection()
       val h = new SlowTestHead(List(mkBuffer(resp)), 10.seconds, tickWheel)
->>>>>>> 3944bcbd
       val c = mkClient(h, tail)(idleTimeout = 1.second)
 
       c.fetchAs[String](FooRequest).unsafeRunSync() must throwA[TimeoutException]
     }
 
     "Request timeout on slow response" in {
-<<<<<<< HEAD
       val tail = mkConnection(FooRequestKey)
-      val h = new SlowTestHead(List(mkBuffer(resp)), 10.seconds, scheduler)
-=======
-      val tail = mkConnection()
       val h = new SlowTestHead(List(mkBuffer(resp)), 10.seconds, tickWheel)
->>>>>>> 3944bcbd
       val c = mkClient(h, tail)(requestTimeout = 1.second)
 
       c.fetchAs[String](FooRequest).unsafeRunSync() must throwA[TimeoutException]
