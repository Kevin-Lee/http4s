/*
 * Copyright 2014 http4s.org
 *
 * Licensed under the Apache License, Version 2.0 (the "License");
 * you may not use this file except in compliance with the License.
 * You may obtain a copy of the License at
 *
 *     http://www.apache.org/licenses/LICENSE-2.0
 *
 * Unless required by applicable law or agreed to in writing, software
 * distributed under the License is distributed on an "AS IS" BASIS,
 * WITHOUT WARRANTIES OR CONDITIONS OF ANY KIND, either express or implied.
 * See the License for the specific language governing permissions and
 * limitations under the License.
 */

package org.http4s
package blaze
package client

import cats.effect._
import cats.effect.kernel.Deferred
import cats.effect.std.Dispatcher
import cats.effect.std.Queue
import cats.syntax.all._
import fs2.Stream
import org.http4s.BuildInfo
import org.http4s.blaze.client.bits.DefaultUserAgent
import org.http4s.blaze.pipeline.Command.EOF
import org.http4s.blaze.pipeline.LeafBuilder
import org.http4s.blazecore.QueueTestHead
import org.http4s.blazecore.SeqTestHead
import org.http4s.blazecore.TestHead
import org.http4s.client.RequestKey
import org.http4s.headers.`User-Agent`
import org.http4s.syntax.all._
import org.http4s.testing.DispatcherIOFixture

import java.nio.ByteBuffer
import java.nio.charset.StandardCharsets
import scala.concurrent.Future
import scala.concurrent.duration._

class Http1ClientStageSuite extends Http4sSuite with DispatcherIOFixture {

  val trampoline = org.http4s.blaze.util.Execution.trampoline

  val www_foo_test = uri"http://www.foo.test"
  val FooRequest = Request[IO](uri = www_foo_test)
  val FooRequestKey = RequestKey.fromRequest(FooRequest)

  val LongDuration = 30.seconds

  // Common throw away response
  val resp = "HTTP/1.1 200 OK\r\nContent-Length: 4\r\n\r\ndone"

  private val fooConnection =
    ResourceFixture[Http1Connection[IO]] {
      for {
        dispatcher <- Dispatcher[IO]
        connection <- mkConnection(FooRequestKey, dispatcher)
      } yield connection
    }

  private def mkConnection(
      key: RequestKey,
      dispatcher: Dispatcher[IO],
      userAgent: Option[`User-Agent`] = None,
  ) =
    Resource.make(
      IO(
        new Http1Connection[IO](
          key,
          executionContext = trampoline,
          maxResponseLineSize = 4096,
          maxHeaderLength = 40960,
          maxChunkSize = Int.MaxValue,
          chunkBufferMaxSize = 1024,
          parserMode = ParserMode.Strict,
          userAgent = userAgent,
          idleTimeoutStage = None,
          dispatcher = dispatcher,
        )
      )
    )(c => IO(c.shutdown()))

  private def mkBuffer(s: String): ByteBuffer =
    ByteBuffer.wrap(s.getBytes(StandardCharsets.ISO_8859_1))

  private def bracketResponse[T](
      req: Request[IO],
      resp: String,
      dispatcher: Dispatcher[IO],
  ): Resource[IO, Response[IO]] = {
    val connectionR = mkConnection(FooRequestKey, dispatcher)

    def stageResource(connection: Http1Connection[IO]) =
      Resource.eval(IO {
        val h = new SeqTestHead(resp.toSeq.map { chr =>
          val b = ByteBuffer.allocate(1)
          b.put(chr.toByte).flip()
          b
        })
        LeafBuilder(connection).base(h)
      })
<<<<<<< HEAD

    for {
      connection <- connectionR
      _ <- stageResource(connection)
      resp <- Resource.suspend(connection.runRequest(req))
=======
      _ <- Resource.eval(IO(LeafBuilder(stage).base(head)))
      resp <- Resource.suspend(stage.runRequest(req, IO.never))
>>>>>>> d196fb4c
    } yield resp
  }

  private def getSubmission(
      req: Request[IO],
      resp: String,
      stage: Http1Connection[IO],
  ): IO[(String, String)] =
    for {
      q <- Queue.unbounded[IO, Option[ByteBuffer]]
      h = new QueueTestHead(q)
      d <- Deferred[IO, Unit]
      _ <- IO(LeafBuilder(stage).base(h))
      _ <- (d.get >> Stream
        .emits(resp.toList)
        .map { c =>
          val b = ByteBuffer.allocate(1)
          b.put(c.toByte).flip()
          b
        }
        .noneTerminate
        .evalMap(q.offer)
        .compile
        .drain).start
<<<<<<< HEAD
      req0 = req.withBodyStream(req.body.onFinalizeWeak(d.complete(()).void))
      response <- stage.runRequest(req0)
=======
      req0 = req.withBodyStream(req.body.onFinalizeWeak(d.complete(())))
      response <- stage.runRequest(req0, IO.never)
>>>>>>> d196fb4c
      result <- response.use(_.as[String])
      _ <- IO(h.stageShutdown())
      buff <- IO.fromFuture(IO(h.result))
      _ <- d.get
      request = new String(buff.array(), StandardCharsets.ISO_8859_1)
    } yield (request, result)

  private def getSubmission(
      req: Request[IO],
      resp: String,
      dispatcher: Dispatcher[IO],
      userAgent: Option[`User-Agent`] = None,
  ): IO[(String, String)] = {
    val key = RequestKey.fromRequest(req)
    mkConnection(key, dispatcher, userAgent).use(tail => getSubmission(req, resp, tail))
  }

  dispatcher.test("Run a basic request".flaky) { dispatcher =>
    getSubmission(FooRequest, resp, dispatcher).map { case (request, response) =>
      val statusLine = request.split("\r\n").apply(0)
      assertEquals(statusLine, "GET / HTTP/1.1")
      assertEquals(response, "done")
    }
  }

  dispatcher.test("Submit a request line with a query".flaky) { dispatcher =>
    val uri = "/huh?foo=bar"
    val Right(parsed) = Uri.fromString("http://www.foo.test" + uri)
    val req = Request[IO](uri = parsed)

    getSubmission(req, resp, dispatcher).map { case (request, response) =>
      val statusLine = request.split("\r\n").apply(0)
      assertEquals(statusLine, "GET " + uri + " HTTP/1.1")
      assertEquals(response, "done")
    }
  }

  fooConnection.test("Fail when attempting to get a second request with one in progress") { tail =>
    val (frag1, frag2) = resp.splitAt(resp.length - 1)

    val h = new SeqTestHead(List(mkBuffer(frag1), mkBuffer(frag2), mkBuffer(resp)))
    LeafBuilder(tail).base(h)

    (for {
      _ <- tail.runRequest(FooRequest, IO.never) // we remain in the body
      _ <- tail.runRequest(FooRequest, IO.never)
    } yield ()).intercept[Http1Connection.InProgressException.type]
  }

  fooConnection.test("Alert the user if the body is to short") { tail =>
    val resp = "HTTP/1.1 200 OK\r\nContent-Length: 5\r\n\r\ndone"

    val h = new SeqTestHead(List(mkBuffer(resp)))
    LeafBuilder(tail).base(h)

    Resource
      .suspend(tail.runRequest(FooRequest, IO.never))
      .use(_.body.compile.drain)
      .intercept[InvalidBodyException]
  }

  dispatcher.test("Interpret a lack of length with a EOF as a valid message") { dispatcher =>
    val resp = "HTTP/1.1 200 OK\r\n\r\ndone"

    getSubmission(FooRequest, resp, dispatcher).map(_._2).assertEquals("done")
  }

  dispatcher.test("Utilize a provided Host header".flaky) { dispatcher =>
    val resp = "HTTP/1.1 200 OK\r\n\r\ndone"

    val req = FooRequest.withHeaders(headers.Host("bar.test"))

    getSubmission(req, resp, dispatcher).map { case (request, response) =>
      val requestLines = request.split("\r\n").toList
      assert(requestLines.contains("Host: bar.test"))
      assertEquals(response, "done")
    }
  }

  dispatcher.test("Insert a User-Agent header") { dispatcher =>
    val resp = "HTTP/1.1 200 OK\r\n\r\ndone"

    getSubmission(FooRequest, resp, dispatcher, DefaultUserAgent).map { case (request, response) =>
      val requestLines = request.split("\r\n").toList
      assert(requestLines.contains(s"User-Agent: http4s-blaze/${BuildInfo.version}"))
      assertEquals(response, "done")
    }
  }

  dispatcher.test("Use User-Agent header provided in Request".flaky) { dispatcher =>
    val resp = "HTTP/1.1 200 OK\r\n\r\ndone"
    val req = FooRequest.withHeaders(`User-Agent`(ProductId("myagent")))

    getSubmission(req, resp, dispatcher).map { case (request, response) =>
      val requestLines = request.split("\r\n").toList
      assert(requestLines.contains("User-Agent: myagent"))
      assertEquals(response, "done")
    }
  }

  fooConnection.test("Not add a User-Agent header when configured with None") { tail =>
    val resp = "HTTP/1.1 200 OK\r\n\r\ndone"

    getSubmission(FooRequest, resp, tail).map { case (request, response) =>
      val requestLines = request.split("\r\n").toList
      assertEquals(requestLines.find(_.startsWith("User-Agent")), None)
      assertEquals(response, "done")
    }
  }

  // TODO fs2 port - Currently is elevating the http version to 1.1 causing this test to fail
  dispatcher.test("Allow an HTTP/1.0 request without a Host header".ignore) { dispatcher =>
    val resp = "HTTP/1.0 200 OK\r\n\r\ndone"

    val req = Request[IO](uri = www_foo_test, httpVersion = HttpVersion.`HTTP/1.0`)

    getSubmission(req, resp, dispatcher).map { case (request, response) =>
      assert(!request.contains("Host:"))
      assertEquals(response, "done")
    }
  }

  dispatcher.test("Support flushing the prelude") { dispatcher =>
    val req = Request[IO](uri = www_foo_test, httpVersion = HttpVersion.`HTTP/1.0`)
    /*
     * We flush the prelude first to test connection liveness in pooled
     * scenarios before we consume the body.  Make sure we can handle
     * it.  Ensure that we still get a well-formed response.
     */
    getSubmission(req, resp, dispatcher).map(_._2).assertEquals("done")
  }

  fooConnection.test("Not expect body if request was a HEAD request") { tail =>
    val contentLength = 12345L
    val resp = s"HTTP/1.1 200 OK\r\nContent-Length: $contentLength\r\n\r\n"
    val headRequest = FooRequest.withMethod(Method.HEAD)

    val h = new SeqTestHead(List(mkBuffer(resp)))
    LeafBuilder(tail).base(h)

    Resource.suspend(tail.runRequest(headRequest, IO.never)).use { response =>
      assertEquals(response.contentLength, Some(contentLength))

      // body is empty due to it being HEAD request
      response.body.compile.toVector.map(_.foldLeft(0L)((long, _) => long + 1L)).assertEquals(0L)
    }
  }

  {
    val resp = "HTTP/1.1 200 OK\r\n" +
      "Transfer-Encoding: chunked\r\n\r\n" +
      "3\r\n" +
      "foo\r\n" +
      "0\r\n" +
      "Foo:Bar\r\n" +
      "\r\n"

    val req = Request[IO](uri = www_foo_test, httpVersion = HttpVersion.`HTTP/1.1`)

    dispatcher.test("Support trailer headers") { dispatcher =>
      val hs: IO[Headers] = bracketResponse(req, resp, dispatcher).use { (response: Response[IO]) =>
        for {
          _ <- response.as[String]
          hs <- response.trailerHeaders
        } yield hs
      }

      hs.map(_.headers.mkString).assertEquals("Foo: Bar")
    }

    dispatcher.test("Fail to get trailers before they are complete") { dispatcher =>
      val hs: IO[Headers] = bracketResponse(req, resp, dispatcher).use { (response: Response[IO]) =>
        for {
          hs <- response.trailerHeaders
        } yield hs
      }

      hs.intercept[IllegalStateException]
    }
  }

  fooConnection.test("Close idle connection after server closes it") { tail =>
    val h = new TestHead("EofingTestHead") {
      private val bodyIt = Seq(mkBuffer(resp)).iterator

      override def readRequest(size: Int): Future[ByteBuffer] =
        synchronized {
          if (!closed && bodyIt.hasNext) Future.successful(bodyIt.next())
          else Future.failed(EOF)
        }
    }
    LeafBuilder(tail).base(h)

    for {
      _ <- tail.runRequest(FooRequest, IO.never) // the first request succeeds
      _ <- IO.sleep(200.millis) // then the server closes the connection
      isClosed <- IO(
        tail.isClosed
      ) // and the client should recognize that the connection has been closed
    } yield assert(isClosed)
  }
}<|MERGE_RESOLUTION|>--- conflicted
+++ resolved
@@ -103,16 +103,11 @@
         })
         LeafBuilder(connection).base(h)
       })
-<<<<<<< HEAD
 
     for {
       connection <- connectionR
       _ <- stageResource(connection)
-      resp <- Resource.suspend(connection.runRequest(req))
-=======
-      _ <- Resource.eval(IO(LeafBuilder(stage).base(head)))
-      resp <- Resource.suspend(stage.runRequest(req, IO.never))
->>>>>>> d196fb4c
+      resp <- Resource.suspend(connection.runRequest(req, IO.never))
     } yield resp
   }
 
@@ -137,13 +132,8 @@
         .evalMap(q.offer)
         .compile
         .drain).start
-<<<<<<< HEAD
       req0 = req.withBodyStream(req.body.onFinalizeWeak(d.complete(()).void))
-      response <- stage.runRequest(req0)
-=======
-      req0 = req.withBodyStream(req.body.onFinalizeWeak(d.complete(())))
       response <- stage.runRequest(req0, IO.never)
->>>>>>> d196fb4c
       result <- response.use(_.as[String])
       _ <- IO(h.stageShutdown())
       buff <- IO.fromFuture(IO(h.result))
