/*
 * Copyright 2014 http4s.org
 *
 * Licensed under the Apache License, Version 2.0 (the "License");
 * you may not use this file except in compliance with the License.
 * You may obtain a copy of the License at
 *
 *     http://www.apache.org/licenses/LICENSE-2.0
 *
 * Unless required by applicable law or agreed to in writing, software
 * distributed under the License is distributed on an "AS IS" BASIS,
 * WITHOUT WARRANTIES OR CONDITIONS OF ANY KIND, either express or implied.
 * See the License for the specific language governing permissions and
 * limitations under the License.
 */

package org.http4s
package blaze
package client

import cats.effect._
import cats.effect.std.Dispatcher
import cats.effect.std.Queue
import cats.syntax.all._
import fs2.Chunk
import fs2.Stream
import org.http4s.blaze.pipeline.HeadStage
import org.http4s.blaze.pipeline.LeafBuilder
import org.http4s.blaze.util.TickWheelExecutor
import org.http4s.blazecore.IdleTimeoutStage
import org.http4s.blazecore.QueueTestHead
import org.http4s.blazecore.SlowTestHead
import org.http4s.client.Client
import org.http4s.client.RequestKey
import org.http4s.syntax.all._
import org.http4s.testing.DispatcherIOFixture

import java.io.IOException
import java.nio.ByteBuffer
import java.nio.charset.StandardCharsets
import scala.concurrent.TimeoutException
import scala.concurrent.duration._

class ClientTimeoutSuite extends Http4sSuite with DispatcherIOFixture {

  override def munitTimeout: Duration = 5.seconds

  def tickWheelFixture = ResourceFixture(
    Resource.make(IO(new TickWheelExecutor(tick = 50.millis)))(tickWheel =>
      IO(tickWheel.shutdown())
    )
  )

  def fixture = (tickWheelFixture, dispatcher).mapN(FunFixture.map2(_, _))

  val www_foo_com = uri"http://www.foo.com"
  val FooRequest = Request[IO](uri = www_foo_com)
  val FooRequestKey = RequestKey.fromRequest(FooRequest)
  val resp = "HTTP/1.1 200 OK\r\nContent-Length: 4\r\n\r\ndone"

  val chunkBufferMaxSize = 1024 * 1024

  private def makeIdleTimeoutStage(
      idleTimeout: Duration,
      tickWheel: TickWheelExecutor,
  ): Option[IdleTimeoutStage[ByteBuffer]] =
    idleTimeout match {
      case d: FiniteDuration =>
        Some(new IdleTimeoutStage[ByteBuffer](d, tickWheel, Http4sSuite.TestExecutionContext))
      case _ => None
    }

  private def mkBuffer(s: String): ByteBuffer =
    ByteBuffer.wrap(s.getBytes(StandardCharsets.ISO_8859_1))

  private def mkClient(
      head: => HeadStage[ByteBuffer],
      tickWheel: TickWheelExecutor,
      dispatcher: Dispatcher[IO],
  )(
      responseHeaderTimeout: Duration = Duration.Inf,
      requestTimeout: Duration = Duration.Inf,
      idleTimeout: Duration = Duration.Inf,
  ): Client[IO] = {
    val manager = ConnectionManager.basic[IO, Http1Connection[IO]]((_: RequestKey) =>
      IO {
        val idleTimeoutStage = makeIdleTimeoutStage(idleTimeout, tickWheel)
        val connection = mkConnection(idleTimeoutStage, dispatcher)
        val builder = LeafBuilder(connection)
        idleTimeoutStage
          .fold(builder)(builder.prepend(_))
          .base(head)
        connection
      }
    )
    BlazeClient.makeClient(
      manager = manager,
      responseHeaderTimeout = responseHeaderTimeout,
      requestTimeout = requestTimeout,
      scheduler = tickWheel,
      ec = Http4sSuite.TestExecutionContext,
    )
  }

  private def mkConnection(
      idleTimeoutStage: Option[IdleTimeoutStage[ByteBuffer]],
      dispatcher: Dispatcher[IO],
  ): Http1Connection[IO] =
    new Http1Connection[IO](
      requestKey = FooRequestKey,
      executionContext = Http4sSuite.TestExecutionContext,
      maxResponseLineSize = 4 * 1024,
      maxHeaderLength = 40 * 1024,
      maxChunkSize = Int.MaxValue,
      chunkBufferMaxSize = chunkBufferMaxSize,
      parserMode = ParserMode.Strict,
      userAgent = None,
      idleTimeoutStage = idleTimeoutStage,
      dispatcher = dispatcher,
    )

  fixture.test("Idle timeout on slow response") { case (tickWheel, dispatcher) =>
    val h = new SlowTestHead(List(mkBuffer(resp)), 10.seconds, tickWheel)
    val c = mkClient(h, tickWheel, dispatcher)(idleTimeout = 1.second)

    c.fetchAs[String](FooRequest).intercept[TimeoutException]
  }

  fixture.test("Request timeout on slow response") { case (tickWheel, dispatcher) =>
    val h = new SlowTestHead(List(mkBuffer(resp)), 10.seconds, tickWheel)
    val c = mkClient(h, tickWheel, dispatcher)(requestTimeout = 1.second)

    c.fetchAs[String](FooRequest).intercept[TimeoutException]
  }

<<<<<<< HEAD
  fixture.test("Idle timeout on slow POST body") { case (tickWheel, dispatcher) =>
    (for {
      d <- Deferred[IO, Unit]
      body =
        Stream
          .awakeEvery[IO](2.seconds)
          .map(_ => "1".toByte)
          .take(4)
          .onFinalizeWeak[IO](d.complete(()).void)
      req = Request(method = Method.POST, uri = www_foo_com, entity = Entity(body))
      tail = mkConnection(
        RequestKey.fromRequest(req),
        tickWheel,
        dispatcher,
        idleTimeout = 1.second,
      )
      q <- Queue.unbounded[IO, Option[ByteBuffer]]
      h = new QueueTestHead(q)
      (f, b) = resp.splitAt(resp.length - 1)
      _ <- (q.offer(Some(mkBuffer(f))) >> d.get >> q.offer(Some(mkBuffer(b)))).start
      c = mkClient(h, tail, tickWheel)()
      s <- c.fetchAs[String](req)
    } yield s).intercept[TimeoutException]
  }

  fixture.test("Not timeout on only marginally slow POST body".flaky) {
=======
  fixture.test("Idle timeout on slow request body before receiving response") {
>>>>>>> ed2eae2e
    case (tickWheel, dispatcher) =>
      // Sending request body hangs so the idle timeout will kick-in after 1s and interrupt the request
      val body = Stream.emit[IO, Byte](1.toByte) ++ Stream.never[IO]
      val req = Request(method = Method.POST, uri = www_foo_com, body = body)
      val h = new SlowTestHead(Seq(mkBuffer(resp)), 3.seconds, tickWheel)
      val c = mkClient(h, tickWheel, dispatcher)(idleTimeout = 1.second)

<<<<<<< HEAD
      val req = Request[IO](method = Method.POST, uri = www_foo_com, entity = Entity(dataStream(4)))
=======
      c.fetchAs[String](req).intercept[TimeoutException]
  }
>>>>>>> ed2eae2e

  fixture.test("Idle timeout on slow request body while receiving response body".fail) {
    case (tickWheel, dispatcher) =>
      // Sending request body hangs so the idle timeout will kick-in after 1s and interrupt the request.
      // But with current implementation the cancellation of the request hangs (waits for the request body).
      (for {
        _ <- IO.unit
        body = Stream.emit[IO, Byte](1.toByte) ++ Stream.never[IO]
        req = Request(method = Method.POST, uri = www_foo_com, body = body)
        q <- Queue.unbounded[IO, Option[ByteBuffer]]
        h = new QueueTestHead(q)
        (f, b) = resp.splitAt(resp.length - 1)
        _ <- (q.offer(Some(mkBuffer(f))) >> IO.sleep(3.seconds) >> q.offer(
          Some(mkBuffer(b))
        )).start
        c = mkClient(h, tickWheel, dispatcher)(idleTimeout = 1.second)
        s <- c.fetchAs[String](req)
      } yield s).intercept[TimeoutException]
  }

  fixture.test("Not timeout on only marginally slow request body".flaky) {
    case (tickWheel, dispatcher) =>
      // Sending request body will take 1500ms. But there will be some activity every 500ms.
      // If the idle timeout wasn't reset every time something is sent, it would kick-in after 1 second.
      // The chunks need to be larger than the buffer in CachingChunkWriter
      val body = Stream
        .fixedRate[IO](500.millis)
        .take(3)
        .mapChunks(_ => Chunk.array(Array.fill(chunkBufferMaxSize + 1)(1.toByte)))
      val req = Request(method = Method.POST, uri = www_foo_com, body = body)
      val h = new SlowTestHead(Seq(mkBuffer(resp)), 2000.millis, tickWheel)
      val c = mkClient(h, tickWheel, dispatcher)(idleTimeout = 1.second)

      c.fetchAs[String](req)
  }

  fixture.test("Request timeout on slow response body".flaky) { case (tickWheel, dispatcher) =>
    val h = new SlowTestHead(Seq(mkBuffer(resp)), 1500.millis, tickWheel)
    val c = mkClient(h, tickWheel, dispatcher)(requestTimeout = 1.second, idleTimeout = 10.second)

    c.fetchAs[String](FooRequest).intercept[TimeoutException]
  }

  fixture.test("Idle timeout on slow response body") { case (tickWheel, dispatcher) =>
    val (f, b) = resp.splitAt(resp.length - 1)
    (for {
      q <- Queue.unbounded[IO, Option[ByteBuffer]]
      _ <- q.offer(Some(mkBuffer(f)))
      _ <- (IO.sleep(1500.millis) >> q.offer(Some(mkBuffer(b)))).start
      h = new QueueTestHead(q)
      c = mkClient(h, tickWheel, dispatcher)(idleTimeout = 500.millis)
      s <- c.fetchAs[String](FooRequest)
    } yield s).intercept[TimeoutException]
  }

  fixture.test("Response head timeout on slow header") { case (tickWheel, dispatcher) =>
    val h = new SlowTestHead(Seq(mkBuffer(resp)), 10.seconds, tickWheel)
    val c = mkClient(h, tickWheel, dispatcher)(responseHeaderTimeout = 500.millis)
    c.fetchAs[String](FooRequest).intercept[TimeoutException]
  }

  fixture.test("No Response head timeout on fast header".flaky) { case (tickWheel, dispatcher) =>
    val (f, b) = resp.splitAt(resp.indexOf("\r\n\r\n" + 4))
    val h = new SlowTestHead(Seq(f, b).map(mkBuffer), 125.millis, tickWheel)
    // header is split into two chunks, we wait for 10x
    val c = mkClient(h, tickWheel, dispatcher)(responseHeaderTimeout = 1250.millis)

    c.fetchAs[String](FooRequest).assertEquals("done")
  }

  // Regression test for: https://github.com/http4s/http4s/issues/2386
  // and https://github.com/http4s/http4s/issues/2338
  tickWheelFixture.test("Eventually timeout on connect timeout") { tickWheel =>
    val manager = ConnectionManager.basic[IO, BlazeConnection[IO]] { _ =>
      // In a real use case this timeout is under OS's control (AsynchronousSocketChannel.connect)
      IO.sleep(1000.millis) *> IO.raiseError[BlazeConnection[IO]](new IOException())
    }
    val c = BlazeClient.makeClient(
      manager = manager,
      responseHeaderTimeout = Duration.Inf,
      requestTimeout = 50.millis,
      scheduler = tickWheel,
      ec = munitExecutionContext,
    )

    // if the unsafeRunTimed timeout is hit, it's a NoSuchElementException,
    // if the requestTimeout is hit then it's a TimeoutException
    // if establishing connection fails first then it's an IOException

    // The expected behaviour is that the requestTimeout will happen first, but fetchAs will additionally wait for the IO.sleep(1000.millis) to complete.
    c.fetchAs[String](FooRequest).timeout(1500.millis).intercept[TimeoutException]
  }
}<|MERGE_RESOLUTION|>--- conflicted
+++ resolved
@@ -133,49 +133,16 @@
     c.fetchAs[String](FooRequest).intercept[TimeoutException]
   }
 
-<<<<<<< HEAD
-  fixture.test("Idle timeout on slow POST body") { case (tickWheel, dispatcher) =>
-    (for {
-      d <- Deferred[IO, Unit]
-      body =
-        Stream
-          .awakeEvery[IO](2.seconds)
-          .map(_ => "1".toByte)
-          .take(4)
-          .onFinalizeWeak[IO](d.complete(()).void)
-      req = Request(method = Method.POST, uri = www_foo_com, entity = Entity(body))
-      tail = mkConnection(
-        RequestKey.fromRequest(req),
-        tickWheel,
-        dispatcher,
-        idleTimeout = 1.second,
-      )
-      q <- Queue.unbounded[IO, Option[ByteBuffer]]
-      h = new QueueTestHead(q)
-      (f, b) = resp.splitAt(resp.length - 1)
-      _ <- (q.offer(Some(mkBuffer(f))) >> d.get >> q.offer(Some(mkBuffer(b)))).start
-      c = mkClient(h, tail, tickWheel)()
-      s <- c.fetchAs[String](req)
-    } yield s).intercept[TimeoutException]
-  }
-
-  fixture.test("Not timeout on only marginally slow POST body".flaky) {
-=======
   fixture.test("Idle timeout on slow request body before receiving response") {
->>>>>>> ed2eae2e
     case (tickWheel, dispatcher) =>
       // Sending request body hangs so the idle timeout will kick-in after 1s and interrupt the request
       val body = Stream.emit[IO, Byte](1.toByte) ++ Stream.never[IO]
-      val req = Request(method = Method.POST, uri = www_foo_com, body = body)
+      val req = Request(method = Method.POST, uri = www_foo_com, entity = Entity(body))
       val h = new SlowTestHead(Seq(mkBuffer(resp)), 3.seconds, tickWheel)
       val c = mkClient(h, tickWheel, dispatcher)(idleTimeout = 1.second)
 
-<<<<<<< HEAD
-      val req = Request[IO](method = Method.POST, uri = www_foo_com, entity = Entity(dataStream(4)))
-=======
       c.fetchAs[String](req).intercept[TimeoutException]
   }
->>>>>>> ed2eae2e
 
   fixture.test("Idle timeout on slow request body while receiving response body".fail) {
     case (tickWheel, dispatcher) =>
@@ -184,7 +151,7 @@
       (for {
         _ <- IO.unit
         body = Stream.emit[IO, Byte](1.toByte) ++ Stream.never[IO]
-        req = Request(method = Method.POST, uri = www_foo_com, body = body)
+        req = Request(method = Method.POST, uri = www_foo_com, entity = Entity(body))
         q <- Queue.unbounded[IO, Option[ByteBuffer]]
         h = new QueueTestHead(q)
         (f, b) = resp.splitAt(resp.length - 1)
@@ -205,7 +172,7 @@
         .fixedRate[IO](500.millis)
         .take(3)
         .mapChunks(_ => Chunk.array(Array.fill(chunkBufferMaxSize + 1)(1.toByte)))
-      val req = Request(method = Method.POST, uri = www_foo_com, body = body)
+      val req = Request(method = Method.POST, uri = www_foo_com, entity = Entity(body))
       val h = new SlowTestHead(Seq(mkBuffer(resp)), 2000.millis, tickWheel)
       val c = mkClient(h, tickWheel, dispatcher)(idleTimeout = 1.second)
 
