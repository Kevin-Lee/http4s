/*
 * Copyright 2014 http4s.org
 *
 * Licensed under the Apache License, Version 2.0 (the "License");
 * you may not use this file except in compliance with the License.
 * You may obtain a copy of the License at
 *
 *     http://www.apache.org/licenses/LICENSE-2.0
 *
 * Unless required by applicable law or agreed to in writing, software
 * distributed under the License is distributed on an "AS IS" BASIS,
 * WITHOUT WARRANTIES OR CONDITIONS OF ANY KIND, either express or implied.
 * See the License for the specific language governing permissions and
 * limitations under the License.
 */

package org.http4s
package blaze
package client

import cats.effect._
import cats.effect.kernel.Deferred
import cats.effect.std.Dispatcher
import cats.effect.std.Queue
import cats.syntax.all._
import fs2.Stream
import org.http4s.blaze.pipeline.HeadStage
import org.http4s.blaze.pipeline.LeafBuilder
import org.http4s.blaze.util.TickWheelExecutor
import org.http4s.blazecore.IdleTimeoutStage
import org.http4s.blazecore.QueueTestHead
import org.http4s.blazecore.SeqTestHead
import org.http4s.blazecore.SlowTestHead
import org.http4s.client.Client
import org.http4s.client.RequestKey
import org.http4s.syntax.all._
import org.http4s.testing.DispatcherIOFixture

import java.io.IOException
import java.nio.ByteBuffer
import java.nio.charset.StandardCharsets
import scala.concurrent.TimeoutException
import scala.concurrent.duration._

class ClientTimeoutSuite extends Http4sSuite with DispatcherIOFixture {

  def tickWheelFixture = ResourceFixture(
    Resource.make(IO(new TickWheelExecutor(tick = 50.millis)))(tickWheel =>
      IO(tickWheel.shutdown())
    )
  )

  def fixture = (tickWheelFixture, dispatcher).mapN(FunFixture.map2(_, _))

  val www_foo_com = uri"http://www.foo.com"
  val FooRequest = Request[IO](uri = www_foo_com)
  val FooRequestKey = RequestKey.fromRequest(FooRequest)
  val resp = "HTTP/1.1 200 OK\r\nContent-Length: 4\r\n\r\ndone"

  private def mkConnection(
      requestKey: RequestKey,
      tickWheel: TickWheelExecutor,
<<<<<<< HEAD
      dispatcher: Dispatcher[IO],
      idleTimeout: Duration = Duration.Inf): Http1Connection[IO] = {
=======
      idleTimeout: Duration = Duration.Inf,
  ): Http1Connection[IO] = {
>>>>>>> 37f452b1
    val idleTimeoutStage = makeIdleTimeoutStage(idleTimeout, tickWheel)

    val connection = new Http1Connection[IO](
      requestKey = requestKey,
      executionContext = Http4sSuite.TestExecutionContext,
      maxResponseLineSize = 4 * 1024,
      maxHeaderLength = 40 * 1024,
      maxChunkSize = Int.MaxValue,
      chunkBufferMaxSize = 1024 * 1024,
      parserMode = ParserMode.Strict,
      userAgent = None,
      idleTimeoutStage = idleTimeoutStage,
<<<<<<< HEAD
      dispatcher = dispatcher
=======
>>>>>>> 37f452b1
    )

    val builder = LeafBuilder(connection)
    idleTimeoutStage.fold(builder)(builder.prepend(_))
    connection
  }

  private def makeIdleTimeoutStage(
      idleTimeout: Duration,
      tickWheel: TickWheelExecutor,
  ): Option[IdleTimeoutStage[ByteBuffer]] =
    idleTimeout match {
      case d: FiniteDuration =>
        Some(new IdleTimeoutStage[ByteBuffer](d, tickWheel, Http4sSuite.TestExecutionContext))
      case _ => None
    }

  private def mkBuffer(s: String): ByteBuffer =
    ByteBuffer.wrap(s.getBytes(StandardCharsets.ISO_8859_1))

  private def mkClient(
      head: => HeadStage[ByteBuffer],
      tail: => BlazeConnection[IO],
      tickWheel: TickWheelExecutor,
  )(
      responseHeaderTimeout: Duration = Duration.Inf,
      requestTimeout: Duration = Duration.Inf,
  ): Client[IO] = {
    val manager = MockClientBuilder.manager(head, tail)
    BlazeClient.makeClient(
      manager = manager,
      responseHeaderTimeout = responseHeaderTimeout,
      requestTimeout = requestTimeout,
      scheduler = tickWheel,
      ec = Http4sSuite.TestExecutionContext,
    )
  }

  fixture.test("Idle timeout on slow response") { case (tickWheel, dispatcher) =>
    val tail = mkConnection(FooRequestKey, tickWheel, dispatcher, idleTimeout = 1.second)
    val h = new SlowTestHead(List(mkBuffer(resp)), 10.seconds, tickWheel)
    val c = mkClient(h, tail, tickWheel)()

    c.fetchAs[String](FooRequest).intercept[TimeoutException]
  }

  fixture.test("Request timeout on slow response") { case (tickWheel, dispatcher) =>
    val tail = mkConnection(FooRequestKey, tickWheel, dispatcher)
    val h = new SlowTestHead(List(mkBuffer(resp)), 10.seconds, tickWheel)
    val c = mkClient(h, tail, tickWheel)(requestTimeout = 1.second)

    c.fetchAs[String](FooRequest).intercept[TimeoutException]
  }

  fixture.test("Idle timeout on slow POST body") { case (tickWheel, dispatcher) =>
    (for {
      d <- Deferred[IO, Unit]
      body =
        Stream
          .awakeEvery[IO](2.seconds)
          .map(_ => "1".toByte)
          .take(4)
          .onFinalizeWeak[IO](d.complete(()).void)
      req = Request(method = Method.POST, uri = www_foo_com, body = body)
      tail = mkConnection(
        RequestKey.fromRequest(req),
        tickWheel,
        dispatcher,
        idleTimeout = 1.second)
      q <- Queue.unbounded[IO, Option[ByteBuffer]]
      h = new QueueTestHead(q)
      (f, b) = resp.splitAt(resp.length - 1)
      _ <- (q.offer(Some(mkBuffer(f))) >> d.get >> q.offer(Some(mkBuffer(b)))).start
      c = mkClient(h, tail, tickWheel)()
      s <- c.fetchAs[String](req)
    } yield s).intercept[TimeoutException]
  }

  fixture.test("Not timeout on only marginally slow POST body".flaky) {
    case (tickWheel, dispatcher) =>
      def dataStream(n: Int): EntityBody[IO] = {
        val interval = 100.millis
        Stream
          .awakeEvery[IO](interval)
          .map(_ => "1".toByte)
          .take(n.toLong)
      }

      val req = Request[IO](method = Method.POST, uri = www_foo_com, body = dataStream(4))

      val tail =
        mkConnection(RequestKey.fromRequest(req), tickWheel, dispatcher, idleTimeout = 10.seconds)
      val (f, b) = resp.splitAt(resp.length - 1)
      val h = new SeqTestHead(Seq(f, b).map(mkBuffer))
      val c = mkClient(h, tail, tickWheel)(requestTimeout = 30.seconds)

      c.fetchAs[String](req).assertEquals("done")
  }

  fixture.test("Request timeout on slow response body".flaky) { case (tickWheel, dispatcher) =>
    val tail = mkConnection(FooRequestKey, tickWheel, dispatcher, idleTimeout = 10.seconds)
    val (f, b) = resp.splitAt(resp.length - 1)
    val h = new SlowTestHead(Seq(f, b).map(mkBuffer), 1500.millis, tickWheel)
    val c = mkClient(h, tail, tickWheel)(requestTimeout = 1.second)

    c.fetchAs[String](FooRequest).intercept[TimeoutException]
  }

  fixture.test("Idle timeout on slow response body") { case (tickWheel, dispatcher) =>
    val tail = mkConnection(FooRequestKey, tickWheel, dispatcher, idleTimeout = 500.millis)
    val (f, b) = resp.splitAt(resp.length - 1)
    (for {
      q <- Queue.unbounded[IO, Option[ByteBuffer]]
      _ <- q.offer(Some(mkBuffer(f)))
      _ <- (IO.sleep(1500.millis) >> q.offer(Some(mkBuffer(b)))).start
      h = new QueueTestHead(q)
      c = mkClient(h, tail, tickWheel)()
      s <- c.fetchAs[String](FooRequest)
    } yield s).intercept[TimeoutException]
  }

  fixture.test("Response head timeout on slow header") { case (tickWheel, dispatcher) =>
    val tail = mkConnection(FooRequestKey, tickWheel, dispatcher)
    (for {
      q <- Queue.unbounded[IO, Option[ByteBuffer]]
      _ <- (IO.sleep(10.seconds) >> q.offer(Some(mkBuffer(resp)))).start
      h = new QueueTestHead(q)
      c = mkClient(h, tail, tickWheel)(responseHeaderTimeout = 500.millis)
      s <- c.fetchAs[String](FooRequest)
    } yield s).intercept[TimeoutException]
  }

  fixture.test("No Response head timeout on fast header".flaky) { case (tickWheel, dispatcher) =>
    val tail = mkConnection(FooRequestKey, tickWheel, dispatcher)
    val (f, b) = resp.splitAt(resp.indexOf("\r\n\r\n" + 4))
    val h = new SlowTestHead(Seq(f, b).map(mkBuffer), 125.millis, tickWheel)
    // header is split into two chunks, we wait for 10x
    val c = mkClient(h, tail, tickWheel)(responseHeaderTimeout = 1250.millis)

    c.fetchAs[String](FooRequest).assertEquals("done")
  }

  // Regression test for: https://github.com/http4s/http4s/issues/2386
  // and https://github.com/http4s/http4s/issues/2338
  tickWheelFixture.test("Eventually timeout on connect timeout") { tickWheel =>
    val manager = ConnectionManager.basic[IO, BlazeConnection[IO]] { _ =>
      // In a real use case this timeout is under OS's control (AsynchronousSocketChannel.connect)
      IO.sleep(1000.millis) *> IO.raiseError[BlazeConnection[IO]](new IOException())
    }
    val c = BlazeClient.makeClient(
      manager = manager,
      responseHeaderTimeout = Duration.Inf,
      requestTimeout = 50.millis,
      scheduler = tickWheel,
      ec = munitExecutionContext,
    )

    // if the unsafeRunTimed timeout is hit, it's a NoSuchElementException,
    // if the requestTimeout is hit then it's a TimeoutException
    // if establishing connection fails first then it's an IOException

    // The expected behaviour is that the requestTimeout will happen first, but fetchAs will additionally wait for the IO.sleep(1000.millis) to complete.
    c.fetchAs[String](FooRequest).timeout(1500.millis).intercept[TimeoutException]
  }
}<|MERGE_RESOLUTION|>--- conflicted
+++ resolved
@@ -60,13 +60,9 @@
   private def mkConnection(
       requestKey: RequestKey,
       tickWheel: TickWheelExecutor,
-<<<<<<< HEAD
       dispatcher: Dispatcher[IO],
-      idleTimeout: Duration = Duration.Inf): Http1Connection[IO] = {
-=======
       idleTimeout: Duration = Duration.Inf,
   ): Http1Connection[IO] = {
->>>>>>> 37f452b1
     val idleTimeoutStage = makeIdleTimeoutStage(idleTimeout, tickWheel)
 
     val connection = new Http1Connection[IO](
@@ -79,10 +75,7 @@
       parserMode = ParserMode.Strict,
       userAgent = None,
       idleTimeoutStage = idleTimeoutStage,
-<<<<<<< HEAD
-      dispatcher = dispatcher
-=======
->>>>>>> 37f452b1
+      dispatcher = dispatcher,
     )
 
     val builder = LeafBuilder(connection)
@@ -151,7 +144,8 @@
         RequestKey.fromRequest(req),
         tickWheel,
         dispatcher,
-        idleTimeout = 1.second)
+        idleTimeout = 1.second,
+      )
       q <- Queue.unbounded[IO, Option[ByteBuffer]]
       h = new QueueTestHead(q)
       (f, b) = resp.splitAt(resp.length - 1)
