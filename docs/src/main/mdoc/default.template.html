<!DOCTYPE html>
<html lang="${?laika.site.metadata.language}">
  <head>
    <meta http-equiv="Content-Type" content="text/html; charset=UTF-8">
    <meta charset="utf-8">
    <meta name="viewport" content="width=device-width, initial-scale=1.0">
    <meta name="generator" content="Laika 0.18.1 + Helium Theme" />
    <title>${cursor.currentDocument.title}</title>
    @:for(laika.site.metadata.authors)
      <meta name="author" content="${_}"/>
    @:@
    @:for(laika.site.metadata.description)
      <meta name="description" content="${_}"/>
    @:@
    @:for(helium.favIcons)
      <link rel="icon" @:attribute(sizes, _.sizes) @:attribute(type, _.type) href="@:path(_.target)"/>
    @:@
    @:for(helium.webFonts)
      <link rel="stylesheet" href="${_}">
    @:@
    @:linkCSS { paths = ${helium.site.includeCSS} }
    @:linkJS { paths = ${helium.site.includeJS} }
    @:heliumInitVersions
    @:heliumInitPreview(container)
    <script> /* for avoiding page load transitions */ </script>
  </head>

  <body>

    <header id="top-bar">

      <div class="row">
        <a id="nav-icon">
          @:icon(navigationMenu)
        </a>
        @:for(laika.versions)
        <div id="version-menu-container">
          <a id="version-menu-toggle" class="text-link drop-down-toggle" href="#">
            ${helium.topBar.versionPrefix} ${_.currentVersion.displayValue}
          </a>
          <nav id="version-menu">
            <ul id="version-list" class="nav-list">
            </ul>
          </nav>
        </div>
        @:@
<<<<<<< HEAD
      </div>
  
      ${?helium.topBar.home}
      
      ${?helium.topBar.links}
      
    </header>

    <nav id="sidebar">

      <!-- custom start - adjust left navigation - add extra section -->
      @:navigationTree {
        entries = [
          { target = "/README.md", excludeSections = true }
          { target = "/", excludeRoot = true, excludeSections = true, depth = 2 }
        ]
      }
=======
    </div>

    ${?helium.topBar.home}

    ${?helium.topBar.links}

</header>

<nav id="sidebar">

    ${?helium.topBar.phoneLinks}

    <!-- custom start - adjust left navigation - add extra section -->
    @:navigationTree {
    entries = [
    { target = "/README.md", excludeSections = true }
    { target = "/", excludeRoot = true, excludeSections = true, depth = 2 }
    ]
    }
>>>>>>> 36625db9

      <ul class="nav-list">
        <li class="level1 nav-header">Related Projects</li>
        <li class="level2"><a href="https://github.com/http4s/blaze">blaze</a></li>
        <li class="level2"><a href="https://jdk-http-client.http4s.org/">http4s-jdk-http-client</a></li>
        <li class="level2"><a href="https://http4s.github.io/http4s-dom">http4s-dom</a></li>
        <li class="level2"><a href="https://github.com/http4s/rho">rho</a></li>
      </ul>
      <!-- custom end -->

    </nav>

    <div id="container">

      <nav id="page-nav">
        <p class="header"><a href="#">${cursor.currentDocument.title}</a></p>
        
        @:navigationTree {
          entries = [
           { target = "#", excludeRoot = true, depth = 2 }
          ]
        }
        
        <p class="footer">@:for(helium.markupEditLinks)<a href="${_.baseURL}${cursor.currentDocument.path}">${_.icon}${_.text}</a>@:@</p>
      </nav>

      <main class="content">

        ${cursor.currentDocument.content}

        <!-- custom start - integrate footer, a feature not yet available in Helium -->
        <hr style="margin-top: 30px"/>
        <footer style="font-size: 90%; text-align: center">
          http4s is a <a href="https://typelevel.org/">Typelevel</a> Project distributed under the <a href="https://github.com/http4s/http4s/blob/main/LICENSE">Apache 2 License</a>.
        </footer>
        <!-- custom end -->

      </main>

    </div>

  </body>
</html><|MERGE_RESOLUTION|>--- conflicted
+++ resolved
@@ -44,7 +44,6 @@
           </nav>
         </div>
         @:@
-<<<<<<< HEAD
       </div>
   
       ${?helium.topBar.home}
@@ -62,27 +61,6 @@
           { target = "/", excludeRoot = true, excludeSections = true, depth = 2 }
         ]
       }
-=======
-    </div>
-
-    ${?helium.topBar.home}
-
-    ${?helium.topBar.links}
-
-</header>
-
-<nav id="sidebar">
-
-    ${?helium.topBar.phoneLinks}
-
-    <!-- custom start - adjust left navigation - add extra section -->
-    @:navigationTree {
-    entries = [
-    { target = "/README.md", excludeSections = true }
-    { target = "/", excludeRoot = true, excludeSections = true, depth = 2 }
-    ]
-    }
->>>>>>> 36625db9
 
       <ul class="nav-list">
         <li class="level1 nav-header">Related Projects</li>
