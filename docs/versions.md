
# Versions

## Release lifecycle

* @:style(version-label, dev)Milestone@:@ releases are published for early adopters who need the latest dependencies or new features.
  We will try to deprecate responsibly, but no binary compatibility is guaranteed.
* @:style(version-label, stable)Stable@:@ releases are recommended for production use.
  Backward binary compatibility is preserved across the minor version.
  Patches will be released for bugs, or selectively for backports deemed low risk and high value.
* @:style(version-label, eol)EOL@:@ releases are no longer supported by the http4s team.
  Users will be advised to upgrade in the official support channels.
  Patches may be released with a working pull request accompanied by a tale of woe.

## Which version is right for me?

* _I'll upgrade to Scala 3 before Cats-Effect 3:_ @VERSION_0_22@
* _I'm ready for Cats-Effect 3:_ @VERSION_0_23@
* _I'm new here, pick one:_ @VERSION_0_23@
* _I'm using Scala.js [serverless](https://github.com/typelevel/feral) or in the [browser](https://http4s.github.io/http4s-dom):_ @VERSION_0_23@
* _I'm using Scala Native:_ @VERSION_0_23@
* _I live on the bleeding edge:_ @VERSION_1_0@


| http4s                    | Status                                  | Scala 2.11    | Scala 2.12    | Scala 2.13    | Scala 3       | Scala.js 1.x  | cats  | fs2    | JDK  |
<<<<<<< HEAD
| ------------------------- | --------------------------------------- | ------------- | ------------- | ------------- | ------------- | ------------- | ----- | ------ | ---- |
| [@VERSION_1_0@](/v1/)     | @:style(version-label, dev)Milestone@:@ | @:icon(error) | @:icon(error) | @:icon(check) | 3.1           | 1.8           | 2.x   | 3.x    | 1.8+ |
| [@VERSION_0_23@](/v0.23/) | @:style(version-label, stable)Stable@:@ | @:icon(error) | @:icon(check) | @:icon(check) | 3.1           | 1.8           | 2.x   | 3.x    | 1.8+ |
=======
| ------------------------- | --------------------------------------- | ------------- | ------------- | ------------- |---------------|---------------| ----- | ------ | ---- |
| [@VERSION_1_0@](/v1/)     | @:style(version-label, dev)Milestone@:@ | @:icon(error) | @:icon(error) | @:icon(check) | 3.3           | 1.16          | 2.x   | 3.x    | 1.8+ |
| [@VERSION_0_23@](/v0.23/) | @:style(version-label, stable)Stable@:@ | @:icon(error) | @:icon(check) | @:icon(check) | 3.3           | 1.16          | 2.x   | 3.x    | 1.8+ |
>>>>>>> f37453c9
| [@VERSION_0_22@](/v0.22/) | @:style(version-label, eol)EOL@:@       | @:icon(error) | @:icon(check) | @:icon(check) | 3.0           | @:icon(error) | 2.x   | 2.x    | 1.8+ |
| [@VERSION_0_21@](/v0.21/) | @:style(version-label, eol)EOL@:@       | @:icon(error) | @:icon(check) | @:icon(check) | @:icon(error) | @:icon(error) | 2.x   | 2.x    | 1.8+ |
| @VERSION_0_20@            | @:style(version-label, eol)EOL@:@       | @:icon(check) | @:icon(check) | @:icon(error) | @:icon(error) | @:icon(error) | 1.x   | 1.x    | 1.8+ |
| @VERSION_0_18@            | @:style(version-label, eol)EOL@:@       | @:icon(check) | @:icon(check) | @:icon(error) | @:icon(error) | @:icon(error) | 1.x   | 0.10.x | 1.8+ |
| @VERSION_0_17@            | @:style(version-label, eol)EOL@:@       | @:icon(check) | @:icon(check) | @:icon(error) | @:icon(error) | @:icon(error) | 0.9.x | 0.9.x  | 1.8+ |<|MERGE_RESOLUTION|>--- conflicted
+++ resolved
@@ -23,15 +23,9 @@
 
 
 | http4s                    | Status                                  | Scala 2.11    | Scala 2.12    | Scala 2.13    | Scala 3       | Scala.js 1.x  | cats  | fs2    | JDK  |
-<<<<<<< HEAD
-| ------------------------- | --------------------------------------- | ------------- | ------------- | ------------- | ------------- | ------------- | ----- | ------ | ---- |
-| [@VERSION_1_0@](/v1/)     | @:style(version-label, dev)Milestone@:@ | @:icon(error) | @:icon(error) | @:icon(check) | 3.1           | 1.8           | 2.x   | 3.x    | 1.8+ |
-| [@VERSION_0_23@](/v0.23/) | @:style(version-label, stable)Stable@:@ | @:icon(error) | @:icon(check) | @:icon(check) | 3.1           | 1.8           | 2.x   | 3.x    | 1.8+ |
-=======
 | ------------------------- | --------------------------------------- | ------------- | ------------- | ------------- |---------------|---------------| ----- | ------ | ---- |
 | [@VERSION_1_0@](/v1/)     | @:style(version-label, dev)Milestone@:@ | @:icon(error) | @:icon(error) | @:icon(check) | 3.3           | 1.16          | 2.x   | 3.x    | 1.8+ |
 | [@VERSION_0_23@](/v0.23/) | @:style(version-label, stable)Stable@:@ | @:icon(error) | @:icon(check) | @:icon(check) | 3.3           | 1.16          | 2.x   | 3.x    | 1.8+ |
->>>>>>> f37453c9
 | [@VERSION_0_22@](/v0.22/) | @:style(version-label, eol)EOL@:@       | @:icon(error) | @:icon(check) | @:icon(check) | 3.0           | @:icon(error) | 2.x   | 2.x    | 1.8+ |
 | [@VERSION_0_21@](/v0.21/) | @:style(version-label, eol)EOL@:@       | @:icon(error) | @:icon(check) | @:icon(check) | @:icon(error) | @:icon(error) | 2.x   | 2.x    | 1.8+ |
 | @VERSION_0_20@            | @:style(version-label, eol)EOL@:@       | @:icon(check) | @:icon(check) | @:icon(error) | @:icon(error) | @:icon(error) | 1.x   | 1.x    | 1.8+ |
