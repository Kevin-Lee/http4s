# HTTP Methods


For a REST API, your service will want to support different verbs/methods.
Http4s has a list of all the [methods] you're familiar with, and a few more.

```scala mdoc:silent
import cats.effect._
import io.circe.generic.auto._
import io.circe.syntax._
import org.http4s._, org.http4s.dsl.io._
import org.http4s.circe._
```

```scala mdoc:silent
case class TweetWithId(id: Int, message: String)
case class Tweet(message: String)

def getTweet(tweetId: Int): IO[Option[TweetWithId]] = ???
def addTweet(tweet: Tweet): IO[TweetWithId] = ???
def updateTweet(id: Int, tweet: Tweet): IO[Option[TweetWithId]] = ???
def deleteTweet(id: Int): IO[Unit] = ???

<<<<<<< HEAD
implicit val tweetWithIdEncoder = jsonEncoderOf[TweetWithId]
implicit val tweetDecoder = jsonOf[IO, Tweet]
=======
implicit val tweetWithIdEncoder: EntityEncoder[IO, TweetWithId] = jsonEncoderOf[IO, TweetWithId]
implicit val tweetDecoder: EntityDecoder[IO, Tweet] = jsonOf[IO, Tweet]
>>>>>>> 00fcd90f

val tweetService = HttpRoutes.of[IO] {
  case GET -> Root / "tweets" / IntVar(tweetId) =>
    getTweet(tweetId)
      .flatMap(_.fold(NotFound())(Ok(_)))
  case req @ POST -> Root / "tweets" =>
    req.as[Tweet].flatMap(addTweet).flatMap(Ok(_))
  case req @ PUT -> Root / "tweets" / IntVar(tweetId) =>
    req.as[Tweet]
      .flatMap(updateTweet(tweetId, _))
      .flatMap(_.fold(NotFound())(Ok(_)))
  case HEAD -> Root / "tweets" / IntVar(tweetId) =>
    getTweet(tweetId)
      .flatMap(_.fold(NotFound())(_ => Ok()))
  case DELETE -> Root / "tweets" / IntVar(tweetId) =>
    deleteTweet(tweetId)
      .flatMap(_ => Ok())
}
```

There's also [`DefaultHead`] which replicates the functionality of the native
implementation of the `HEAD` route.

[methods]: @API_URL@/org/http4s/Method$.html
[`DefaultHead`]: @API_URL@/org/http4s/server/middleware/DefaultHead$.html<|MERGE_RESOLUTION|>--- conflicted
+++ resolved
@@ -21,13 +21,8 @@
 def updateTweet(id: Int, tweet: Tweet): IO[Option[TweetWithId]] = ???
 def deleteTweet(id: Int): IO[Unit] = ???
 
-<<<<<<< HEAD
-implicit val tweetWithIdEncoder = jsonEncoderOf[TweetWithId]
-implicit val tweetDecoder = jsonOf[IO, Tweet]
-=======
-implicit val tweetWithIdEncoder: EntityEncoder[IO, TweetWithId] = jsonEncoderOf[IO, TweetWithId]
+implicit val tweetWithIdEncoder: EntityEncoder[IO, TweetWithId] = jsonEncoderOf[TweetWithId]
 implicit val tweetDecoder: EntityDecoder[IO, Tweet] = jsonOf[IO, Tweet]
->>>>>>> 00fcd90f
 
 val tweetService = HttpRoutes.of[IO] {
   case GET -> Root / "tweets" / IntVar(tweetId) =>
