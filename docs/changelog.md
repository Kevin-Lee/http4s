--- conflicted
+++ resolved
@@ -3,28 +3,6 @@
 Maintenance branches are merged before each new release. This change log is
 ordered chronologically, so each release contains all changes described below it.
 
-<<<<<<< HEAD
-# v1.0.0-M34 (2022-07-05)
-
-This release is the latest milestone in the 1.x series, and is _not_ binary compatible with previous 1.0 milestones.  It also includes the changes from v0.23.13.
-
-## What's Changed
-### http4s-core
-* Remove `CollectionCompat` by @danicheg in https://github.com/http4s/http4s/pull/6508
-### http4s-server
-* Address the entity model in the server's `RequestLogger` by @danicheg in https://github.com/http4s/http4s/pull/6323
-* Fix regression of `Router#define` by @danicheg in https://github.com/http4s/http4s/pull/6371
-* Relax `server.middleware.Caching` constraints by @danicheg in https://github.com/http4s/http4s/pull/6490
-### http4s-client
-* Take into account the `Entity` model in the `ResponseLogger` by @danicheg in https://github.com/http4s/http4s/pull/6319
-### Behind the scenes
-* Merge 0.23 -> main by @armanbilge in https://github.com/http4s/http4s/pull/6430
-* vault, scala-java-time updates via 0.23 by @armanbilge in https://github.com/http4s/http4s/pull/6443
-* Ignore cats updates on main by @armanbilge in https://github.com/http4s/http4s/pull/6472
-* 0.23 -> main by @armanbilge in https://github.com/http4s/http4s/pull/6499
-
-**Full Changelog**: https://github.com/http4s/http4s/compare/v1.0.0-M33...v1.0.0-M34
-=======
 # v0.23.14 (2022-07-25)
 
 This release is binary compatible with 0.23.x and updates fs2 to v3.2.11 which includes a security patch for [GHSA-2cpx-6pqp-wf35](https://github.com/typelevel/fs2/security/advisories/GHSA-2cpx-6pqp-wf35).
@@ -82,7 +60,27 @@
 * @jbwheatley made their first contribution in https://github.com/http4s/http4s/pull/6501
 
 **Full Changelog**: https://github.com/http4s/http4s/compare/v0.23.13...v0.23.14
->>>>>>> 58d2b90f
+
+# v1.0.0-M34 (2022-07-05)
+
+This release is the latest milestone in the 1.x series, and is _not_ binary compatible with previous 1.0 milestones.  It also includes the changes from v0.23.13.
+
+## What's Changed
+### http4s-core
+* Remove `CollectionCompat` by @danicheg in https://github.com/http4s/http4s/pull/6508
+### http4s-server
+* Address the entity model in the server's `RequestLogger` by @danicheg in https://github.com/http4s/http4s/pull/6323
+* Fix regression of `Router#define` by @danicheg in https://github.com/http4s/http4s/pull/6371
+* Relax `server.middleware.Caching` constraints by @danicheg in https://github.com/http4s/http4s/pull/6490
+### http4s-client
+* Take into account the `Entity` model in the `ResponseLogger` by @danicheg in https://github.com/http4s/http4s/pull/6319
+### Behind the scenes
+* Merge 0.23 -> main by @armanbilge in https://github.com/http4s/http4s/pull/6430
+* vault, scala-java-time updates via 0.23 by @armanbilge in https://github.com/http4s/http4s/pull/6443
+* Ignore cats updates on main by @armanbilge in https://github.com/http4s/http4s/pull/6472
+* 0.23 -> main by @armanbilge in https://github.com/http4s/http4s/pull/6499
+
+**Full Changelog**: https://github.com/http4s/http4s/compare/v1.0.0-M33...v1.0.0-M34
 
 # v0.23.13 (2022-06-25)
 
