--- conflicted
+++ resolved
@@ -3,80 +3,6 @@
 Maintenance branches are merged before each new release. This change log is
 ordered chronologically, so each release contains all changes described below it.
 
-<<<<<<< HEAD
-# v1.0.0-M33 (2022-05-25)
-
-This is the latest milestone in the 1.x series.  It is binary incompatible with http4s-1.0.0-M32.
-
-This is the first 1.x release after "The Great Schism", described in v0.23.12.  Because 1.0 isn't stable yet, all ancillary repositories will need to be released for this version.  If there is one that you would like to maintain, please look for the "Maintainers wanted!" issue in the repository of interest.
-
-Additional to the below, this release includes all changes in v0.23.12.
-
-## What's Changed
-### http4s-core
-* Remove deprecated things by @danicheg in https://github.com/http4s/http4s/pull/6156
-* Override `toString` for `Entity` by @danicheg in https://github.com/http4s/http4s/pull/6168
-* Fix `Request`/`Response` scaladoc by @danicheg in https://github.com/http4s/http4s/pull/6171
-* Covariant `Message`s: minimum viable PR by @bplommer in https://github.com/http4s/http4s/pull/5712
-* Tweak `Message#withEmptyBody` by @danicheg in https://github.com/http4s/http4s/pull/6288
-* Remove `http4s.EmptyBody` by @danicheg in https://github.com/http4s/http4s/pull/6296
-* Message - Use Strict Entity for string responses by @diesalbla in https://github.com/http4s/http4s/pull/6299
-* Make Part and Multipart covariant by @diesalbla in https://github.com/http4s/http4s/pull/6304
-* Fix `Request#productElement` and `Response#productElement` by @danicheg in https://github.com/http4s/http4s/pull/6372
-* Add info about the entity into the `toString` of `Request` and `Response` by @danicheg in https://github.com/http4s/http4s/pull/6373
-* Resubmit idempotent requests with only pure entities in `Retry` middleware by @danicheg in https://github.com/http4s/http4s/pull/6379
-### http4s-laws
-* Address the `Entity` model in `Arbitrary[Entity[*]]` by @danicheg in https://github.com/http4s/http4s/pull/6369
-### http4s-server
-* Relax `authentication#challenged` constraints by @danicheg in https://github.com/http4s/http4s/pull/6253
-* Use Strict entities where possible by @diesalbla in https://github.com/http4s/http4s/pull/6306
-* Take into account the `Entity` model in the `EntityLimiter` by @danicheg in https://github.com/http4s/http4s/pull/6320
-### http4s-client
-* Fix `Client` scaladoc by @danicheg in https://github.com/http4s/http4s/pull/6188
-* Remove deprecated `Client.fetch`, `DefaultClient.fetch` by @danicheg in https://github.com/http4s/http4s/pull/6187
-### http4s-ember-core
-* ember: Add support for strict entities, look for content-length only once by @wjoel in https://github.com/http4s/http4s/pull/6317
-### http4s-node-serverless
-* Removed. Serverless integrations are developed in https://github.com/typelevel/feral
-### Documentation
-* Tweak `Entity` docs by @danicheg in https://github.com/http4s/http4s/pull/6375
-### Behind the scenes
-* Release v0.21.33 by @rossabaker in https://github.com/http4s/http4s/pull/6147
-* Restore changes to versions page on main by @armanbilge in https://github.com/http4s/http4s/pull/6148
-* Remove deprecated execution contexts by @rossabaker in https://github.com/http4s/http4s/pull/6124
-* Ignore http4s-crypto updates on main by @armanbilge in https://github.com/http4s/http4s/pull/6217
-* Merge 0.23 -> main by @rossabaker in https://github.com/http4s/http4s/pull/6193
-* Merge 0.23 -> main by @armanbilge in https://github.com/http4s/http4s/pull/6250
-* Message - remoteHost: define without OptionT. by @diesalbla in https://github.com/http4s/http4s/pull/6257
-* Merge `series/0.23` into `main` by @danicheg in https://github.com/http4s/http4s/pull/6282
-* Ignore `scala-lang` updates by @danicheg in https://github.com/http4s/http4s/pull/6293
-* Tweak `BodyCache#hasNoBody` by @danicheg in https://github.com/http4s/http4s/pull/6289
-* Ignore discipline updates on main by @armanbilge in https://github.com/http4s/http4s/pull/6309
-* Reduce use of `covary` method. by @diesalbla in https://github.com/http4s/http4s/pull/6230
-* Merge `series/0.23` into `main` by @danicheg in https://github.com/http4s/http4s/pull/6311
-* Ignore `okio` updates by @danicheg in https://github.com/http4s/http4s/pull/6315
-* Address the entity model in the `DefaultHead` by @danicheg in https://github.com/http4s/http4s/pull/6324
-* Address the entity model in the `Client#fromHttpApp` by @danicheg in https://github.com/http4s/http4s/pull/6325
-* ignore scodec updates on main by @armanbilge in https://github.com/http4s/http4s/pull/6337
-* Ignore `log4cats` updates by @danicheg in https://github.com/http4s/http4s/pull/6341
-* Ignore `scalacheck-effect-munit` updates by @danicheg in https://github.com/http4s/http4s/pull/6347
-* Ignore updates for all log4cats modules by @danicheg in https://github.com/http4s/http4s/pull/6346
-* Merge `0.23` -> `main` by @danicheg in https://github.com/http4s/http4s/pull/6348
-* Merge `series/0.23` into `main` by @danicheg in https://github.com/http4s/http4s/pull/6378
-* Get ip4s updates from series/0.23 by @rossabaker in https://github.com/http4s/http4s/pull/6384
-* Ignore `circe` updates by @danicheg in https://github.com/http4s/http4s/pull/6400
-* Merge 0.23.12 to main by @rossabaker in https://github.com/http4s/http4s/pull/6416
-
-## New Contributors
-* @teigen made their first contribution in https://github.com/http4s/http4s/pull/6057
-* @takapi327 made their first contribution in https://github.com/http4s/http4s/pull/6166
-* @zainab-ali made their first contribution in https://github.com/http4s/http4s/pull/6098
-* @dragonfly-ai made their first contribution in https://github.com/http4s/http4s/pull/6203
-* @CharlesAHunt made their first contribution in https://github.com/http4s/http4s/pull/6036
-* @OnAirEntertainment-Scala made their first contribution in https://github.com/http4s/http4s/pull/6385
-
-**Full Changelog**: https://github.com/http4s/http4s/compare/v1.0.0-M32...v1.0.0-M33
-=======
 # v0.23.13 (2022-06-25)
 
 This release is binary compatible with 0.23.x, and additionally includes the fixes in v0.22.14.
@@ -148,6 +74,7 @@
 * @ajelden made their first contribution in https://github.com/http4s/http4s/pull/6488
 
 **Full Changelog**: https://github.com/http4s/http4s/compare/v0.23.12...v0.23.13
+
 # v0.22.14 (2022-06-23)
 
 This release is binary compatible with 0.22.x series.  Routine maintenance has stopped on 0.22.x, but we'll continue to entertain patches from the community.  All users are encouraged to upgrade to 0.23 (the latest stable series, on Cats-Effect 3).
@@ -166,96 +93,79 @@
 * @leoniv made their first contribution in https://github.com/http4s/http4s/pull/6473
 
 **Full Changelog**: https://github.com/http4s/http4s/compare/v0.22.13...v0.22.14
->>>>>>> 5ccd83ee
-
-# v0.23.12 (2022-05-24)
-
-This release is binary compatible with the 0.23.x series.
-
-## The Great Schism
-
-It is the first release after "The Great Schism", where several integrations are published separately.  These include:
-
-* [http4s-async-http-client](https://github.com/http4s/http4s-async-http-client)
-* [http4s-blaze-client](https://github.com/http4s/blaze)
-* [http4s-blaze-server](https://github.com/http4s/blaze)
-* [http4s-boopickle](https://github.com/http4s/http4s-boopickle)
-* [http4s-dropwizard-metrics](https://github.com/http4s/http4s-dropwizard-metrics)
-* [http4s-jetty-client](https://github.com/http4s/http4s-jetty)
-* [http4s-jetty-server](https://github.com/http4s/http4s-jetty)
-* [http4s-okhttp-client](https://github.com/http4s/http4s-okhttp-client)
-* [http4s-play-json](https://github.com/http4s/http4s-play-json)
-* [http4s-prometheus-metrics](https://github.com/http4s/http4s-prometheus-metrics)
-* [http4s-scala-xml](https://github.com/http4s/http4s-scala-xml)
-* [http4s-scalatags](https://github.com/http4s/http4s-scalatags)
-* [http4s-servlet](https://github.com/http4s/http4s-servlet)
-* [http4s-tomcat](https://github.com/http4s/http4s-tomcat)
-* [http4s-twirl](https://github.com/http4s/http4s-twirl)
-
-Be aware that versions of these modules will be untethered from the core version they depend on.
-* These modules may not be republished with each core patch release, but will still work on the latest 0.23 core.
-* Some of these modules will see breaking releases to upgrade their integrated dependencies, based on the 0.23 core.  These upgrades could previously not be undertaken without a breaking change of the entire http4s ecosystem.
-* All modules will continue to adhere to [early semver](https://www.scala-lang.org/blog/2021/02/16/preventing-version-conflicts-with-versionscheme.html#early-semver-and-sbt-version-policy).
-* We recommend [sbt-updates](https://github.com/rtimush/sbt-updates) or [Scala Steward](https://github.com/scala-steward-org/scala-steward) for all your dependencies, and heeding SBT's eviction warnings.
-* We would like to welcome new maintainers to help out on each of these modules.  Look for the "help wanted" label in these repos.
+
+# v1.0.0-M33 (2022-05-25)
+
+This is the latest milestone in the 1.x series.  It is binary incompatible with http4s-1.0.0-M32.
+
+This is the first 1.x release after "The Great Schism", described in v0.23.12.  Because 1.0 isn't stable yet, all ancillary repositories will need to be released for this version.  If there is one that you would like to maintain, please look for the "Maintainers wanted!" issue in the repository of interest.
+
+Additional to the below, this release includes all changes in v0.23.12.
 
 ## What's Changed
 ### http4s-core
-* Make MimeDB go away on JS by @armanbilge in https://github.com/http4s/http4s/pull/6211
-* Update sbt-scalajs, scalajs-compiler, ... to 1.10.0 in series/0.23 by @scala-steward in https://github.com/http4s/http4s/pull/6245
-* Use thread unsafe "lazy val"s to avoid deadlocks initializing MimeDB by @armanbilge in https://github.com/http4s/http4s/pull/6248
-* Move `withContentLength` from Message to  Headers by @bplommer in https://github.com/http4s/http4s/pull/6285
-* Follow links when accessing file attributes in `StaticFile` by @armanbilge in https://github.com/http4s/http4s/pull/6368
-* Use `ce.std.Random` for `Multiparts` by @armanbilge in https://github.com/http4s/http4s/pull/6283
-* Add max bytes handling to `Message#toStrict` by @danicheg in https://github.com/http4s/http4s/pull/6316
+* Remove deprecated things by @danicheg in https://github.com/http4s/http4s/pull/6156
+* Override `toString` for `Entity` by @danicheg in https://github.com/http4s/http4s/pull/6168
+* Fix `Request`/`Response` scaladoc by @danicheg in https://github.com/http4s/http4s/pull/6171
+* Covariant `Message`s: minimum viable PR by @bplommer in https://github.com/http4s/http4s/pull/5712
+* Tweak `Message#withEmptyBody` by @danicheg in https://github.com/http4s/http4s/pull/6288
+* Remove `http4s.EmptyBody` by @danicheg in https://github.com/http4s/http4s/pull/6296
+* Message - Use Strict Entity for string responses by @diesalbla in https://github.com/http4s/http4s/pull/6299
+* Make Part and Multipart covariant by @diesalbla in https://github.com/http4s/http4s/pull/6304
+* Fix `Request#productElement` and `Response#productElement` by @danicheg in https://github.com/http4s/http4s/pull/6372
+* Add info about the entity into the `toString` of `Request` and `Response` by @danicheg in https://github.com/http4s/http4s/pull/6373
+* Resubmit idempotent requests with only pure entities in `Retry` middleware by @danicheg in https://github.com/http4s/http4s/pull/6379
+### http4s-laws
+* Address the `Entity` model in `Arbitrary[Entity[*]]` by @danicheg in https://github.com/http4s/http4s/pull/6369
 ### http4s-server
-* Relax ContextRouter's constraints by @danicheg in https://github.com/http4s/http4s/pull/6164
-* Use CE `Random.javaSecuritySecureRandom` instead of Java `SecureRandom` by @armanbilge in https://github.com/http4s/http4s/pull/6252
-* httpRoutes and httpApp shortcuts for Timeout middleware by @voidcontext in https://github.com/http4s/http4s/pull/6366
-* httpRoutes and httpApp shortcuts for Throttle middleware by @voidcontext in https://github.com/http4s/http4s/pull/6365
-* Highlight the uncancelable behavior in `Timeout` middleware scaladoc by @danicheg in https://github.com/http4s/http4s/pull/6407
-* Tweak `Timeout` middleware scaladoc by @danicheg in https://github.com/http4s/http4s/pull/6409
+* Relax `authentication#challenged` constraints by @danicheg in https://github.com/http4s/http4s/pull/6253
+* Use Strict entities where possible by @diesalbla in https://github.com/http4s/http4s/pull/6306
+* Take into account the `Entity` model in the `EntityLimiter` by @danicheg in https://github.com/http4s/http4s/pull/6320
 ### http4s-client
-* Fix `Client#translate` and relax constraints by @armanbilge in https://github.com/http4s/http4s/pull/6139
-* Add AttemptCountKey - Allow other middlewares access to what retry count we are on. by @ChristopherDavenport in https://github.com/http4s/http4s/pull/6367
-* Drain response body in `DefaultClient#defaultOnError` by @danicheg in https://github.com/http4s/http4s/pull/6376
+* Fix `Client` scaladoc by @danicheg in https://github.com/http4s/http4s/pull/6188
+* Remove deprecated `Client.fetch`, `DefaultClient.fetch` by @danicheg in https://github.com/http4s/http4s/pull/6187
 ### http4s-ember-core
-* Avoid array copies when splitting chunks in ember chunked decoder by @wemrysi in https://github.com/http4s/http4s/pull/6210
-### http4s-ember-server
-* Resolve broken filterPingPongs using WebSocketBuild2 with Ember by @CharlesAHunt in https://github.com/http4s/http4s/pull/6036
+* ember: Add support for strict entities, look for content-length only once by @wjoel in https://github.com/http4s/http4s/pull/6317
+### http4s-node-serverless
+* Removed. Serverless integrations are developed in https://github.com/typelevel/feral
 ### Documentation
-* Fixed Dead Links in further-reading.md by @dragonfly-ai in https://github.com/http4s/http4s/pull/6203
-* Tweak badges in the readme by @danicheg in https://github.com/http4s/http4s/pull/6280
-* Mark the 0.22 version as EOL at the website by @danicheg in https://github.com/http4s/http4s/pull/6334
-* Tweak the contributing guide by @danicheg in https://github.com/http4s/http4s/pull/6338
-* Add On Air Entertainment to list of adopters. by @OnAirEntertainment-Scala in https://github.com/http4s/http4s/pull/6385
+* Tweak `Entity` docs by @danicheg in https://github.com/http4s/http4s/pull/6375
 ### Behind the scenes
-* Use parasitic EC in the blaze for Scala 2.13 by @danicheg in https://github.com/http4s/http4s/pull/6145
-* Merge `series/0.22` into `series/0.23` by @danicheg in https://github.com/http4s/http4s/pull/6143
 * Release v0.21.33 by @rossabaker in https://github.com/http4s/http4s/pull/6147
-* Merge 0.22 to 0.23 by @rossabaker in https://github.com/http4s/http4s/pull/6154
-* Update cats-effect, cats-effect-laws, ... to 3.3.8 in series/0.23 by @scala-steward in https://github.com/http4s/http4s/pull/6157
-* Remove sbt-scalajs-crossproject dependency by @scala-steward in https://github.com/http4s/http4s/pull/6174
-* Move WebSocketHandshake to blaze-core by @rossabaker in https://github.com/http4s/http4s/pull/6183
-* Update cats-effect, cats-effect-laws, ... to 3.3.9 in series/0.23 by @scala-steward in https://github.com/http4s/http4s/pull/6185
-* Merge 0.22 -> 0.23 by @rossabaker in https://github.com/http4s/http4s/pull/6178
-* Get sbt-doctest from 0.22 by @rossabaker in https://github.com/http4s/http4s/pull/6194
-* Merge 0.22 -> 0.23 by @rossabaker in https://github.com/http4s/http4s/pull/6192
-* Merge 0.22 -> 0.23 by @rossabaker in https://github.com/http4s/http4s/pull/6196
-* Update fs2-core, fs2-io, ... to 3.2.7 in series/0.23 by @scala-steward in https://github.com/http4s/http4s/pull/6209
-* Update http4s-crypto to 0.2.3 in series/0.23 by @scala-steward in https://github.com/http4s/http4s/pull/6216
-* Update cats-parse from 0.22 by @rossabaker in https://github.com/http4s/http4s/pull/6226
-* Tweak `async` usage in `Http1Connection` by @danicheg in https://github.com/http4s/http4s/pull/6208
-* Merge 0.22 -> 0.23 by @rossabaker in https://github.com/http4s/http4s/pull/6227
-* Update cats-effect, cats-effect-laws, ... to 3.3.10 in series/0.23 by @scala-steward in https://github.com/http4s/http4s/pull/6231
-* Ignore `scala-xml` updates by @danicheg in https://github.com/http4s/http4s/pull/6236
-* Remove war example by @rossabaker in https://github.com/http4s/http4s/pull/6238
-* Update cats-effect, cats-effect-laws, ... to 3.3.11 in series/0.23 by @scala-steward in https://github.com/http4s/http4s/pull/6251
-* Move JS size-test-app to Test scope, fix flaky CI OOMs? by @armanbilge in https://github.com/http4s/http4s/pull/6255
-* Server - Chunk Aggregator Middleware: code and docs by @diesalbla in https://github.com/http4s/http4s/pull/6258
-* Server - JsonP Middleware - extract auxiliary function. by @diesalbla in https://github.com/http4s/http4s/pull/6244
-* Move `SegmentEncoderSuite` to correct location by @armanbilge in https://github.com/http4s/http4s/pull/6265
-* Avoid Alternative-Guard by @diesalbla in https://github.com/http4s/http4s/pull/6259
+* Restore changes to versions page on main by @armanbilge in https://github.com/http4s/http4s/pull/6148
+* Remove deprecated execution contexts by @rossabaker in https://github.com/http4s/http4s/pull/6124
+* Ignore http4s-crypto updates on main by @armanbilge in https://github.com/http4s/http4s/pull/6217
+* Merge 0.23 -> main by @rossabaker in https://github.com/http4s/http4s/pull/6193
+* Merge 0.23 -> main by @armanbilge in https://github.com/http4s/http4s/pull/6250
+* Message - remoteHost: define without OptionT. by @diesalbla in https://github.com/http4s/http4s/pull/6257
+* Merge `series/0.23` into `main` by @danicheg in https://github.com/http4s/http4s/pull/6282
+* Ignore `scala-lang` updates by @danicheg in https://github.com/http4s/http4s/pull/6293
+* Tweak `BodyCache#hasNoBody` by @danicheg in https://github.com/http4s/http4s/pull/6289
+* Ignore discipline updates on main by @armanbilge in https://github.com/http4s/http4s/pull/6309
+* Reduce use of `covary` method. by @diesalbla in https://github.com/http4s/http4s/pull/6230
+* Merge `series/0.23` into `main` by @danicheg in https://github.com/http4s/http4s/pull/6311
+* Ignore `okio` updates by @danicheg in https://github.com/http4s/http4s/pull/6315
+* Address the entity model in the `DefaultHead` by @danicheg in https://github.com/http4s/http4s/pull/6324
+* Address the entity model in the `Client#fromHttpApp` by @danicheg in https://github.com/http4s/http4s/pull/6325
+* ignore scodec updates on main by @armanbilge in https://github.com/http4s/http4s/pull/6337
+* Ignore `log4cats` updates by @danicheg in https://github.com/http4s/http4s/pull/6341
+* Ignore `scalacheck-effect-munit` updates by @danicheg in https://github.com/http4s/http4s/pull/6347
+* Ignore updates for all log4cats modules by @danicheg in https://github.com/http4s/http4s/pull/6346
+* Merge `0.23` -> `main` by @danicheg in https://github.com/http4s/http4s/pull/6348
+* Merge `series/0.23` into `main` by @danicheg in https://github.com/http4s/http4s/pull/6378
+* Get ip4s updates from series/0.23 by @rossabaker in https://github.com/http4s/http4s/pull/6384
+* Ignore `circe` updates by @danicheg in https://github.com/http4s/http4s/pull/6400
+* Merge 0.23.12 to main by @rossabaker in https://github.com/http4s/http4s/pull/6416
+
+## New Contributors
+* @teigen made their first contribution in https://github.com/http4s/http4s/pull/6057
+* @takapi327 made their first contribution in https://github.com/http4s/http4s/pull/6166
+* @zainab-ali made their first contribution in https://github.com/http4s/http4s/pull/6098
+* @dragonfly-ai made their first contribution in https://github.com/http4s/http4s/pull/6203
+* @CharlesAHunt made their first contribution in https://github.com/http4s/http4s/pull/6036
+* @OnAirEntertainment-Scala made their first contribution in https://github.com/http4s/http4s/pull/6385
+
+**Full Changelog**: https://github.com/http4s/http4s/compare/v1.0.0-M32...v1.0.0-M33
 * Ignore `java-websocket` updates by @danicheg in https://github.com/http4s/http4s/pull/6275
 * Merge `series/0.22` into `series/0.23` by @danicheg in https://github.com/http4s/http4s/pull/6278
 * Spin off servlet, jetty-server, and tomcat modules by @rossabaker in https://github.com/http4s/http4s/pull/6240
