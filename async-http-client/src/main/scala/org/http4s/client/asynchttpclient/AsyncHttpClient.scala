--- conflicted
+++ resolved
@@ -82,20 +82,6 @@
       val onStreamCalled = Ref.unsafe[F, Boolean](false)
 
       override def onStream(publisher: Publisher[HttpResponseBodyPart]): State = {
-<<<<<<< HEAD
-        // backpressure is handled by requests to the reactive streams subscription
-        StreamSubscriber[F, HttpResponseBodyPart]
-          .map { subscriber =>
-            val body = subscriber
-              .stream(F.delay(publisher.subscribe(subscriber)))
-              .flatMap(part => chunk(Chunk.bytes(part.getBodyPartBytes)))
-            response = response.copy(body = body)
-            // We have a fully formed response now.  Complete the
-            // callback, rather than waiting for onComplete, or else we'll
-            // buffer the entire response before we return it for
-            // streaming consumption.
-            invokeCallback(logger)(cb(Right(response -> dispose)))
-=======
         val eff = for {
           _ <- onStreamCalled.set(true)
 
@@ -105,7 +91,6 @@
 
           bodyDisposal <- Ref.of[F, F[Unit]] {
             subscriber.stream(subscribeF).pull.uncons.void.stream.compile.drain
->>>>>>> 12cb464e
           }
 
           body = subscriber
