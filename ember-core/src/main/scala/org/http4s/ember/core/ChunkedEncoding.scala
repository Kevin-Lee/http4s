--- conflicted
+++ resolved
@@ -36,19 +36,11 @@
     // on left reading the header of chunk (acting as buffer)
     // on right reading the chunk itself, and storing remaining bytes of the chunk
     def go(expect: Either[ByteVector, Long], head: Array[Byte]): Pull[F, Byte, Unit] = {
-<<<<<<< HEAD
-      val uncons =
-        if (head.nonEmpty) Pull.pure(Some(Chunk.byteVector(ByteVector.apply(head))))
-        else Pull.eval(read)
-      uncons.flatMap {
-        case None => Pull.done
-=======
-      val nextChunk = if (head.nonEmpty) Pull.pure(Some(Chunk.bytes(head))) else Pull.eval(read)
+      val nextChunk = if (head.nonEmpty) Pull.pure(Some(Chunk.byteVector(ByteVector.apply(head)))) else Pull.eval(read)
       nextChunk.flatMap {
         case None =>
           // TODO: Check if we ended at a correct state?
           Pull.done
->>>>>>> 3ca29acd
         case Some(h) =>
           val bv = h.toByteVector
           expect match {
@@ -109,23 +101,6 @@
 
   private def parseTrailers[F[_]: MonadThrow](
       maxHeaderSize: Int
-<<<<<<< HEAD
-  )(head: Array[Byte], read: F[Option[Chunk[Byte]]]): F[(Headers, Array[Byte])] = {
-    val uncons =
-      if (head.nonEmpty) (Some(Chunk.byteVector(ByteVector(head))): Option[Chunk[Byte]]).pure[F]
-      else read
-    uncons.flatMap {
-      case None => (Headers.empty, Array.emptyByteArray).pure[F]
-      case Some(chunk) =>
-        if (chunk.isEmpty) parseTrailers(maxHeaderSize)(Array.emptyByteArray, read)
-        else if (chunk.toByteVector.startsWith(Shared.`\r\n`))
-          (Headers.empty, chunk.toArray.drop(`\r\n`.size.toInt)).pure[F]
-        else
-          Parser.HeaderP.parseHeaders(chunk.toArray, read, maxHeaderSize, None).map {
-            case (headers, _, _, bytes) =>
-              (headers, bytes)
-          }
-=======
   )(buffer: Array[Byte], read: F[Option[Chunk[Byte]]]): F[Trailers] =
     if (buffer.startsWith(Shared.`\r\n`.toArray)) {
       Trailers(Headers.empty, buffer.drop(`\r\n`.size.toInt)).pure[F]
@@ -143,7 +118,6 @@
           Trailers(headerP.headers, message.rest)
         }
       }
->>>>>>> 3ca29acd
     }
 
   private val lastChunk: Chunk[Byte] =
