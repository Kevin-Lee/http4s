/*
 * Copyright 2019 http4s.org
 *
 * Licensed under the Apache License, Version 2.0 (the "License");
 * you may not use this file except in compliance with the License.
 * You may obtain a copy of the License at
 *
 *     http://www.apache.org/licenses/LICENSE-2.0
 *
 * Unless required by applicable law or agreed to in writing, software
 * distributed under the License is distributed on an "AS IS" BASIS,
 * WITHOUT WARRANTIES OR CONDITIONS OF ANY KIND, either express or implied.
 * See the License for the specific language governing permissions and
 * limitations under the License.
 */

package org.http4s.ember.core

import cats._
import cats.effect.kernel.{Clock, Temporal}
import cats.syntax.all._
import fs2._
import fs2.io.net.Socket
import scala.concurrent.duration._
<<<<<<< HEAD
import java.time.Instant

private[ember] object Util {

  private def streamCurrentTimeMillis[F[_]](clock: Clock[F]): Stream[F, Long] =
    Stream
      .eval(clock.realTime)
      .map(_.toMillis)

  /** The issue with a normal http body is that there is no termination character,
    * thus unless you have content-length and the client still has their input side open,
    * the server cannot know whether more data follows or not
    * This means this Stream MUST be infinite and additional parsing is required.
    * To know how much client input to consume
    *
    * Function if timeout reads via socket read and then incrementally lowers
    * the remaining time after each read.
    * By setting the timeout signal outside this after the
    * headers have been read it triggers this function
    * to then not timeout on the remaining body.
    */
  def readWithTimeout[F[_]](
      socket: Socket[F],
      started: Long,
      timeout: FiniteDuration,
      shallTimeout: F[Boolean],
      chunkSize: Int
  )(implicit F: ApplicativeThrow[F], C: Clock[F]): Stream[F, Byte] = {
    def whenWontTimeout: Stream[F, Byte] =
      socket.reads
    def whenMayTimeout(remains: FiniteDuration): Stream[F, Byte] =
      if (remains <= 0.millis)
        streamCurrentTimeMillis(C)
          .flatMap(now =>
            Stream.raiseError[F](
              EmberException.Timeout(Instant.ofEpochMilli(started), Instant.ofEpochMilli(now))
            ))
      else
        for {
          start <- streamCurrentTimeMillis(C)
          read <- Stream.eval(socket.read(chunkSize)) //  Each Read Yields
          end <- streamCurrentTimeMillis(C)
          out <- read.fold[Stream[F, Byte]](
            Stream.empty
          )(
            Stream.chunk(_).covary[F] ++ go(remains - (end - start).millis)
          )
        } yield out
    def go(remains: FiniteDuration): Stream[F, Byte] =
      Stream
        .eval(shallTimeout)
        .ifM(
          whenMayTimeout(remains),
          whenWontTimeout
        )
    go(timeout)
  }
=======
import org.http4s.HttpVersion
import org.http4s.Headers
import org.http4s.Header
import org.http4s.headers.Connection
import org.typelevel.ci._
import cats.data.NonEmptyList
import java.util.Locale

private[ember] object Util {

  private[this] val closeCi = ci"close"
  private[this] val keepAliveCi = ci"keep-alive"
  private[this] val connectionCi = ci"connection"
  private[this] val close = Connection(NonEmptyList.of(closeCi))
  private[this] val keepAlive = Connection(NonEmptyList.one(keepAliveCi))
>>>>>>> 65d06fed

  def durationToFinite(duration: Duration): Option[FiniteDuration] = duration match {
    case f: FiniteDuration => Some(f)
    case _ => None
  }

<<<<<<< HEAD
  def timeoutMaybe[F[_], A](fa: F[A], d: Duration)(implicit F: Temporal[F]): F[A] =
    d match {
      case fd: FiniteDuration => F.timeout(fa, fd)
      case _ => fa
    }

  def timeoutToMaybe[F[_], A](fa: F[A], d: Duration, ft: F[A])(implicit F: Temporal[F]): F[A] =
    d match {
      case fd: FiniteDuration => F.timeoutTo(fa, fd, ft)
      case _ => fa
    }
=======
  def connectionFor(httpVersion: HttpVersion, headers: Headers): Connection =
    if (isKeepAlive(httpVersion, headers)) keepAlive
    else close

  def isKeepAlive(httpVersion: HttpVersion, headers: Headers): Boolean = {
    // We know this is raw because we have not parsed any headers in the underlying alg.
    // If Headers are being parsed into processed for in ParseHeaders this is incorrect.
    // TODO: the problem is that any string that contains `expected` is admissible
    def hasConnection(expected: String): Boolean =
      headers.headers.exists {
        case Header.Raw(name, value) =>
          name == connectionCi && value.toLowerCase(Locale.ROOT).contains(expected)
        case _ => false
      }

    httpVersion match {
      case HttpVersion.`HTTP/1.0` => hasConnection(keepAliveCi.toString)
      case HttpVersion.`HTTP/1.1` => !hasConnection(closeCi.toString)
      case _ => sys.error("unsupported http version")
    }
  }

>>>>>>> 65d06fed
}<|MERGE_RESOLUTION|>--- conflicted
+++ resolved
@@ -14,18 +14,28 @@
  * limitations under the License.
  */
 
-package org.http4s.ember.core
+package org.http4s
+package ember.core
 
 import cats._
+import cats.data.NonEmptyList
 import cats.effect.kernel.{Clock, Temporal}
 import cats.syntax.all._
 import fs2._
 import fs2.io.net.Socket
+import java.util.Locale
+import org.http4s.headers.Connection
+import org.typelevel.ci._
 import scala.concurrent.duration._
-<<<<<<< HEAD
 import java.time.Instant
 
 private[ember] object Util {
+
+  private[this] val closeCi = ci"close"
+  private[this] val keepAliveCi = ci"keep-alive"
+  private[this] val connectionCi = ci"connection"
+  private[this] val close = Connection(NonEmptyList.of(closeCi))
+  private[this] val keepAlive = Connection(NonEmptyList.one(keepAliveCi))
 
   private def streamCurrentTimeMillis[F[_]](clock: Clock[F]): Stream[F, Long] =
     Stream
@@ -80,30 +90,12 @@
         )
     go(timeout)
   }
-=======
-import org.http4s.HttpVersion
-import org.http4s.Headers
-import org.http4s.Header
-import org.http4s.headers.Connection
-import org.typelevel.ci._
-import cats.data.NonEmptyList
-import java.util.Locale
-
-private[ember] object Util {
-
-  private[this] val closeCi = ci"close"
-  private[this] val keepAliveCi = ci"keep-alive"
-  private[this] val connectionCi = ci"connection"
-  private[this] val close = Connection(NonEmptyList.of(closeCi))
-  private[this] val keepAlive = Connection(NonEmptyList.one(keepAliveCi))
->>>>>>> 65d06fed
 
   def durationToFinite(duration: Duration): Option[FiniteDuration] = duration match {
     case f: FiniteDuration => Some(f)
     case _ => None
   }
 
-<<<<<<< HEAD
   def timeoutMaybe[F[_], A](fa: F[A], d: Duration)(implicit F: Temporal[F]): F[A] =
     d match {
       case fd: FiniteDuration => F.timeout(fa, fd)
@@ -115,7 +107,7 @@
       case fd: FiniteDuration => F.timeoutTo(fa, fd, ft)
       case _ => fa
     }
-=======
+
   def connectionFor(httpVersion: HttpVersion, headers: Headers): Connection =
     if (isKeepAlive(httpVersion, headers)) keepAlive
     else close
@@ -138,5 +130,4 @@
     }
   }
 
->>>>>>> 65d06fed
 }