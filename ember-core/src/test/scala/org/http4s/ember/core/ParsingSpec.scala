/*
 * Copyright 2019 http4s.org
 *
 * Licensed under the Apache License, Version 2.0 (the "License");
 * you may not use this file except in compliance with the License.
 * You may obtain a copy of the License at
 *
 *     http://www.apache.org/licenses/LICENSE-2.0
 *
 * Unless required by applicable law or agreed to in writing, software
 * distributed under the License is distributed on an "AS IS" BASIS,
 * WITHOUT WARRANTIES OR CONDITIONS OF ANY KIND, either express or implied.
 * See the License for the specific language governing permissions and
 * limitations under the License.
 */

package org.http4s.ember.core

import org.specs2.mutable.Specification
import cats.effect._
import org.http4s._
import org.http4s.implicits._
import scodec.bits.ByteVector
import cats.effect.testing.specs2.CatsIO
import fs2._
import cats.effect.concurrent._
import cats.data.OptionT
import cats.syntax.all._
import fs2.Chunk.ByteVectorChunk
import org.http4s.ember.core.Parser.Request.ReqPrelude.ParsePreludeComplete
import org.http4s.headers.Expires

class ParsingSpec extends Specification with CatsIO {
  sequential
  object Helpers {
    def stripLines(s: String): String = s.replace("\r\n", "\n")
    def httpifyString(s: String): String = s.replace("\n", "\r\n")

    // Only for Use with Text Requests
    def parseRequestRig[F[_]: Concurrent: Timer](s: String): F[Request[F]] = {
      val byteStream: Stream[F, Byte] = Stream
        .emit(s)
        .covary[F]
        .map(httpifyString)
        .through(fs2.text.utf8Encode[F])

      Parser.Request.parser[F](Int.MaxValue, None)(byteStream).map(_._1)
    }

    def parseResponseRig[F[_]: Concurrent: Timer](s: String): Resource[F, Response[F]] = {
      val byteStream: Stream[F, Byte] = Stream
        .emit(s)
        .covary[F]
        .map(httpifyString)
        .through(fs2.text.utf8Encode[F])

<<<<<<< HEAD
      Parser.Response.parser[F](Int.MaxValue)(byteStream)
=======
      val action = Parser.Response.parser[F](Int.MaxValue, None)(byteStream).map(_._1) //(logger)
      Resource.liftF(action)
>>>>>>> 4ac539a2
    }

    def forceScopedParsing[F[_]: Sync](s: String): Stream[F, Byte] = {
      val pivotPoint = s.trim().length - 1
      val firstChunk = s.substring(0, pivotPoint).replace("\n", "\r\n")
      val secondChunk = s.substring(pivotPoint, s.length).replace("\n", "\r\n")

      sealed trait StreamState
      case object FirstChunk extends StreamState
      case object SecondChunk extends StreamState
      case object Completed extends StreamState

      def unfoldStream(closed: Ref[F, Boolean]): Stream[F, Byte] = {
        val scope = Resource(((), closed.set(true)).pure[F])
        val noneChunk = OptionT.none[F, (Chunk[Byte], StreamState)].value

        Stream.resource(scope) >>
          Stream.unfoldChunkEval[F, StreamState, Byte](FirstChunk) {
            case FirstChunk =>
              Option((Chunk.array(firstChunk.getBytes()), SecondChunk: StreamState)).pure[F]
            case SecondChunk =>
              closed.get.ifM(
                noneChunk, // simulates stream closing before we've read the entire body
                Option((Chunk.array(secondChunk.getBytes()), Completed: StreamState)).pure[F]
              )
            case Completed => noneChunk
          }
      }

      Stream.eval(Ref.of[F, Boolean](false)) >>= unfoldStream
    }
  }

  "Parser.Request.parser" should {
    "Parse a request with no body correctly" in {
      val raw =
        """GET / HTTP/1.1
      |Host: www.google.com
      |
      |""".stripMargin
      val expected = Request[IO](
        Method.GET,
        Uri.unsafeFromString("www.google.com"),
        headers = Headers.of(org.http4s.headers.Host("www.google.com"))
      )

      val result = Helpers.parseRequestRig[IO](raw).unsafeRunSync()

      result.method must_=== expected.method
      result.uri.scheme must_=== expected.uri.scheme
      // result.uri.authority must_=== expected.uri.authority
      // result.uri.path must_=== expected.uri.path
      // result.uri.query must_=== expected.uri.query
      result.uri.fragment must_=== expected.uri.fragment
      result.headers must_=== expected.headers
      result.body.compile.toVector.unsafeRunSync() must_=== expected.body.compile.toVector
        .unsafeRunSync()
    }

    "Parse a request with a body correctly" in {
      val raw =
        """POST /foo HTTP/1.1
      |Content-Type: text/plain; charset=UTF-8
      |Content-Length: 11
      |
      |Entity Here""".stripMargin
      val expected = Request[IO](Method.POST, Uri.unsafeFromString("/foo"))
        .withEntity("Entity Here")

      val result = Helpers.parseRequestRig[IO](raw).unsafeRunSync()

      result.method must_=== expected.method
      result.uri.scheme must_=== expected.uri.scheme
      // result.uri.authority must_=== expected.uri.authority
      // result.uri.path must_=== expected.uri.path
      // result.uri.query must_=== expected.uri.query
      result.uri.fragment must_=== expected.uri.fragment
      result.headers.toList must containTheSameElementsAs(expected.headers.toList)
      result.body.compile.toVector.unsafeRunSync() must_=== expected.body.compile.toVector
        .unsafeRunSync()
    }

    "Parse a simple request" in {
      val raw =
        """GET /foo HTTP/1.1
        |Host: localhost:8080
        |User-Agent: curl/7.64.1
        |Accept: */*
        |
        |""".stripMargin
      val expected = Request[IO](Method.GET, Uri.unsafeFromString("/foo"))

      val result = Helpers.parseRequestRig[IO](raw).unsafeRunSync()

      result.method must_=== expected.method
      result.uri.scheme must_=== expected.uri.scheme
    }

    "handle a response that requires multiple chunks to be read" in {
      val defaultMaxHeaderLength = 4096
      val raw1 =
        """HTTP/1.1 200 OK
          |Content-type: application/json
          |Content-Length: 2
          |
          |{""".stripMargin

      val raw2 = """}
          |""".stripMargin
      val http1 = Helpers.httpifyString(raw1)

      val http2 = Helpers.httpifyString(raw2)
      val encoded = (Stream(http1) ++ Stream(http2)).through(fs2.text.utf8Encode)

      (for {
        parsed <-
          Parser.Response
<<<<<<< HEAD
            .parser[IO](defaultMaxHeaderLength)(Helpers.forceScopedParsing[IO](raw))
            .use { resp =>
=======
            .parser[IO](defaultMaxHeaderLength, None)(
              encoded
              //Helpers.forceScopedParsing[IO](raw) // Cuts off `}` in current test. Why?
              // I don't follow what the rig is testing vs this.
            ) //(logger)
            .flatMap { case (resp, _) =>
>>>>>>> 4ac539a2
              resp.body.through(text.utf8Decode).compile.string
            }
      } yield parsed must_== "{}").unsafeRunSync()
    }

  }

  "Parser.Response.parser" should {
    "handle a chunked response" in {
      val defaultMaxHeaderLength = 4096
      val base =
        "SFRUUC8xLjEgMjAwIE9LDQpBcGktVmVyc2lvbjogMS40MA0KQ29udGVudC1UeXBlOiBhcHBsaWNhdGlvbi9qc29uDQpEb2NrZXItRXhwZXJpbWVudGFsOiBmYWxzZQ0KT3N0eXBlOiBsaW51eA0KU2VydmVyOiBEb2NrZXIvMTkuMDMuMTEtY2UgKGxpbnV4KQ0KRGF0ZTogRnJpLCAyNiBKdW4gMjAyMCAyMjozNTo0MiBHTVQNClRyYW5zZmVyLUVuY29kaW5nOiBjaHVua2VkDQoNCjhjMw0KeyJJRCI6IllNS0U6MkZZMzpTUUc3OjZSSFo6TFlTVDpRUk9JOkU1NEU6UTdXRjpERElLOlNOSUE6Rk5UTzpJVllSIiwiQ29udGFpbmVycyI6MjUsIkNvbnRhaW5lcnNSdW5uaW5nIjowLCJDb250YWluZXJzUGF1c2VkIjowLCJDb250YWluZXJzU3RvcHBlZCI6MjUsIkltYWdlcyI6ODMsIkRyaXZlciI6Im92ZXJsYXkyIiwiRHJpdmVyU3RhdHVzIjpbWyJCYWNraW5nIEZpbGVzeXN0ZW0iLCJleHRmcyJdLFsiU3VwcG9ydHMgZF90eXBlIiwidHJ1ZSJdLFsiTmF0aXZlIE92ZXJsYXkgRGlmZiIsImZhbHNlIl1dLCJTeXN0ZW1TdGF0dXMiOm51bGwsIlBsdWdpbnMiOnsiVm9sdW1lIjpbImxvY2FsIl0sIk5ldHdvcmsiOlsiYnJpZGdlIiwiaG9zdCIsImlwdmxhbiIsIm1hY3ZsYW4iLCJudWxsIiwib3ZlcmxheSJdLCJBdXRob3JpemF0aW9uIjpudWxsLCJMb2ciOlsiYXdzbG9ncyIsImZsdWVudGQiLCJnY3Bsb2dzIiwiZ2VsZiIsImpvdXJuYWxkIiwianNvbi1maWxlIiwibG9jYWwiLCJsb2dlbnRyaWVzIiwic3BsdW5rIiwic3lzbG9nIl19LCJNZW1vcnlMaW1pdCI6dHJ1ZSwiU3dhcExpbWl0Ijp0cnVlLCJLZXJuZWxNZW1vcnkiOnRydWUsIktlcm5lbE1lbW9yeVRDUCI6dHJ1ZSwiQ3B1Q2ZzUGVyaW9kIjp0cnVlLCJDcHVDZnNRdW90YSI6dHJ1ZSwiQ1BVU2hhcmVzIjp0cnVlLCJDUFVTZXQiOnRydWUsIlBpZHNMaW1pdCI6dHJ1ZSwiSVB2NEZvcndhcmRpbmciOnRydWUsIkJyaWRnZU5mSXB0YWJsZXMiOnRydWUsIkJyaWRnZU5mSXA2dGFibGVzIjp0cnVlLCJEZWJ1ZyI6ZmFsc2UsIk5GZCI6MjQsIk9vbUtpbGxEaXNhYmxlIjp0cnVlLCJOR29yb3V0aW5lcyI6NDAsIlN5c3RlbVRpbWUiOiIyMDIwLTA2LTI2VDE1OjM1OjQyLjU1MjUzMzQzMS0wNzowMCIsIkxvZ2dpbmdEcml2ZXIiOiJqc29uLWZpbGUiLCJDZ3JvdXBEcml2ZXIiOiJjZ3JvdXBmcyIsIk5FdmVudHNMaXN0ZW5lciI6MCwiS2VybmVsVmVyc2lvbiI6IjUuNy42LWFyY2gxLTEiLCJPcGVyYXRpbmdTeXN0ZW0iOiJBcmNoIExpbnV4IiwiT1NUeXBlIjoibGludXgiLCJBcmNoaXRlY3R1cmUiOiJ4ODZfNjQiLCJJbmRleFNlcnZlckFkZHJlc3MiOiJodHRwczovL2luZGV4LmRvY2tlci5pby92MS8iLCJSZWdpc3RyeUNvbmZpZyI6eyJBbGxvd05vbmRpc3RyaWJ1dGFibGVBcnRpZmFjdHNDSURScyI6W10sIkFsbG93Tm9uZGlzdHJpYnV0YWJsZUFydGlmYWN0c0hvc3RuYW1lcyI6W10sIkluc2VjdXJlUmVnaXN0cnlDSURScyI6WyIxMjcuMC4wLjAvOCJdLCJJbmRleENvbmZpZ3MiOnsiZG9ja2VyLmlvIjp7Ik5hbWUiOiJkb2NrZXIuaW8iLCJNaXJyb3JzIjpbXSwiU2VjdXJlIjp0cnVlLCJPZmZpY2lhbCI6dHJ1ZX19LCJNaXJyb3JzIjpbXX0sIk5DUFUiOjQsIk1lbVRvdGFsIjo4MjIwOTgzMjk2LCJHZW5lcmljUmVzb3VyY2VzIjpudWxsLCJEb2NrZXJSb290RGlyIjoiL3Zhci9saWIvZG9ja2VyIiwiSHR0cFByb3h5IjoiIiwiSHR0cHNQcm94eSI6IiIsIk5vUHJveHkiOiIiLCJOYW1lIjoiZGF2ZW5wb3J0LWxhcHRvcCIsIkxhYmVscyI6W10sIkV4cGVyaW1lbnRhbEJ1aWxkIjpmYWxzZSwiU2VydmVyVmVyc2lvbiI6IjE5LjAzLjExLWNlIiwiQ2x1c3RlclN0b3JlIjoiIiwiQ2x1c3RlckFkdmVydGlzZSI6IiIsIlJ1bnRpbWVzIjp7InJ1bmMiOnsicGF0aCI6InJ1bmMifX0sIkRlZmF1bHRSdW50aW1lIjoicnVuYyIsIlN3YXJtIjp7Ik5vZGVJRCI6IiIsIk5vZGVBZGRyIjoiIiwiTG9jYWxOb2RlU3RhdGUiOiJpbmFjdGl2ZSIsIkNvbnRyb2xBdmFpbGFibGUiOmZhbHNlLCJFcnJvciI6IiIsIlJlbW90ZU1hbmFnZXJzIjpudWxsfSwiTGl2ZVJlc3RvcmVFbmFibGVkIjpmYWxzZSwiSXNvbGF0aW9uIjoiIiwiSW5pdEJpbmFyeSI6ImRvY2tlci1pbml0IiwiQ29udGFpbmVyZENvbW1pdCI6eyJJRCI6ImQ3NmMxMjFmNzZhNWZjOGE0NjJkYzY0NTk0YWVhNzJmZTE4ZTExNzgubSIsIkV4cGVjdGVkIjoiZDc2YzEyMWY3NmE1ZmM4YTQ2MmRjNjQ1OTRhZWE3MmZlMThlMTE3OC5tIn0sIlJ1bmNDb21taXQiOnsiSUQiOiJkYzkyMDhhMzMwM2ZlZWY1YjM4MzlmNDMyM2Q5YmViMzZkZjBhOWRkIiwiRXhwZWN0ZWQiOiJkYzkyMDhhMzMwM2ZlZWY1YjM4MzlmNDMyM2Q5YmViMzZkZjBhOWRkIn0sIkluaXRDb21taXQiOnsiSUQiOiJmZWMzNjgzIiwiRXhwZWN0ZWQiOiJmZWMzNjgzIn0sIlNlY3VyaXR5T3B0aW9ucyI6WyJuYW1lPXNlY2NvbXAscHJvZmlsZT1kZWZhdWx0Il0sIldhcm5pbmdzIjpudWxsfQoNCjANCg0K"
      val baseBv = ByteVector.fromBase64(base).get

      Parser.Response
        .parser[IO](defaultMaxHeaderLength, None)(Stream.chunk(ByteVectorChunk(baseBv)))
        .flatMap { case (resp, _) =>
          resp.body.through(text.utf8Decode).compile.string

        }
        .map {

          _.size must beGreaterThan(0)
        }
        .unsafeRunSync()
    }

    "parse a chunked simple" in {
      val defaultMaxHeaderLength = 4096
      val respS =
        Stream(
          "HTTP/1.1 200 OK\r\n",
          "Content-Type: text/plain\r\n",
          "Transfer-Encoding: chunked\r\n\r\n",
          // "Trailer: Expires\r\n\r\n",
          "7\r\n",
          "Mozilla\r\n",
          "9\r\n",
          "Developer\r\n",
          "7\r\n",
          "Network\r\n",
          "0\r\n",
          "\r\n"
          // "Expires: Wed, 21 Oct 2015 07:28:00 GMT\r\n\r\n"
        )
      val byteStream: Stream[IO, Byte] = respS
        .flatMap(s =>
          Stream.chunk(Chunk.array(s.getBytes(java.nio.charset.StandardCharsets.ISO_8859_1))))

      Parser.Response
        .parser[IO](defaultMaxHeaderLength, None)(byteStream)
        .flatMap { case (resp, _) =>
          resp.body.through(text.utf8Decode).compile.string.map { body =>
            body must beEqualTo("MozillaDeveloperNetwork")
          }
        }
        .unsafeRunSync()
    }

    "parse a chunked with trailer headers" in {
      val defaultMaxHeaderLength = 4096
      val respS =
        Stream(
          "HTTP/1.1 200 OK\r\n",
          "Content-Type: text/plain\r\n",
          "Transfer-Encoding: chunked\r\n",
          "Trailer: Expires\r\n\r\n",
          "7\r\n",
          "Mozilla\r\n",
          "9\r\n",
          "Developer\r\n",
          "7\r\n",
          "Network\r\n",
          "0\r\n",
          "Expires: Wed, 21 Oct 2015 07:28:00 GMT\r\n\r\n"
          // "\r\n"
        )
      val byteStream: Stream[IO, Byte] = respS
        .flatMap(s =>
          Stream.chunk(Chunk.array(s.getBytes(java.nio.charset.StandardCharsets.US_ASCII))))

      Parser.Response
        .parser[IO](defaultMaxHeaderLength, None)(byteStream)
        .flatMap { case (resp, _) =>
          for {
            body <- resp.body.through(text.utf8Decode).compile.string
            trailers <- resp.trailerHeaders
          } yield (body must beEqualTo("MozillaDeveloperNetwork")).and(
            trailers.get(Expires) must beSome
          )
        }
        .unsafeRunSync()
    }
  }

  "Header Parser" should {
    "handle headers in a section" in {
      val base = """Content-Type: text/plain; charset=UTF-8
      |Content-Length: 11
      |
      |""".stripMargin
      val asHttp = Helpers.httpifyString(base)
      val bv = asHttp.getBytes()

      val (headers, rest, chunked, length) = Parser.HeaderP.headersInSection(bv) match {
        case Parser.HeaderP.ParseHeadersCompleted(headers, rest, chunked, length) =>
          (headers, rest, chunked, length)
        case _ => ???
      }

      (
        headers.toList must_=== List(
          Header("Content-Type", "text/plain; charset=UTF-8"),
          Header("Content-Length", "11"))
      ).and(
        rest.isEmpty must beTrue
      ).and(
        chunked must beFalse
      ).and(
        length must beSome.like { case l =>
          l must_=== 11L
        }
      )

    }

    "Handle weird chunking" in {
      val defaultMaxHeaderLength = 4096
      val respS =
        Stream(
          "Content-Type: text/plain\r\n",
          "Transfer-Encoding: chunked\r\n",
          "Trailer: Expires\r\n",
          "\r\n"
        )
      val byteStream: Stream[IO, Byte] = respS
        .flatMap(s =>
          Stream.chunk(Chunk.array(s.getBytes(java.nio.charset.StandardCharsets.US_ASCII))))

      val headers = Parser.HeaderP
        .parseHeaders(byteStream, defaultMaxHeaderLength, None)
        .flatMap { case (headers, _, _, _) =>
          Pull.output1(headers)
        }
        .stream
        .compile
        .lastOrError
        .unsafeRunSync()

      headers.toList must_=== List(
        Header("Content-Type", "text/plain"),
        Header("Transfer-Encoding", "chunked"),
        Header("Trailer", "Expires")
      )
    }
  }

  "Request Prelude" should {
    "parse an expected value" in {
      val raw =
        """GET / HTTP/1.1
          |""".stripMargin
      val asHttp = Helpers.httpifyString(raw)
      val bv = asHttp.getBytes()

      Parser.Request.ReqPrelude.preludeInSection(bv) match {
        case ParsePreludeComplete(method, uri, httpVersion, rest) =>
          (method must_=== Method.GET)
            .and(uri must_=== uri"/")
            .and(httpVersion must_=== HttpVersion.`HTTP/1.1`)
            .and(rest must beEmpty)
        case _ => ko
        // case ParsePreludeError(throwable, method, uri, httpVersion) =>
        // case ParsePreludeIncomlete(idx, bv, buffer, method, uri, httpVersion) =>
      }
    }
  }

  "Response Prelude" should {
    "parse an expected value" in {
      val raw =
        """HTTP/1.1 200 OK
        |""".stripMargin
      val asHttp = Helpers.httpifyString(raw)
      val bv = asHttp.getBytes()
      Parser.Response.RespPrelude.preludeInSection(bv) match {
        case Parser.Response.RespPrelude.RespPreludeComplete(version, status, rest) =>
          (version must_=== HttpVersion.`HTTP/1.1`)
            .and(
              status must_=== Status.Ok
            )
            .and(
              rest.isEmpty must beTrue
            )
        case _ => ko
      }
    }
  }

}<|MERGE_RESOLUTION|>--- conflicted
+++ resolved
@@ -54,12 +54,8 @@
         .map(httpifyString)
         .through(fs2.text.utf8Encode[F])
 
-<<<<<<< HEAD
-      Parser.Response.parser[F](Int.MaxValue)(byteStream)
-=======
       val action = Parser.Response.parser[F](Int.MaxValue, None)(byteStream).map(_._1) //(logger)
       Resource.liftF(action)
->>>>>>> 4ac539a2
     }
 
     def forceScopedParsing[F[_]: Sync](s: String): Stream[F, Byte] = {
@@ -177,17 +173,12 @@
       (for {
         parsed <-
           Parser.Response
-<<<<<<< HEAD
-            .parser[IO](defaultMaxHeaderLength)(Helpers.forceScopedParsing[IO](raw))
-            .use { resp =>
-=======
             .parser[IO](defaultMaxHeaderLength, None)(
               encoded
               //Helpers.forceScopedParsing[IO](raw) // Cuts off `}` in current test. Why?
               // I don't follow what the rig is testing vs this.
             ) //(logger)
             .flatMap { case (resp, _) =>
->>>>>>> 4ac539a2
               resp.body.through(text.utf8Decode).compile.string
             }
       } yield parsed must_== "{}").unsafeRunSync()
