/*
 * Copyright 2019 http4s.org
 *
 * Licensed under the Apache License, Version 2.0 (the "License");
 * you may not use this file except in compliance with the License.
 * You may obtain a copy of the License at
 *
 *     http://www.apache.org/licenses/LICENSE-2.0
 *
 * Unless required by applicable law or agreed to in writing, software
 * distributed under the License is distributed on an "AS IS" BASIS,
 * WITHOUT WARRANTIES OR CONDITIONS OF ANY KIND, either express or implied.
 * See the License for the specific language governing permissions and
 * limitations under the License.
 */

/*
 * Copyright 2013-2020 http4s.org
 *
 * SPDX-License-Identifier: Apache-2.0
 *
 * Based on https://github.com/Spinoco/fs2-http/blob/c8b164b2b319903ca15e33a4f312cded63ea9882/src/main/scala/spinoco/fs2/http/internal/ChunkedEncoding.scala
 * Copyright (c) 2017 Spinoco
 * See licenses/LICENSE_fs2-http
 */

package org.http4s
package ember.core

import cats._
import cats.effect.kernel.Deferred
import cats.effect.kernel.Ref
import cats.syntax.all._
import fs2._
import org.http4s.internal.appendSanitized
import scodec.bits.ByteVector

import java.nio.charset.StandardCharsets
import scala.util.control.NonFatal

import Shared._

private[ember] object ChunkedEncoding {

  /** From fs2-http
    * decodes from the HTTP chunked encoding. After last chunk this terminates. Allows to specify max header size, after which this terminates
    * Please see https://en.wikipedia.org/wiki/Chunked_transfer_encoding for details
    */
  def decode[F[_]](
      head: Array[Byte],
      read: F[Option[Chunk[Byte]]],
      maxHeaderSize: Int,
      maxChunkHeaderSize: Int,
      trailers: Deferred[F, Headers],
      rest: Ref[F, Option[Array[Byte]]],
  )(implicit F: MonadThrow[F]): Stream[F, Byte] = {
    // on left reading the header of chunk (acting as buffer)
    // on right reading the chunk itself, and storing remaining bytes of the chunk
    def go(expect: Either[ByteVector, Long], head: ByteVector): Pull[F, Byte, Unit] = {
      val nextBytes =
        if (head.nonEmpty)
          Pull.pure(Some(head))
        else
          Pull.eval(read).map(_.map(_.toByteVector))

      nextBytes.flatMap {
        case None =>
          Pull.raiseError(EmberException.ReachedEndOfStream())

        case Some(bv) =>
          expect match {
            case Left(header) =>
              val nh = header ++ bv
              val endOfHeader = nh.indexOfSlice(crlf)
              if (endOfHeader == 0)
                // strip any leading crlf on header, as this starts with /r/n
                go(expect, nh.drop(crlf.size))
              else if (endOfHeader < 0 && nh.size > maxChunkHeaderSize)
                Pull.raiseError[F](
                  EmberException.ChunkedEncodingError(
                    s"Failed to get Chunk header. Size exceeds max($maxChunkHeaderSize) : ${nh.size} ${nh.decodeUtf8}"
                  )
                )
              else if (endOfHeader < 0) go(Left(nh), ByteVector.empty)
              else {
                val (hdr, rem) = nh.splitAt(endOfHeader + crlf.size)
                readChunkedHeader(hdr.dropRight(crlf.size)) match {
                  case None =>
                    Pull.raiseError[F](
                      EmberException.ChunkedEncodingError(
                        s"Failed to parse chunked header : ${hdr.decodeUtf8}"
                      )
                    )
                  case Some(0) =>
                    // Done With Message, Now Parse Trailers
                    Pull.eval(
                      parseTrailers[F](maxHeaderSize)(rem.toArray, read)
                        .flatMap { t =>
                          trailers.complete(t.headers) >> rest.set(Some(t.rest))
                        }
                    ) >> Pull.done
                  case Some(sz) => go(Right(sz), rem)
                }
              }

            case Right(remains) =>
              if (remains > bv.size)
                Pull.output(Chunk.byteVector(bv)) >> go(Right(remains - bv.size), ByteVector.empty)
              else {
                val (out, next) = bv.splitAt(remains.toLong)
                Pull.output(Chunk.byteVector(out)) >> go(Left(ByteVector.empty), next)
              }
          }
      }
    }

    go(Left(ByteVector.empty), ByteVector.view(head)).stream
  }

  final case class Trailers(headers: Headers, rest: Array[Byte])

  private def parseTrailers[F[_]: MonadThrow](
      maxHeaderSize: Int
  )(buffer: Array[Byte], read: F[Option[Chunk[Byte]]]): F[Trailers] =
    if (buffer.length < 2) {
      read.flatMap {
        case None =>
          MonadThrow[F].raiseError(EmberException.ReachedEndOfStream())
        case Some(chunk) =>
          parseTrailers(maxHeaderSize)(Util.concatBytes(buffer, chunk), read)
      }
    } else if (buffer(0) == '\r' && buffer(1) == '\n') {
      Trailers(Headers.empty, buffer.drop(2)).pure[F]
    } else {
      Parser.MessageP
        .recurseFind(buffer, read, maxHeaderSize, Parser.HeaderP.ParserState.initial)(
          (state, buffer) => Parser.HeaderP.parse(buffer, maxHeaderSize, state)
        )(
          _.idx
        )
        .map { case (headerP, rest) => Trailers(headerP.headers, rest) }
    }

<<<<<<< HEAD
  private[this] val lastChunk: Chunk[Byte] = {
    val bytes = Array[Byte]('0', '\r', '\n', '\r', '\n')
    Chunk.array(bytes)
=======
  private[this] val lastChunk: Stream[fs2.Pure, Byte] = {
    val bytes = Array[Byte]('0', '\r', '\n')
    Stream.chunk(Chunk.array(bytes))
  }

  private[this] val finalCrlf: Stream[fs2.Pure, Byte] = {
    val bytes = Array[Byte]('\r', '\n')
    Stream.chunk(Chunk.array(bytes))
>>>>>>> b8762210
  }

  private[this] val lastChunkStream =
    Stream.chunk(lastChunk)

  /** Encodes chunk of bytes to http chunked encoding.
    */
  def encode[F[_]: Functor](trailers: F[Headers]): Pipe[F, Byte, Byte] = {
    def encodeChunk(bv: ByteVector): Chunk[Byte] =
<<<<<<< HEAD
      Chunk.byteVector(
        ByteVector.view(bv.size.toHexString.toUpperCase.getBytes) ++ crlf ++ bv ++ crlf
      )
    _.mapChunks { ch =>
      encodeChunk(ch.toByteVector)
    } ++ lastChunkStream
=======
      if (bv.isEmpty) Chunk.empty
      else
        Chunk.byteVector(
          ByteVector.view(bv.size.toHexString.toUpperCase.getBytes) ++ crlf ++ bv ++ crlf
        )
    _.mapChunks(ch => encodeChunk(ch.toByteVector)) ++
      lastChunk ++
      Stream.evalUnChunk(trailers.map(encodeTrailers(_))) ++
      finalCrlf
  }

  private def encodeTrailers(trailers: Headers): Chunk[Byte] = {
    val stringBuilder = new StringBuilder()

    trailers.foreach { h =>
      if (h.isNameValid) {
        stringBuilder
          .append(h.name)
          .append(": ")
        appendSanitized(stringBuilder, h.value)
        stringBuilder.append("\r\n")
      }
    }

    Chunk.array(stringBuilder.toString.getBytes(StandardCharsets.ISO_8859_1))
>>>>>>> b8762210
  }

  def encodeChunk(chunk: Chunk[Byte]): Chunk[Byte] =
    if (chunk.isEmpty) {
      chunk
    } else {
      Chunk.array(chunk.size.toHexString.toUpperCase.getBytes) ++
        Chunk.byteVector(crlf) ++ chunk ++ Chunk.byteVector(crlf) ++ lastChunk
    }

  /** yields to size of header in case the chunked header was succesfully parsed, else yields to None */
  private def readChunkedHeader(hdr: ByteVector): Option[Long] =
    hdr.decodeUtf8.toOption.flatMap { s =>
      val parts = s.split(';') // lets ignore any extensions
      if (parts.isEmpty) None
      else
        try Some(java.lang.Long.parseLong(parts(0).trim, 16))
        catch { case NonFatal(_) => None }
    }
}<|MERGE_RESOLUTION|>--- conflicted
+++ resolved
@@ -141,20 +141,14 @@
         .map { case (headerP, rest) => Trailers(headerP.headers, rest) }
     }
 
-<<<<<<< HEAD
   private[this] val lastChunk: Chunk[Byte] = {
-    val bytes = Array[Byte]('0', '\r', '\n', '\r', '\n')
+    val bytes = Array[Byte]('0', '\r', '\n')
     Chunk.array(bytes)
-=======
-  private[this] val lastChunk: Stream[fs2.Pure, Byte] = {
-    val bytes = Array[Byte]('0', '\r', '\n')
-    Stream.chunk(Chunk.array(bytes))
   }
 
   private[this] val finalCrlf: Stream[fs2.Pure, Byte] = {
     val bytes = Array[Byte]('\r', '\n')
     Stream.chunk(Chunk.array(bytes))
->>>>>>> b8762210
   }
 
   private[this] val lastChunkStream =
@@ -164,21 +158,13 @@
     */
   def encode[F[_]: Functor](trailers: F[Headers]): Pipe[F, Byte, Byte] = {
     def encodeChunk(bv: ByteVector): Chunk[Byte] =
-<<<<<<< HEAD
-      Chunk.byteVector(
-        ByteVector.view(bv.size.toHexString.toUpperCase.getBytes) ++ crlf ++ bv ++ crlf
-      )
-    _.mapChunks { ch =>
-      encodeChunk(ch.toByteVector)
-    } ++ lastChunkStream
-=======
       if (bv.isEmpty) Chunk.empty
       else
         Chunk.byteVector(
           ByteVector.view(bv.size.toHexString.toUpperCase.getBytes) ++ crlf ++ bv ++ crlf
         )
     _.mapChunks(ch => encodeChunk(ch.toByteVector)) ++
-      lastChunk ++
+      lastChunkStream ++
       Stream.evalUnChunk(trailers.map(encodeTrailers(_))) ++
       finalCrlf
   }
@@ -197,7 +183,6 @@
     }
 
     Chunk.array(stringBuilder.toString.getBytes(StandardCharsets.ISO_8859_1))
->>>>>>> b8762210
   }
 
   def encodeChunk(chunk: Chunk[Byte]): Chunk[Byte] =
