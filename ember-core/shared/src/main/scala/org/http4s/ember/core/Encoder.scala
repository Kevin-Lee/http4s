/*
 * Copyright 2019 http4s.org
 *
 * Licensed under the Apache License, Version 2.0 (the "License");
 * you may not use this file except in compliance with the License.
 * You may obtain a copy of the License at
 *
 *     http://www.apache.org/licenses/LICENSE-2.0
 *
 * Unless required by applicable law or agreed to in writing, software
 * distributed under the License is distributed on an "AS IS" BASIS,
 * WITHOUT WARRANTIES OR CONDITIONS OF ANY KIND, either express or implied.
 * See the License for the specific language governing permissions and
 * limitations under the License.
 */

package org.http4s.ember.core

import cats.Applicative
import cats.ApplicativeThrow
import fs2._
import org.http4s._
import org.http4s.headers.Host
import org.http4s.headers.`Content-Length`
import org.http4s.internal.CharPredicate
import org.http4s.internal.appendSanitized

import java.nio.charset.StandardCharsets

private[ember] object Encoder {

  private[this] final val SPACE = " "
  private[this] final val CRLF = "\r\n"
  private[this] final val chunkedTransferEncodingHeaderRaw = "Transfer-Encoding: chunked"
  private[this] final val zeroContentLengthRaw = "Content-Length: 0"

<<<<<<< HEAD
  def initSection[F[_]](resp: Response[F]): (Array[Byte], Boolean) = {
=======
  def respToBytes[F[_]: Applicative](
      resp: Response[F],
      writeBufferSize: Int = 32 * 1024,
  ): Stream[F, Byte] = {
>>>>>>> b8762210
    var chunked = resp.isChunked
    var appliedContentLength = false
    val stringBuilder = new StringBuilder()

    // Response Prelude: HTTP-Version SP STATUS CRLF
    stringBuilder
      .append(resp.httpVersion.renderString)
      .append(SPACE)
      .append(resp.status.renderString)
      .append(CRLF)

    // Apply each header followed by a CRLF
    resp.headers.foreach { h =>
      if (h.isNameValid) {
        appliedContentLength = appliedContentLength || h.name == `Content-Length`.name
        stringBuilder
          .append(h.name)
          .append(": ")
        appendSanitized(stringBuilder, h.value)
        stringBuilder.append(CRLF)
        ()
      }
    }
    if (!appliedContentLength && resp.entity == Entity.Empty && resp.status.isEntityAllowed) {
      stringBuilder.append(zeroContentLengthRaw).append(CRLF)
      chunked = false
    } else if (!chunked && !appliedContentLength && resp.status.isEntityAllowed) {
      stringBuilder.append(chunkedTransferEncodingHeaderRaw).append(CRLF)
      chunked = true
    }
    // Final CRLF terminates headers and signals body to follow.
    stringBuilder.append(CRLF)
    (stringBuilder.toString.getBytes(StandardCharsets.ISO_8859_1), chunked)
  }

  def respToBytes[F[_]](
      resp: Response[F],
      writeBufferSize: Int = 32 * 1024,
  ): Stream[F, Byte] = {
    // resp.status.isEntityAllowed TODO
    val (initSectionBytes, chunked) = initSection(resp)
    val initSectionChunk = Chunk.array(initSectionBytes)

    if (chunked)
<<<<<<< HEAD
      Stream.chunk(initSectionChunk) ++ resp.body.through(ChunkedEncoding.encode[F])
=======
      Stream.chunk(Chunk.array(initSection)) ++ resp.body.through(
        ChunkedEncoding.encode[F](resp.trailerHeaders)
      )
>>>>>>> b8762210
    else
      (Stream.chunk(initSectionChunk) ++ resp.body)
        .chunkMin(writeBufferSize)
        .unchunks
  }

  private[this] val NoPayloadMethods: Set[Method] =
    Set(Method.GET, Method.DELETE, Method.CONNECT, Method.TRACE)

  def reqToBytes[F[_]: ApplicativeThrow](
      req: Request[F],
      writeBufferSize: Int = 32 * 1024,
  ): Stream[F, Byte] = {
    val uriOriginFormString = req.uri.toOriginForm.renderString

    if (uriOriginFormString.exists(ForbiddenUriCharacters)) {
      Stream.raiseError(new IllegalArgumentException(s"Invalid URI: ${uriOriginFormString}"))
    } else {
      var chunked = req.isChunked
      val initSection = {
        var appliedContentLength = false
        val stringBuilder = new StringBuilder()

        // Request-Line   = Method SP Request-URI SP HTTP-Version CRLF
        stringBuilder
          .append(req.method.renderString)
          .append(SPACE)
          .append(uriOriginFormString)
          .append(SPACE)
          .append(req.httpVersion.renderString)
          .append(CRLF)

        // Host From Uri Becomes Header if not already present in headers
        if (!req.headers.contains[Host])
          req.uri.authority.foreach { auth =>
            stringBuilder
              .append("Host: ")
              .append(auth.renderString)
              .append(CRLF)
          }

        // Apply each header followed by a CRLF
        req.headers.foreach { h =>
          if (h.isNameValid) {
            appliedContentLength = appliedContentLength || h.name == `Content-Length`.name

            stringBuilder.append(h.name).append(": ")
            appendSanitized(stringBuilder, h.value)
            stringBuilder.append(CRLF)
          }
        }

        def isNoPayloadMethod = NoPayloadMethods.contains(req.method)
        if (!appliedContentLength && req.entity == Entity.Empty && !isNoPayloadMethod) {
          stringBuilder.append(zeroContentLengthRaw).append(CRLF)
          chunked = false
        } else if (!chunked && !appliedContentLength && !isNoPayloadMethod) {
          stringBuilder.append(chunkedTransferEncodingHeaderRaw).append(CRLF)
          chunked = true
        }

        // Final CRLF terminates headers and signals body to follow.
        stringBuilder.append(CRLF)
        stringBuilder.toString.getBytes(StandardCharsets.ISO_8859_1)
      }
      val initSectionChunk = Chunk.array(initSection)
      if (chunked)
<<<<<<< HEAD
        Stream.chunk(initSectionChunk) ++ req.body.through(ChunkedEncoding.encode[F])
      else {
        req.entity match {
          case Entity.Streamed(body, _) =>
            (Stream.chunk(initSectionChunk) ++ body)
              .chunkMin(writeBufferSize)
              .unchunks
          case Entity.Strict(bytes) =>
            Stream.chunk(initSectionChunk ++ Chunk.byteVector(bytes))
          case Entity.Empty =>
            Stream.chunk(initSectionChunk)
        }
      }
=======
        Stream.chunk(Chunk.array(initSection)) ++ req.body.through(
          ChunkedEncoding.encode[F](req.trailerHeaders)
        )
      else
        (Stream.chunk(Chunk.array(initSection)) ++ req.body)
          .chunkMin(writeBufferSize)
          .unchunks
>>>>>>> b8762210
    }
  }

  private[this] val ForbiddenUriCharacters = CharPredicate(0x0.toChar, '\r', '\n')
}<|MERGE_RESOLUTION|>--- conflicted
+++ resolved
@@ -34,14 +34,7 @@
   private[this] final val chunkedTransferEncodingHeaderRaw = "Transfer-Encoding: chunked"
   private[this] final val zeroContentLengthRaw = "Content-Length: 0"
 
-<<<<<<< HEAD
   def initSection[F[_]](resp: Response[F]): (Array[Byte], Boolean) = {
-=======
-  def respToBytes[F[_]: Applicative](
-      resp: Response[F],
-      writeBufferSize: Int = 32 * 1024,
-  ): Stream[F, Byte] = {
->>>>>>> b8762210
     var chunked = resp.isChunked
     var appliedContentLength = false
     val stringBuilder = new StringBuilder()
@@ -77,7 +70,7 @@
     (stringBuilder.toString.getBytes(StandardCharsets.ISO_8859_1), chunked)
   }
 
-  def respToBytes[F[_]](
+  def respToBytes[F[_]: Applicative](
       resp: Response[F],
       writeBufferSize: Int = 32 * 1024,
   ): Stream[F, Byte] = {
@@ -86,13 +79,9 @@
     val initSectionChunk = Chunk.array(initSectionBytes)
 
     if (chunked)
-<<<<<<< HEAD
-      Stream.chunk(initSectionChunk) ++ resp.body.through(ChunkedEncoding.encode[F])
-=======
-      Stream.chunk(Chunk.array(initSection)) ++ resp.body.through(
+      Stream.chunk(initSectionChunk) ++ resp.body.through(
         ChunkedEncoding.encode[F](resp.trailerHeaders)
       )
->>>>>>> b8762210
     else
       (Stream.chunk(initSectionChunk) ++ resp.body)
         .chunkMin(writeBufferSize)
@@ -160,8 +149,10 @@
       }
       val initSectionChunk = Chunk.array(initSection)
       if (chunked)
-<<<<<<< HEAD
-        Stream.chunk(initSectionChunk) ++ req.body.through(ChunkedEncoding.encode[F])
+        Stream.chunk(initSectionChunk) ++ Stream.chunk(Chunk.array(initSection)) ++ req.body
+          .through(
+            ChunkedEncoding.encode[F](req.trailerHeaders)
+          )
       else {
         req.entity match {
           case Entity.Streamed(body, _) =>
@@ -174,15 +165,6 @@
             Stream.chunk(initSectionChunk)
         }
       }
-=======
-        Stream.chunk(Chunk.array(initSection)) ++ req.body.through(
-          ChunkedEncoding.encode[F](req.trailerHeaders)
-        )
-      else
-        (Stream.chunk(Chunk.array(initSection)) ++ req.body)
-          .chunkMin(writeBufferSize)
-          .unchunks
->>>>>>> b8762210
     }
   }
 
