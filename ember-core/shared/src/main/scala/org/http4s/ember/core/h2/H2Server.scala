/*
 * Copyright 2019 http4s.org
 *
 * Licensed under the Apache License, Version 2.0 (the "License");
 * you may not use this file except in compliance with the License.
 * You may obtain a copy of the License at
 *
 *     http://www.apache.org/licenses/LICENSE-2.0
 *
 * Unless required by applicable law or agreed to in writing, software
 * distributed under the License is distributed on an "AS IS" BASIS,
 * WITHOUT WARRANTIES OR CONDITIONS OF ANY KIND, either express or implied.
 * See the License for the specific language governing permissions and
 * limitations under the License.
 */

package org.http4s.ember.core.h2

import cats._
import cats.data.Kleisli
import cats.data.OptionT
import cats.effect._
import cats.effect.std.Semaphore
import cats.effect.syntax.all._
import cats.syntax.all._
import fs2._
import fs2.io.IOException
import fs2.io.net._
import fs2.io.net.unixsocket.UnixSocketAddress
import org.http4s._
import org.typelevel.ci._
import org.typelevel.log4cats.Logger
import scodec.bits._

import scala.concurrent.duration._

import H2Frame.Settings.ConnectionSettings.{default => defaultSettings}

private[ember] object H2Server {

  /*
  3 Mechanism into H2

  TlsContext => Yes => ALPN =>  h2       => HTTP2
                                http/1.1 => HTTP1
                                Nothing  => Http1
                No  =>                      Http1

  This is the tricky one, must read the initial bytes
  if they are the prelude then upgrade, but only on when
  the connection is first established

  Client Prelude Bytes                   => Http2 // Http2-prior-kno
  checkConnectionPreface
  Note: implementations that support HTTP/2 over TLS MUST use protocol
    negotiation in TLS.
    So if TLS is used then this method is not allowed.


  H2c
            Request
            Connection: Upgrade, HTTP2-Settings
            Upgrade: h2c
            HTTP2-Settings: <base64url encoding of HTTP/2 SETTINGS payload>
              =>
                HTTP/1.1 101 Switching Protocols
                Connection: Upgrade
                Upgrade: h2c

                Socket                    => Http2

            Normal                        => Resp

   */

  private val upgradeResponse: Response[fs2.Pure] = Response(
    status = Status.SwitchingProtocols,
    httpVersion = HttpVersion.`HTTP/1.1`,
    headers = Headers(
      "connection" -> "Upgrade",
      "upgrade" -> "h2c",
    ),
  )
  // Apply this, if it ever becomes Some, then rather than the next request, become an h2 connection
  def h2cUpgradeHttpRoute[F[_]: Concurrent]: HttpRoutes[F] =
    Kleisli[OptionT[F, *], Request[F], Response[F]] { (req: Request[F]) =>
      val connectionCheck = req.headers
        .get[org.http4s.headers.Connection]
        .exists(connection =>
          connection.values.contains_(ci"upgrade") && connection.values
            .contains_(ci"http2-settings")
        )

      // checks are cascading so we execute the least amount of work
      // if there is no upgrade, which is the likely case.
      val upgradeCheck = connectionCheck && {
        req.headers
          .get(ci"upgrade")
          .exists(upgrade => upgrade.map(r => r.value).exists(_ === "h2c"))
      }

<<<<<<< HEAD
        val settings: Option[H2Frame.Settings.ConnectionSettings] = if (upgradeCheck) {
          req.headers
            .get(ci"http2-settings")
            .collectFirstSome(settings =>
              settings.map(_.value).collectFirstSome { value =>
                for {
                  bv <- ByteVector.fromBase64(value, Bases.Alphabets.Base64Url) // Base64 Url
                  settings <- H2Frame.Settings
                    .fromPayload(bv, 0, false)
                    .toOption // This isn't an entire frame
                  // It is Just the Payload section of the frame
                } yield H2Frame.Settings
                  .updateSettings(settings, H2Frame.Settings.ConnectionSettings.default)
              }
            )
        } else None
        val upgrade = connectionCheck && upgradeCheck
        (settings, upgrade) match {
          case (Some(settings), true) =>
            val bb: F[ByteVector] =
              req.entity match {
                case Entity.Empty =>
                  Applicative[F].pure(ByteVector.empty)
                case Entity.Strict(bv) =>
                  Applicative[F].pure(bv)
                case Entity.Streamed(body, _) =>
                  body.compile.to(ByteVector)
              }
            val fres: F[Response[F]] = bb.map { bv =>
              val newReq: Request[fs2.Pure] = Request[fs2.Pure](
                req.method,
                req.uri,
                HttpVersion.`HTTP/2`,
                req.headers,
                Entity.Strict(bv),
                req.attributes,
              )
              upgradeResponse.withAttribute(H2Keys.H2cUpgrade, (settings, newReq))
            }
            cats.data.OptionT.liftF(fres)
=======
      val settings: Option[H2Frame.Settings.ConnectionSettings] = if (upgradeCheck) {
        req.headers
          .get(ci"http2-settings")
          .collectFirstSome(settings =>
            settings.map(_.value).collectFirstSome { value =>
              for {
                bv <- ByteVector.fromBase64(value, Bases.Alphabets.Base64Url) // Base64 Url
                settings <- H2Frame.Settings
                  .fromPayload(bv, 0, false)
                  .toOption // This isn't an entire frame
                // It is Just the Payload section of the frame
              } yield H2Frame.Settings
                .updateSettings(settings, H2Frame.Settings.ConnectionSettings.default)
            }
          )
      } else None
      val upgrade = connectionCheck && upgradeCheck
      (settings, upgrade) match {
        case (Some(settings), true) =>
          cats.data.OptionT.liftF(req.body.compile.to(ByteVector): F[ByteVector]).flatMap { bv =>
            val newReq: Request[fs2.Pure] = Request[fs2.Pure](
              req.method,
              req.uri,
              HttpVersion.`HTTP/2`,
              req.headers,
              Stream.chunk(Chunk.byteVector(bv)),
              req.attributes,
            )
            cats.data.OptionT.some(
              upgradeResponse.covary[F].withAttribute(H2Keys.H2cUpgrade, (settings, newReq))
            )
          }
>>>>>>> 80936f61

        case (_, _) => cats.data.OptionT.none
      }
    }

  def h2cUpgradeMiddleware[F[_]: Concurrent](app: HttpApp[F]): HttpApp[F] =
    cats.data.Kleisli { (req: Request[F]) =>
      h2cUpgradeHttpRoute
        .run(req)
        .getOrElseF(app.run(req))
    }

  // Call on a new connection for http2-prior-knowledge
  // If left 1.1 if right 2
  def checkConnectionPreface[F[_]: MonadThrow](socket: Socket[F]): F[Either[ByteVector, Unit]] =
    socket.read(Preface.clientBV.size.toInt).flatMap {
      case Some(s) =>
        val received = s.toByteVector
        if (received == Preface.clientBV) Applicative[F].pure(Either.unit)
        else Applicative[F].pure(Either.left(received))
      case None =>
        new IOException("Input Closed Before Receiving Data").raiseError
    }

  // For Anything that is guaranteed to only be h2 this method will fail
  // unless the connection preface is there. For example after ALPN negotiation
  // on an SSL connection.
  def requireConnectionPreface[F[_]: MonadThrow](socket: Socket[F]): F[Unit] =
    checkConnectionPreface(socket).flatMap {
      case Left(_) => new IllegalArgumentException("Invalid Connection Preface").raiseError
      case Right(unit) => unit.pure[F]
    }

  // This is the full h2 management of a socket
  // AFTER the connection preface.
  // allowing delegation
  def fromSocket[F[_]](
      socket: Socket[F],
      httpApp: HttpApp[F],
      localSettings: H2Frame.Settings.ConnectionSettings,
      logger: Logger[F],
      // Only Used for http1 upgrade where remote settings are provided prior to escalation
      initialRemoteSettings: H2Frame.Settings.ConnectionSettings = defaultSettings,
      initialRequest: Option[Request[fs2.Pure]] = None,
  )(implicit F: Async[F]): Resource[F, Unit] = {
    import cats.effect.kernel.instances.spawn._

    // h2c Initial Request Communication on h2c Upgrade
    def sendInitialRequest(h2: H2Connection[F])(req: Request[Pure]): F[Unit] =
      for {
        h2Stream <- h2.initiateRemoteStreamById(1)
        s <- h2Stream.state.modify { s =>
          val x = s.copy(state = H2Stream.StreamState.HalfClosedRemote)
          (x, x)
        }
        _ <- s.request.complete(Either.right(req))
        bv = req.entity match {
          case Entity.Empty => ByteVector.empty
          case Entity.Strict(bv) => bv
          case Entity.Streamed(body, _) => body.compile.to(ByteVector)
        }
        _ <- s.readBuffer.send(Either.right(bv))
        _ <- s.writeBlock.complete(Either.unit)
      } yield ()

    def holdWhileOpen(stateRef: Ref[F, H2Connection.State[F]]): F[Unit] =
      F.sleep(1.seconds) >> stateRef.get.map(_.closed).ifM(F.unit, holdWhileOpen(stateRef))

    def initH2Connection: F[H2Connection[F]] = for {
      address <- socket.remoteAddress.attempt.map(
        // TODO, only used for logging
        _.leftMap(_ => UnixSocketAddress("unknown.sock"))
      )
      ref <- Concurrent[F].ref(Map[Int, H2Stream[F]]())
      stateRef <- H2Connection.initState[F](
        initialRemoteSettings,
        defaultSettings.initialWindowSize,
        localSettings.initialWindowSize,
      )
      queue <- cats.effect.std.Queue.unbounded[F, Chunk[H2Frame]] // TODO revisit
      hpack <- Hpack.create[F]
      settingsAck <- Deferred[F, Either[Throwable, H2Frame.Settings.ConnectionSettings]]
      streamCreationLock <- Semaphore[F](1)
      // data <- Resource.eval(cats.effect.std.Queue.unbounded[F, Frame.Data])
      created <- cats.effect.std.Queue.unbounded[F, Int]
      closed <- cats.effect.std.Queue.unbounded[F, Int]
    } yield new H2Connection(
      address,
      H2Connection.ConnectionType.Server,
      localSettings,
      ref,
      stateRef,
      queue,
      created,
      closed,
      hpack,
      streamCreationLock.permit,
      settingsAck,
      ByteVector.empty,
      socket,
      logger,
    )

    def clearClosedStreams(h2: H2Connection[F]): F[Unit] =
      Stream
        .fromQueueUnterminated(h2.closedStreams)
        .map(i =>
          Stream.eval(
            // Max Time After Close We Will Still Accept Messages
            (Temporal[F].sleep(1.seconds) >>
              h2.mapRef.update(m => m - i)).timeout(15.seconds).attempt.start
          )
        )
        .parJoin(localSettings.maxConcurrentStreams.maxConcurrency)
        .compile
        .drain

    def processCreatedStream(
        h2: H2Connection[F],
        streamIx: Int,
    ): F[Unit] = {
      def fulfillPushPromises(resp: Response[F]): F[Unit] = {
        def sender(req: Request[Pure]): F[(Request[Pure], H2Stream[F])] =
          h2.streamCreateAndHeaders.use[(Request[Pure], H2Stream[F])](_ =>
            h2.initiateLocalStream.flatMap { stream =>
              stream
                .sendPushPromise(streamIx, PseudoHeaders.requestToHeaders(req))
                .map(_ => (req, stream))
            }
          )

        def sendData(resp: Response[F], stream: H2Stream[F]): F[Unit] =
          resp.body.chunks
            .foreach(c => stream.sendData(c.toByteVector, false))
            .compile
            .drain >> // PP Resp Body
            stream.sendData(ByteVector.empty, true)

        def respond(req: Request[Pure], stream: H2Stream[F]): F[(EntityBody[F], H2Stream[F])] =
          for {
            resp <- httpApp(req.covary[F])
            // _ <- Console.make[F].println("Push Promise Response Completed")
            pseudoHeaders = PseudoHeaders.responseToHeaders(resp)
            _ <- stream.sendHeaders(pseudoHeaders, false) // PP Response
          } yield (resp.body, stream)

        resp.attributes.lookup(H2Keys.PushPromises).traverse_ { (l: List[Request[Pure]]) =>
          h2.state.get.flatMap {
            case s if s.remoteSettings.enablePush.isEnabled =>
              l.traverse(sender)
                .flatMap(_.parTraverse { case (req, stream) => respond(req, stream) })
                .flatMap(_.parTraverse_ { case (_, stream) => sendData(resp, stream) })
            case _ => Applicative[F].unit
          }
        }
      }

      for {
        stream <- h2.mapRef.get.map(_.get(streamIx)).map(_.get) // FOLD
        req <- stream.getRequest.map(_.covary[F].withBodyStream(stream.readBody))
        resp <- httpApp(req)
        _ <- stream.sendHeaders(PseudoHeaders.responseToHeaders(resp), false)
        _ <- fulfillPushPromises(resp)
        _ <- stream.sendMessageBody(resp) // Initial Resp Body
        _ <- stream.sendTrailerHeaders(resp)
      } yield ()
    }

    def processCreatedStreams(h2: H2Connection[F]): F[Unit] =
      Stream
        .fromQueueUnterminated(h2.createdStreams)
        .parEvalMapUnordered(localSettings.maxConcurrentStreams.maxConcurrency)(i =>
          processCreatedStream(h2, i)
            .handleErrorWith(e => logger.error(e)(s"Error while processing stream"))
        )
        .compile
        .drain
        .onError { case e => logger.error(e)(s"Server Connection Processing Halted") }

    val settingsFrame = H2Frame.Settings.ConnectionSettings.toSettings(localSettings)

    for {
      h2 <- Resource.eval(initH2Connection)
      _ <- h2.writeLoop.compile.drain.background
      _ <- Resource.eval(h2.outgoing.offer(Chunk.singleton(settingsFrame)))
      _ <- h2.readLoop.background
      // h2c Initial Request Communication on h2c Upgrade
      _ <- Resource.eval(
        initialRequest.traverse_(req => sendInitialRequest(h2)(req) >> h2.createdStreams.offer(1))
      )
      _ <- clearClosedStreams(h2).background
      _ <- processCreatedStreams(h2).background
      _ <- Resource.eval(
        h2.state.update(s => s.copy(writeWindow = s.remoteSettings.initialWindowSize.windowSize))
      )
      _ <- Resource.eval(holdWhileOpen(h2.state))
    } yield ()
  }
}<|MERGE_RESOLUTION|>--- conflicted
+++ resolved
@@ -99,48 +99,6 @@
           .exists(upgrade => upgrade.map(r => r.value).exists(_ === "h2c"))
       }
 
-<<<<<<< HEAD
-        val settings: Option[H2Frame.Settings.ConnectionSettings] = if (upgradeCheck) {
-          req.headers
-            .get(ci"http2-settings")
-            .collectFirstSome(settings =>
-              settings.map(_.value).collectFirstSome { value =>
-                for {
-                  bv <- ByteVector.fromBase64(value, Bases.Alphabets.Base64Url) // Base64 Url
-                  settings <- H2Frame.Settings
-                    .fromPayload(bv, 0, false)
-                    .toOption // This isn't an entire frame
-                  // It is Just the Payload section of the frame
-                } yield H2Frame.Settings
-                  .updateSettings(settings, H2Frame.Settings.ConnectionSettings.default)
-              }
-            )
-        } else None
-        val upgrade = connectionCheck && upgradeCheck
-        (settings, upgrade) match {
-          case (Some(settings), true) =>
-            val bb: F[ByteVector] =
-              req.entity match {
-                case Entity.Empty =>
-                  Applicative[F].pure(ByteVector.empty)
-                case Entity.Strict(bv) =>
-                  Applicative[F].pure(bv)
-                case Entity.Streamed(body, _) =>
-                  body.compile.to(ByteVector)
-              }
-            val fres: F[Response[F]] = bb.map { bv =>
-              val newReq: Request[fs2.Pure] = Request[fs2.Pure](
-                req.method,
-                req.uri,
-                HttpVersion.`HTTP/2`,
-                req.headers,
-                Entity.Strict(bv),
-                req.attributes,
-              )
-              upgradeResponse.withAttribute(H2Keys.H2cUpgrade, (settings, newReq))
-            }
-            cats.data.OptionT.liftF(fres)
-=======
       val settings: Option[H2Frame.Settings.ConnectionSettings] = if (upgradeCheck) {
         req.headers
           .get(ci"http2-settings")
@@ -160,20 +118,27 @@
       val upgrade = connectionCheck && upgradeCheck
       (settings, upgrade) match {
         case (Some(settings), true) =>
-          cats.data.OptionT.liftF(req.body.compile.to(ByteVector): F[ByteVector]).flatMap { bv =>
+          val bb: F[ByteVector] =
+            req.entity match {
+              case Entity.Empty =>
+                Applicative[F].pure(ByteVector.empty)
+              case Entity.Strict(bv) =>
+                Applicative[F].pure(bv)
+              case Entity.Streamed(body, _) =>
+                body.compile.to(ByteVector)
+            }
+          val fres: F[Response[F]] = bb.map { bv =>
             val newReq: Request[fs2.Pure] = Request[fs2.Pure](
               req.method,
               req.uri,
               HttpVersion.`HTTP/2`,
               req.headers,
-              Stream.chunk(Chunk.byteVector(bv)),
+              Entity.Strict(bv),
               req.attributes,
             )
-            cats.data.OptionT.some(
-              upgradeResponse.covary[F].withAttribute(H2Keys.H2cUpgrade, (settings, newReq))
-            )
+            upgradeResponse.withAttribute(H2Keys.H2cUpgrade, (settings, newReq))
           }
->>>>>>> 80936f61
+          cats.data.OptionT.liftF(fres)
 
         case (_, _) => cats.data.OptionT.none
       }
