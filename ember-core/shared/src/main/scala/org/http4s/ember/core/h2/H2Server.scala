/*
 * Copyright 2019 http4s.org
 *
 * Licensed under the Apache License, Version 2.0 (the "License");
 * you may not use this file except in compliance with the License.
 * You may obtain a copy of the License at
 *
 *     http://www.apache.org/licenses/LICENSE-2.0
 *
 * Unless required by applicable law or agreed to in writing, software
 * distributed under the License is distributed on an "AS IS" BASIS,
 * WITHOUT WARRANTIES OR CONDITIONS OF ANY KIND, either express or implied.
 * See the License for the specific language governing permissions and
 * limitations under the License.
 */

package org.http4s.ember.core.h2

import cats._
import cats.effect._
import cats.effect.std.Semaphore
import cats.effect.syntax.all._
import cats.syntax.all._
import fs2._
import fs2.io.IOException
import fs2.io.net._
import fs2.io.net.unixsocket.UnixSocketAddress
import org.http4s._
import org.typelevel.ci._
import org.typelevel.log4cats.Logger
import scodec.bits._

import scala.concurrent.duration._

import H2Frame.Settings.ConnectionSettings.{default => defaultSettings}

private[ember] object H2Server {

  /*
  3 Mechanism into H2

  TlsContext => Yes => ALPN =>  h2       => HTTP2
                                http/1.1 => HTTP1
                                Nothing  => Http1
                No  =>                      Http1

  This is the tricky one, must read the initial bytes
  if they are the prelude then upgrade, but only on when
  the connection is first established

  Client Prelude Bytes                   => Http2 // Http2-prior-kno
  checkConnectionPreface
  Note: implementations that support HTTP/2 over TLS MUST use protocol
    negotiation in TLS.
    So if TLS is used then this method is not allowed.


  H2c
            Request
            Connection: Upgrade, HTTP2-Settings
            Upgrade: h2c
            HTTP2-Settings: <base64url encoding of HTTP/2 SETTINGS payload>
              =>
                HTTP/1.1 101 Switching Protocols
                Connection: Upgrade
                Upgrade: h2c

                Socket                    => Http2

            Normal                        => Resp

   */

  private val upgradeResponse: Response[fs2.Pure] = Response(
    status = Status.SwitchingProtocols,
    httpVersion = HttpVersion.`HTTP/1.1`,
    headers = Headers(
      "connection" -> "Upgrade",
      "upgrade" -> "h2c",
    ),
  )
  // Apply this, if it ever becomes Some, then rather than the next request, become an h2 connection
  def h2cUpgradeHttpRoute[F[_]: Concurrent]: HttpRoutes[F] =
    cats.data.Kleisli[({ type L[A] = cats.data.OptionT[F, A] })#L, Request[F], Response[F]] {
      (req: Request[F]) =>
        val connectionCheck = req.headers
          .get[org.http4s.headers.Connection]
          .exists(connection =>
            connection.values.contains_(ci"upgrade") && connection.values
              .contains_(ci"http2-settings")
          )

        // checks are cascading so we execute the least amount of work
        // if there is no upgrade, which is the likely case.
        val upgradeCheck = connectionCheck && {
          req.headers
            .get(ci"upgrade")
            .exists(upgrade => upgrade.map(r => r.value).exists(_ === "h2c"))
        }

        val settings: Option[H2Frame.Settings.ConnectionSettings] = if (upgradeCheck) {
          req.headers
            .get(ci"http2-settings")
            .collectFirstSome(settings =>
              settings.map(_.value).collectFirstSome { value =>
                for {
                  bv <- ByteVector.fromBase64(value, Bases.Alphabets.Base64Url) // Base64 Url
                  settings <- H2Frame.Settings
                    .fromPayload(bv, 0, false)
                    .toOption // This isn't an entire frame
                  // It is Just the Payload section of the frame
                } yield H2Frame.Settings
                  .updateSettings(settings, H2Frame.Settings.ConnectionSettings.default)
              }
            )
        } else None
        val upgrade = connectionCheck && upgradeCheck
        (settings, upgrade) match {
          case (Some(settings), true) =>
            val bb: F[ByteVector] =
              req.entity match {
                case Entity.Empty =>
                  Applicative[F].pure(ByteVector.empty)
                case Entity.Strict(bv) =>
                  Applicative[F].pure(bv)
                case Entity.Streamed(body, _) =>
                  body.compile.to(ByteVector)
              }
            val fres: F[Response[F]] = bb.map { bv =>
              val newReq: Request[fs2.Pure] = Request[fs2.Pure](
                req.method,
                req.uri,
                HttpVersion.`HTTP/2`,
                req.headers,
                Entity.Strict(bv),
                req.attributes,
              )
              upgradeResponse.withAttribute(H2Keys.H2cUpgrade, (settings, newReq))
            }
            cats.data.OptionT.liftF(fres)

          case (_, _) => cats.data.OptionT.none
        }
    }

  def h2cUpgradeMiddleware[F[_]: Concurrent](app: HttpApp[F]): HttpApp[F] =
    cats.data.Kleisli { (req: Request[F]) =>
      h2cUpgradeHttpRoute
        .run(req)
        .getOrElseF(app.run(req))
    }

  // Call on a new connection for http2-prior-knowledge
  // If left 1.1 if right 2
  def checkConnectionPreface[F[_]: MonadThrow](socket: Socket[F]): F[Either[ByteVector, Unit]] =
    socket.read(Preface.clientBV.size.toInt).flatMap {
      case Some(s) =>
        val received = s.toByteVector
        if (received == Preface.clientBV) Applicative[F].pure(Either.unit)
        else Applicative[F].pure(Either.left(received))
      case None =>
        new IOException("Input Closed Before Receiving Data").raiseError
    }

  // For Anything that is guaranteed to only be h2 this method will fail
  // unless the connection preface is there. For example after ALPN negotiation
  // on an SSL connection.
  def requireConnectionPreface[F[_]: MonadThrow](socket: Socket[F]): F[Unit] =
    checkConnectionPreface(socket).flatMap {
      case Left(_) => new IllegalArgumentException("Invalid Connection Preface").raiseError
      case Right(unit) => unit.pure[F]
    }

  // This is the full h2 management of a socket
  // AFTER the connection preface.
  // allowing delegation
  def fromSocket[F[_]](
      socket: Socket[F],
      httpApp: HttpApp[F],
      localSettings: H2Frame.Settings.ConnectionSettings,
      logger: Logger[F],
      // Only Used for http1 upgrade where remote settings are provided prior to escalation
      initialRemoteSettings: H2Frame.Settings.ConnectionSettings = defaultSettings,
      initialRequest: Option[Request[fs2.Pure]] = None,
  )(implicit F: Async[F]): Resource[F, Unit] = {
    import cats.effect.kernel.instances.spawn._

    // h2c Initial Request Communication on h2c Upgrade
    def sendInitialRequest(h2: H2Connection[F])(req: Request[Pure]): F[Unit] =
      for {
        h2Stream <- h2.initiateRemoteStreamById(1)
        s <- h2Stream.state.modify { s =>
          val x = s.copy(state = H2Stream.StreamState.HalfClosedRemote)
          (x, x)
        }
        _ <- s.request.complete(Either.right(req))
<<<<<<< HEAD
        bv = req.entity match {
          case Entity.Empty => ByteVector.empty
          case Entity.Strict(bv) => bv
          case Entity.Streamed(body, _) => body.compile.to(ByteVector)
        }
        _ <- s.readBuffer.offer(Either.right(bv))
=======
        er = Either.right(req.body.compile.to(fs2.Collector.supportsByteVector(ByteVector)))
        _ <- s.readBuffer.send(er)
>>>>>>> b8762210
        _ <- s.writeBlock.complete(Either.unit)
      } yield ()

    def holdWhileOpen(stateRef: Ref[F, H2Connection.State[F]]): F[Unit] =
      F.sleep(1.seconds) >> stateRef.get.map(_.closed).ifM(F.unit, holdWhileOpen(stateRef))

    def initH2Connection: F[H2Connection[F]] = for {
      address <- socket.remoteAddress.attempt.map(
        // TODO, only used for logging
        _.leftMap(_ => UnixSocketAddress("unknown.sock"))
      )
      ref <- Concurrent[F].ref(Map[Int, H2Stream[F]]())
      stateRef <- H2Connection.initState[F](
        initialRemoteSettings,
        defaultSettings.initialWindowSize,
        localSettings.initialWindowSize,
      )
      queue <- cats.effect.std.Queue.unbounded[F, Chunk[H2Frame]] // TODO revisit
      hpack <- Hpack.create[F]
      settingsAck <- Deferred[F, Either[Throwable, H2Frame.Settings.ConnectionSettings]]
      streamCreationLock <- Semaphore[F](1)
      // data <- Resource.eval(cats.effect.std.Queue.unbounded[F, Frame.Data])
      created <- cats.effect.std.Queue.unbounded[F, Int]
      closed <- cats.effect.std.Queue.unbounded[F, Int]
    } yield new H2Connection(
      address,
      H2Connection.ConnectionType.Server,
      localSettings,
      ref,
      stateRef,
      queue,
      created,
      closed,
      hpack,
      streamCreationLock.permit,
      settingsAck,
      ByteVector.empty,
      socket,
      logger,
    )

    def clearClosedStreams(h2: H2Connection[F]): F[Unit] =
      Stream
        .fromQueueUnterminated(h2.closedStreams)
        .map(i =>
          Stream.eval(
            // Max Time After Close We Will Still Accept Messages
            (Temporal[F].sleep(1.seconds) >>
              h2.mapRef.update(m => m - i)).timeout(15.seconds).attempt.start
          )
        )
        .parJoin(localSettings.maxConcurrentStreams.maxConcurrency)
        .compile
        .drain

    def processCreatedStream(
        h2: H2Connection[F],
        streamIx: Int,
    ): F[Unit] = {
      def fulfillPushPromises(resp: Response[F]): F[Unit] = {
        def sender(req: Request[Pure]): F[(Request[Pure], H2Stream[F])] =
          h2.streamCreateAndHeaders.use[(Request[Pure], H2Stream[F])](_ =>
            h2.initiateLocalStream.flatMap { stream =>
              stream
                .sendPushPromise(streamIx, PseudoHeaders.requestToHeaders(req))
                .map(_ => (req, stream))
            }
          )

        def sendData(resp: Response[F], stream: H2Stream[F]): F[Unit] =
          resp.body.chunks
            .foreach(c => stream.sendData(c.toByteVector, false))
            .compile
            .drain >> // PP Resp Body
            stream.sendData(ByteVector.empty, true)

        def respond(req: Request[Pure], stream: H2Stream[F]): F[(EntityBody[F], H2Stream[F])] =
          for {
            resp <- httpApp(req.covary[F])
            // _ <- Console.make[F].println("Push Promise Response Completed")
            pseudoHeaders = PseudoHeaders.responseToHeaders(resp)
            _ <- stream.sendHeaders(pseudoHeaders, false) // PP Response
          } yield (resp.body, stream)

        resp.attributes.lookup(H2Keys.PushPromises).traverse_ { (l: List[Request[Pure]]) =>
          h2.state.get.flatMap {
            case s if s.remoteSettings.enablePush.isEnabled =>
              l.traverse(sender)
                .flatMap(_.parTraverse { case (req, stream) => respond(req, stream) })
                .flatMap(_.parTraverse_ { case (_, stream) => sendData(resp, stream) })
            case _ => Applicative[F].unit
          }
        }
      }

      for {
        stream <- h2.mapRef.get.map(_.get(streamIx)).map(_.get) // FOLD
        req <- stream.getRequest.map(_.covary[F].withBodyStream(stream.readBody))
        resp <- httpApp(req)
        _ <- stream.sendHeaders(PseudoHeaders.responseToHeaders(resp), false)
        _ <- fulfillPushPromises(resp)
        _ <- stream.sendMessageBody(resp) // Initial Resp Body
        _ <- stream.sendTrailerHeaders(resp)
      } yield ()
    }

    def processCreatedStreams(h2: H2Connection[F]): F[Unit] =
      Stream
        .fromQueueUnterminated(h2.createdStreams)
        .parEvalMapUnordered(localSettings.maxConcurrentStreams.maxConcurrency)(i =>
          processCreatedStream(h2, i)
            .handleErrorWith(e => logger.error(e)(s"Error while processing stream"))
        )
        .compile
        .drain
        .onError { case e => logger.error(e)(s"Server Connection Processing Halted") }

    val settingsFrame = H2Frame.Settings.ConnectionSettings.toSettings(localSettings)

    for {
      h2 <- Resource.eval(initH2Connection)
      _ <- h2.writeLoop.compile.drain.background
      _ <- Resource.eval(h2.outgoing.offer(Chunk.singleton(settingsFrame)))
      _ <- h2.readLoop.background
      // h2c Initial Request Communication on h2c Upgrade
      _ <- Resource.eval(
        initialRequest.traverse_(req => sendInitialRequest(h2)(req) >> h2.createdStreams.offer(1))
      )
      _ <- clearClosedStreams(h2).background
      _ <- processCreatedStreams(h2).background
      _ <- Resource.eval(
        h2.state.update(s => s.copy(writeWindow = s.remoteSettings.initialWindowSize.windowSize))
      )
      _ <- Resource.eval(holdWhileOpen(h2.state))
    } yield ()
  }
}<|MERGE_RESOLUTION|>--- conflicted
+++ resolved
@@ -194,17 +194,12 @@
           (x, x)
         }
         _ <- s.request.complete(Either.right(req))
-<<<<<<< HEAD
         bv = req.entity match {
           case Entity.Empty => ByteVector.empty
           case Entity.Strict(bv) => bv
           case Entity.Streamed(body, _) => body.compile.to(ByteVector)
         }
-        _ <- s.readBuffer.offer(Either.right(bv))
-=======
-        er = Either.right(req.body.compile.to(fs2.Collector.supportsByteVector(ByteVector)))
-        _ <- s.readBuffer.send(er)
->>>>>>> b8762210
+        _ <- s.readBuffer.send(Either.right(bv))
         _ <- s.writeBlock.complete(Either.unit)
       } yield ()
 
