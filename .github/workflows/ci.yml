--- conflicted
+++ resolved
@@ -26,11 +26,7 @@
     strategy:
       matrix:
         os: [ubuntu-latest]
-<<<<<<< HEAD
-        scala: [2.13.3, 2.12.12, 3.0.0-M1]
-=======
         scala: [2.12.12, 2.13.3]
->>>>>>> b7e8cbd3
         java: [adopt@1.8, adopt@1.11, adopt@1.15]
     runs-on: ${{ matrix.os }}
     steps:
