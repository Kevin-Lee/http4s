language: scala
scala:
  - 2.10.4
  - 2.11.4
env:
  global:
  - secure: IgzqZjDGDiXkBrGoTdAdj/em5C+rO48QSdeA3K0FTzuti8VuC4U7RslqiqokF1QziOxA6GYjB0sfVdupAnDmyuYLUjDDvvEuQu73bt1fucQxho2xUHq678xjorV2xKrAKriiFG8i4HMFNVL+vKKtScGTkjyNI29bdLYJS7Bftgw=
rvm:
  - "1.9.3-p392"
before_script:
- 'if [ "${TRAVIS_PULL_REQUEST}" = "false" ]; then openssl aes-256-cbc -k $SECRET -in .travis.secrets.enc -d -a -out .travis.secrets; fi'
- 'if [ "${TRAVIS_PULL_REQUEST}" = "false" ]; then source .travis.secrets; fi'
- 'if [ "${TRAVIS_PULL_REQUEST}" = "false" ]; then rm .travis.secrets; fi'
- echo -e "Host github.com\n\tStrictHostKeyChecking no\n" >> ~/.ssh/config
- git config --global user.email "travis-ci@http4s.org"
- git config --global user.name "Travis CI"
- "cd $TRAVIS_BUILD_DIR/src/jekyll && bundle install && cd -"
script: sbt ++$TRAVIS_SCALA_VERSION test
after_success: 
<<<<<<< HEAD
- test $TRAVIS_PULL_REQUEST == "false" && test $TRAVIS_BRANCH == "master" && sbt ++$TRAVIS_SCALA_VERSION publish
- test $TRAVIS_SCALA_VERSION == "2.11.4" && test $TRAVIS_PULL_REQUEST == "false" && test $TRAVIS_BRANCH == "master" && sbt ++$TRAVIS_SCALA_VERSION make-site ghpagesPushSite
=======
- bash bin/travis-publish
>>>>>>> a34ded5b
notifications:
  irc: "chat.freenode.net#http4s"<|MERGE_RESOLUTION|>--- conflicted
+++ resolved
@@ -17,11 +17,6 @@
 - "cd $TRAVIS_BUILD_DIR/src/jekyll && bundle install && cd -"
 script: sbt ++$TRAVIS_SCALA_VERSION test
 after_success: 
-<<<<<<< HEAD
-- test $TRAVIS_PULL_REQUEST == "false" && test $TRAVIS_BRANCH == "master" && sbt ++$TRAVIS_SCALA_VERSION publish
-- test $TRAVIS_SCALA_VERSION == "2.11.4" && test $TRAVIS_PULL_REQUEST == "false" && test $TRAVIS_BRANCH == "master" && sbt ++$TRAVIS_SCALA_VERSION make-site ghpagesPushSite
-=======
 - bash bin/travis-publish
->>>>>>> a34ded5b
 notifications:
   irc: "chat.freenode.net#http4s"