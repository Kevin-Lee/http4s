--- conflicted
+++ resolved
@@ -1,34 +1,11 @@
 language: scala
-<<<<<<< HEAD
-addons:
-  apt:
-    packages:
-      - oracle-java8-installer
-=======
-scala:
-- 2.12.2
-- 2.11.11
-- 2.10.6
 dist: trusty
->>>>>>> 91ea937c
 jdk: oraclejdk8
 env:
   global:
   - HUGO_VERSION=0.24.1
   - LOGBACK_ROOT_LEVEL=WARN
   - LOGBACK_EXCEPTION_PATTERN=%xThrowable{3}
-<<<<<<< HEAD
-  - SBT_VERSION=0.13.15
-
-=======
-  matrix:
-  - SCALAZ_VERSION=7.2.12
-  - SCALAZ_VERSION=7.1.13
-before_script:
-- mkdir $HOME/bin
-- export PATH=$HOME/bin:$PATH
-script: bash bin/travis
->>>>>>> 91ea937c
 notifications:
   webhooks:
     urls:
@@ -42,7 +19,10 @@
   - "$HOME/.coursier/cache"
   - "$HOME/.ivy2/cache"
   - "$HOME/.sbt/boot"
-<<<<<<< HEAD
+before_cache:
+  # Cleanup the cached directories to avoid unnecessary cache updates
+  - find $HOME/.ivy2/cache -name "ivydata-*.properties" -print -delete
+  - find $HOME/.sbt        -name "*.lock"               -print -delete
 
 jobs:
   include:
@@ -51,7 +31,6 @@
       scala: 2.12.2-bin-typelevel-4
       env: SCALAZ_VERSION=7.2.13
       script: $TRAVIS_BUILD_DIR/bin/specialTest.sh
-
     - <<: *tests
       scala: 2.12.2-bin-typelevel-4
       env: SCALAZ_VERSION=7.1.13
@@ -103,9 +82,3 @@
       scala: 2.10.6
       env: SCALAZ_VERSION=7.1.13
       script: $TRAVIS_BUILD_DIR/bin/publishCentral.sh
-=======
-before_cache:
-  # Cleanup the cached directories to avoid unnecessary cache updates
-  - find $HOME/.ivy2/cache -name "ivydata-*.properties" -print -delete
-  - find $HOME/.sbt        -name "*.lock"               -print -delete
->>>>>>> 91ea937c
