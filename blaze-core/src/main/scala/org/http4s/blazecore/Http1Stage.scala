/*
 * Copyright 2014 http4s.org
 *
 * Licensed under the Apache License, Version 2.0 (the "License");
 * you may not use this file except in compliance with the License.
 * You may obtain a copy of the License at
 *
 *     http://www.apache.org/licenses/LICENSE-2.0
 *
 * Unless required by applicable law or agreed to in writing, software
 * distributed under the License is distributed on an "AS IS" BASIS,
 * WITHOUT WARRANTIES OR CONDITIONS OF ANY KIND, either express or implied.
 * See the License for the specific language governing permissions and
 * limitations under the License.
 */

package org.http4s
package blazecore

import cats.effect.Effect
import cats.syntax.all._
import fs2._
import fs2.Stream._
import java.nio.ByteBuffer
import java.time.Instant

import org.http4s.blaze.http.parser.BaseExceptions.ParserException
import org.http4s.blaze.pipeline.{Command, TailStage}
import org.http4s.blaze.util.BufferTools
import org.http4s.blaze.util.BufferTools.emptyBuffer
import org.http4s.blazecore.util._
import org.http4s.headers._
import org.http4s.syntax.header._
import org.http4s.util.{Renderer, StringWriter, Writer}

import scala.concurrent.{ExecutionContext, Future}
import scala.util.{Failure, Success}

/** Utility bits for dealing with the HTTP 1.x protocol */
private[http4s] trait Http1Stage[F[_]] { self: TailStage[ByteBuffer] =>

  /** ExecutionContext to be used for all Future continuations
    * '''WARNING:''' The ExecutionContext should trampoline or risk possibly unhandled stack overflows
    */
  protected implicit def executionContext: ExecutionContext

  protected implicit def F: Effect[F]

  protected def chunkBufferMaxSize: Int

  protected def doParseContent(buffer: ByteBuffer): Option[ByteBuffer]

  protected def contentComplete(): Boolean

  /** Check Connection header and add applicable headers to response */
  final protected def checkCloseConnection(conn: Connection, rr: StringWriter): Boolean =
    if (conn.hasKeepAlive) { // connection, look to the request
      logger.trace("Found Keep-Alive header")
      false
    } else if (conn.hasClose) {
      logger.trace("Found Connection:Close header")
      rr << "Connection:close\r\n"
      true
    } else {
      logger.info(
        s"Unknown connection header: '${conn.value}'. Closing connection upon completion.")
      rr << "Connection:close\r\n"
      true
    }

  /** Get the proper body encoder based on the request */
  final protected def getEncoder(
      req: Request[F],
      rr: StringWriter,
      minor: Int,
      closeOnFinish: Boolean): Http1Writer[F] = {
    val headers = req.headers
    getEncoder(
      headers.get[Connection],
      headers.get[`Transfer-Encoding`],
      headers.get[`Content-Length`],
      req.trailerHeaders,
      rr,
      minor,
      closeOnFinish,
      Http1Stage.omitEmptyContentLength(req)
    )
  }

  /** Get the proper body encoder based on the request,
    * adding the appropriate Connection and Transfer-Encoding headers along the way
    */
  final protected def getEncoder(
      connectionHeader: Option[Connection],
      bodyEncoding: Option[`Transfer-Encoding`],
      lengthHeader: Option[`Content-Length`],
      trailer: F[v2.Headers],
      rr: StringWriter,
      minor: Int,
      closeOnFinish: Boolean,
      omitEmptyContentLength: Boolean): Http1Writer[F] =
    lengthHeader match {
      case Some(h) if bodyEncoding.forall(!_.hasChunked) || minor == 0 =>
        // HTTP 1.1: we have a length and no chunked encoding
        // HTTP 1.0: we have a length

        bodyEncoding.foreach(enc =>
          logger.warn(
            s"Unsupported transfer encoding: '${enc.value}' for HTTP 1.$minor. Stripping header."))

        logger.trace("Using static encoder")

        rr << h << "\r\n" // write Content-Length

        // add KeepAlive to Http 1.0 responses if the header isn't already present
        rr << (if (!closeOnFinish && minor == 0 && connectionHeader.isEmpty)
                 "Connection: keep-alive\r\n\r\n"
               else "\r\n")

        new IdentityWriter[F](h.length, this)

      case _ => // No Length designated for body or Transfer-Encoding included for HTTP 1.1
        if (minor == 0) // we are replying to a HTTP 1.0 request see if the length is reasonable
          if (closeOnFinish) { // HTTP 1.0 uses a static encoder
            logger.trace("Using static encoder")
            rr << "\r\n"
            new IdentityWriter[F](-1, this)
          } else { // HTTP 1.0, but request was Keep-Alive.
            logger.trace("Using static encoder without length")
            new CachingStaticWriter[F](
              this
            ) // will cache for a bit, then signal close if the body is long
          }
        else
          bodyEncoding match { // HTTP >= 1.1 request without length and/or with chunked encoder
            case Some(enc) => // Signaling chunked means flush every chunk
              if (!enc.hasChunked)
                logger.warn(
                  s"Unsupported transfer encoding: '${enc.value}' for HTTP 1.$minor. Stripping header.")

              if (lengthHeader.isDefined)
                logger.warn(
                  s"Both Content-Length and Transfer-Encoding headers defined. Stripping Content-Length.")

              new FlushingChunkWriter(this, trailer)

            case None => // use a cached chunk encoder for HTTP/1.1 without length of transfer encoding
              logger.trace("Using Caching Chunk Encoder")
              new CachingChunkWriter(this, trailer, chunkBufferMaxSize, omitEmptyContentLength)
          }
    }

  /** Makes a [[EntityBody]] and a function used to drain the line if terminated early.
    *
    * @param buffer starting `ByteBuffer` to use in parsing.
    * @param eofCondition If the other end hangs up, this is the condition used in the stream for termination.
    *                     The desired result will differ between Client and Server as the former can interpret
    *                     and `Command.EOF` as the end of the body while a server cannot.
    */
  final protected def collectBodyFromParser(
      buffer: ByteBuffer,
      eofCondition: () => Either[Throwable, Option[Chunk[Byte]]])
      : (EntityBody[F], () => Future[ByteBuffer]) =
    if (contentComplete())
      if (buffer.remaining() == 0) Http1Stage.CachedEmptyBody
      else (EmptyBody, () => Future.successful(buffer))
    // try parsing the existing buffer: many requests will come as a single chunk
    else if (buffer.hasRemaining) doParseContent(buffer) match {
      case Some(buff) if contentComplete() =>
        Stream.chunk(Chunk.byteBuffer(buff)).covary[F] -> Http1Stage
          .futureBufferThunk(buffer)

      case Some(buff) =>
        val (rst, end) = streamingBody(buffer, eofCondition)
        (Stream.chunk(Chunk.byteBuffer(buff)) ++ rst, end)

      case None if contentComplete() =>
        if (buffer.hasRemaining) EmptyBody -> Http1Stage.futureBufferThunk(buffer)
        else Http1Stage.CachedEmptyBody

      case None => streamingBody(buffer, eofCondition)
    }
    // we are not finished and need more data.
    else streamingBody(buffer, eofCondition)

  // Streams the body off the wire
  private def streamingBody(
      buffer: ByteBuffer,
      eofCondition: () => Either[Throwable, Option[Chunk[Byte]]])
      : (EntityBody[F], () => Future[ByteBuffer]) = {
    @volatile var currentBuffer = buffer

    // TODO: we need to work trailers into here somehow
    val t = F.async[Option[Chunk[Byte]]] { cb =>
      if (!contentComplete()) {
        def go(): Unit =
          try {
            val parseResult = doParseContent(currentBuffer)
            logger.debug(s"Parse result: $parseResult, content complete: ${contentComplete()}")
            parseResult match {
              case Some(result) =>
                cb(Either.right(Chunk.byteBuffer(result).some))

              case None if contentComplete() =>
                cb(End)

              case None =>
                channelRead().onComplete {
                  case Success(b) =>
                    currentBuffer = BufferTools.concatBuffers(currentBuffer, b)
                    go()

                  case Failure(Command.EOF) =>
                    cb(eofCondition())

                  case Failure(t) =>
                    logger.error(t)("Unexpected error reading body.")
                    cb(Either.left(t))
                }
            }
          } catch {
            case t: ParserException =>
              fatalError(t, "Error parsing request body")
              cb(Either.left(InvalidBodyException(t.getMessage())))

            case t: Throwable =>
              fatalError(t, "Error collecting body")
              cb(Either.left(t))
          }
        go()
      } else cb(End)
    }

    (repeatEval(t).unNoneTerminate.flatMap(chunk(_).covary[F]), () => drainBody(currentBuffer))
  }

  /** Called when a fatal error has occurred
    * The method logs an error and shuts down the stage, sending the error outbound
    * @param t
    * @param msg
    */
  protected def fatalError(t: Throwable, msg: String): Unit = {
    logger.error(t)(s"Fatal Error: $msg")
    stageShutdown()
    closePipeline(Some(t))
  }

  /** Cleans out any remaining body from the parser */
  final protected def drainBody(buffer: ByteBuffer): Future[ByteBuffer] = {
    logger.trace(s"Draining body: $buffer")

    while (!contentComplete() && doParseContent(buffer).nonEmpty) { /* NOOP */ }

    if (contentComplete()) Future.successful(buffer)
    else {
      // Send the EOF to trigger a connection shutdown
      logger.info(s"HTTP body not read to completion. Dropping connection.")
      Future.failed(Command.EOF)
    }
  }
}

object Http1Stage {
  private val CachedEmptyBufferThunk = {
    val b = Future.successful(emptyBuffer)
    () => b
  }

  private val CachedEmptyBody = EmptyBody -> CachedEmptyBufferThunk

  // Building the current Date header value each time is expensive, so we cache it for the current second
  private var currentEpoch: Long = _
  private var cachedString: String = _

  private val NoPayloadMethods: Set[Method] =
    Set(Method.GET, Method.DELETE, Method.CONNECT, Method.TRACE)

  private def currentDate: String = {
    val now = Instant.now()
    val epochSecond = now.getEpochSecond
    if (epochSecond != currentEpoch) {
      currentEpoch = epochSecond
      cachedString = Renderer.renderString(now)
    }
    cachedString
  }

  private def futureBufferThunk(buffer: ByteBuffer): () => Future[ByteBuffer] =
    if (buffer.hasRemaining) { () =>
      Future.successful(buffer)
    } else CachedEmptyBufferThunk

  /** Encodes the headers into the Writer. Does not encode `Transfer-Encoding` or
    * `Content-Length` headers, which are left for the body encoder. Adds
    * `Date` header if one is missing and this is a server response.
    *
    * Note: this method is very niche but useful for both server and client.
    */
  def encodeHeaders(headers: Iterable[v2.Header.Raw], rr: Writer, isServer: Boolean): Unit = {
    var dateEncoded = false
    val dateName = v2.Header[Date].name
    headers.foreach { h =>
<<<<<<< HEAD
      if (h.name != `Transfer-Encoding`.name && h.name != v2.Header[`Content-Length`].name) {
        if (isServer && h.name == Date.name) dateEncoded = true
=======
      if (h.name != `Transfer-Encoding`.name && h.name != `Content-Length`.name) {
        if (isServer && h.name == dateName) dateEncoded = true
>>>>>>> e1e1995f
        rr << h << "\r\n"
      }
    }

    if (isServer && !dateEncoded)
      rr << dateName << ": " << currentDate << "\r\n"
    ()
  }

  private def omitEmptyContentLength[F[_]](req: Request[F]) =
    NoPayloadMethods.contains(req.method)
}<|MERGE_RESOLUTION|>--- conflicted
+++ resolved
@@ -300,13 +300,8 @@
     var dateEncoded = false
     val dateName = v2.Header[Date].name
     headers.foreach { h =>
-<<<<<<< HEAD
-      if (h.name != `Transfer-Encoding`.name && h.name != v2.Header[`Content-Length`].name) {
-        if (isServer && h.name == Date.name) dateEncoded = true
-=======
       if (h.name != `Transfer-Encoding`.name && h.name != `Content-Length`.name) {
         if (isServer && h.name == dateName) dateEncoded = true
->>>>>>> e1e1995f
         rr << h << "\r\n"
       }
     }
