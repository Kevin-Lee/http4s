/*
 * Copyright 2014 http4s.org
 *
 * Licensed under the Apache License, Version 2.0 (the "License");
 * you may not use this file except in compliance with the License.
 * You may obtain a copy of the License at
 *
 *     http://www.apache.org/licenses/LICENSE-2.0
 *
 * Unless required by applicable law or agreed to in writing, software
 * distributed under the License is distributed on an "AS IS" BASIS,
 * WITHOUT WARRANTIES OR CONDITIONS OF ANY KIND, either express or implied.
 * See the License for the specific language governing permissions and
 * limitations under the License.
 */

package org.http4s
package blazecore
package util

import cats.effect.Async
import cats.syntax.all._
import fs2._
import java.nio.ByteBuffer
import java.nio.charset.StandardCharsets.ISO_8859_1

import cats.effect.std.Dispatcher
import org.http4s.blaze.pipeline.TailStage
import org.http4s.util.StringWriter

import scala.concurrent._

private[util] object ChunkWriter {
  val CRLFBytes = "\r\n".getBytes(ISO_8859_1)
  private[this] val CRLFBuffer = ByteBuffer.wrap(CRLFBytes).asReadOnlyBuffer()
  def CRLF = CRLFBuffer.duplicate()

  private[this] val chunkEndBuffer =
    ByteBuffer.wrap("0\r\n\r\n".getBytes(ISO_8859_1)).asReadOnlyBuffer()
  def ChunkEndBuffer = chunkEndBuffer.duplicate()

  val TransferEncodingChunkedString = "Transfer-Encoding: chunked\r\n\r\n"
  private[this] val TransferEncodingChunkedBytes =
    "Transfer-Encoding: chunked\r\n\r\n".getBytes(ISO_8859_1)
  private[this] val transferEncodingChunkedBuffer =
    ByteBuffer.wrap(TransferEncodingChunkedBytes).asReadOnlyBuffer
  def TransferEncodingChunked = transferEncodingChunkedBuffer.duplicate()

<<<<<<< HEAD
  def writeTrailer[F[_]](pipe: TailStage[ByteBuffer], trailer: F[Headers])(implicit
      F: Async[F],
      ec: ExecutionContext,
      dispatcher: Dispatcher[F]): Future[Boolean] = {
=======
  def writeTrailer[F[_]](pipe: TailStage[ByteBuffer], trailer: F[v2.Headers])(implicit
      F: Effect[F],
      ec: ExecutionContext): Future[Boolean] = {
    val promise = Promise[Boolean]()
>>>>>>> f5309a41
    val f = trailer.map { trailerHeaders =>
      if (!trailerHeaders.isEmpty) {
        val rr = new StringWriter(256)
        rr << "0\r\n" // Last chunk
        trailerHeaders.foreach { h =>
          rr << h << "\r\n"; ()
        } // trailers
        rr << "\r\n" // end of chunks
        ByteBuffer.wrap(rr.result.getBytes(ISO_8859_1))
      } else ChunkEndBuffer
    }
    for {
      buffer <- dispatcher.unsafeToFuture(f)
      _ <- pipe.channelWrite(buffer)
    } yield false
  }

  def writeLength(length: Long): ByteBuffer = {
    val bytes = length.toHexString.getBytes(ISO_8859_1)
    val b = ByteBuffer.allocate(bytes.length + 2)
    b.put(bytes).put(CRLFBytes).flip()
    b
  }

  def encodeChunk(chunk: Chunk[Byte], last: List[ByteBuffer]): List[ByteBuffer] =
    writeLength(chunk.size.toLong) :: chunk.toByteBuffer :: CRLF :: last
}<|MERGE_RESOLUTION|>--- conflicted
+++ resolved
@@ -46,17 +46,10 @@
     ByteBuffer.wrap(TransferEncodingChunkedBytes).asReadOnlyBuffer
   def TransferEncodingChunked = transferEncodingChunkedBuffer.duplicate()
 
-<<<<<<< HEAD
-  def writeTrailer[F[_]](pipe: TailStage[ByteBuffer], trailer: F[Headers])(implicit
+  def writeTrailer[F[_]](pipe: TailStage[ByteBuffer], trailer: F[v2.Headers])(implicit
       F: Async[F],
       ec: ExecutionContext,
       dispatcher: Dispatcher[F]): Future[Boolean] = {
-=======
-  def writeTrailer[F[_]](pipe: TailStage[ByteBuffer], trailer: F[v2.Headers])(implicit
-      F: Effect[F],
-      ec: ExecutionContext): Future[Boolean] = {
-    val promise = Promise[Boolean]()
->>>>>>> f5309a41
     val f = trailer.map { trailerHeaders =>
       if (!trailerHeaders.isEmpty) {
         val rr = new StringWriter(256)
