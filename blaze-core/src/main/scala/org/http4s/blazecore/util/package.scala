--- conflicted
+++ resolved
@@ -8,18 +8,12 @@
   /** Used as a terminator for streams built from repeatEval */
   private[http4s] val End = Right(None)
 
-<<<<<<< HEAD
   private[http4s] def unNoneTerminateChunks[F[_], I]: Pipe[F, Option[Chunk[I]], I] =
     _.unNoneTerminate.repeatPull { _.uncons1.flatMap {
       case Some((hd, tl)) => Pull.output(hd) as Some(tl)
       case None => Pull.done as None
-=======
+    }}
+
   private[http4s] val FutureUnit =
     Future.successful(())
-
-  private[http4s] def unNoneTerminateChunks[F[_],I]: Stream[F,Option[Chunk[I]]] => Stream[F,I] =
-    pipe.unNoneTerminate(_) repeatPull { _ receive1 {
-      case (hd, tl) => Pull.output(hd) as tl
->>>>>>> 4fb8ccae
-    }}
 }