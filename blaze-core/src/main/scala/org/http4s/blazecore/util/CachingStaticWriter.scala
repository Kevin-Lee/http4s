--- conflicted
+++ resolved
@@ -30,14 +30,8 @@
 
 private[http4s] class CachingStaticWriter[F[_]](
     out: TailStage[ByteBuffer],
-<<<<<<< HEAD
-    bufferSize: Int = 8 * 1024)(implicit
-    protected val F: Async[F],
-    protected val ec: ExecutionContext)
-=======
     bufferSize: Int = 8 * 1024,
-)(implicit protected val F: Effect[F], protected val ec: ExecutionContext)
->>>>>>> 37f452b1
+)(implicit protected val F: Async[F], protected val ec: ExecutionContext)
     extends Http1Writer[F] {
   @volatile
   private var _forceClose = false
