--- conflicted
+++ resolved
@@ -374,20 +374,13 @@
       ), // private[oauth1]
     ),
   )
-<<<<<<< HEAD
   .jvmSettings(
     libraryDependencies ++= Seq(
       nettyBuffer % Test,
       nettyCodecHttp % Test
     )
   )
-  .dependsOn(
-    core,
-    testing % "test->test",
-    theDsl % "test->compile")
-=======
   .dependsOn(core, testing % "test->test", theDsl % "test->compile")
->>>>>>> 6476777c
   .jvmConfigure(_.dependsOn(server % Test))
   .jsConfigure(_.dependsOn(nodeServerless % Test))
 
