import com.typesafe.tools.mima.core._
import explicitdeps.ExplicitDepsPlugin.autoImport.moduleFilterRemoveValue
import org.http4s.sbt.Http4sPlugin._
import org.http4s.sbt.ScaladocApiMapping

// Global settings
ThisBuild / crossScalaVersions := Seq(scala_3, scala_213)
ThisBuild / tlBaseVersion := "1.0"
ThisBuild / developers += tlGitHubDev("rossabaker", "Ross A. Baker")

ThisBuild / tlCiReleaseBranches := Seq("main")
ThisBuild / tlSitePublishBranch := Some("main")

ThisBuild / semanticdbEnabled := true
ThisBuild / semanticdbOptions ++= Seq("-P:semanticdb:synthetics:on").filter(_ => !tlIsScala3.value)
ThisBuild / semanticdbVersion := scalafixSemanticdb.revision
ThisBuild / scalafixScalaBinaryVersion := CrossVersion.binaryScalaVersion(scalaVersion.value)
ThisBuild / scalafixDependencies += "com.github.liancheng" %% "organize-imports" % "0.5.0"

ThisBuild / scalafixAll / skip := tlIsScala3.value
ThisBuild / ScalafixConfig / skip := tlIsScala3.value
ThisBuild / Test / scalafixConfig := Some(file(".scalafix.test.conf"))

ThisBuild / githubWorkflowBuild ++= Seq(
  WorkflowStep.Sbt(
    List("${{ matrix.ci }}", "scalafixAll --check"),
    name = Some("Check Scalafix rules"),
    cond = Some(s"matrix.scala != '$scala_3'"),
  )
)

ThisBuild / githubWorkflowAddedJobs ++= Seq(
  WorkflowJob(
    "scalafix",
    "Scalafix",
    githubWorkflowJobSetup.value.toList ::: List(
      WorkflowStep.Run(
        List("cd scalafix", "sbt ci"),
        name = Some("Scalafix tests"),
      )
    ),
    scalas = List(scala_213),
    javas = List(JavaSpec.temurin("8")),
  )
)

ThisBuild / jsEnv := {
  import org.scalajs.jsenv.nodejs.NodeJSEnv
  new NodeJSEnv(NodeJSEnv.Config().withEnv(Map("TZ" -> "UTC")))
}

lazy val modules: List[CompositeProject] = List(
  core,
  laws,
  testing,
  tests,
  server,
  prometheusMetrics,
  client,
  dropwizardMetrics,
  emberCore,
  emberServer,
  emberClient,
  blazeCore,
  blazeServer,
  blazeClient,
  jettyClient,
  okHttpClient,
  nodeServerless,
  theDsl,
  jawn,
  circe,
  playJson,
  scalaXml,
  twirl,
  scalatags,
  bench,
  jsArtifactSizeTest,
  unidocs,
  examples,
  examplesBlaze,
  examplesDocker,
  examplesEmber,
  scalafixInternalRules,
  scalafixInternalInput,
  scalafixInternalOutput,
  scalafixInternalTests,
)

lazy val root = tlCrossRootProject
  .disablePlugins(ScalafixPlugin)
  .settings(
    // Root project
    name := "http4s",
    description := "A minimal, Scala-idiomatic library for HTTP",
    startYear := Some(2013),
  )
  .aggregate(modules: _*)

lazy val core = libraryCrossProject("core")
  .enablePlugins(BuildInfoPlugin)
  .jvmEnablePlugins(MimeLoaderPlugin)
  .settings(
    description := "Core http4s library for servers and clients",
    startYear := Some(2013),
    buildInfoKeys := Seq[BuildInfoKey](
      version,
      scalaVersion,
      BuildInfoKey.map(http4sApiVersion) { case (_, v) => "apiVersion" -> v },
    ),
    buildInfoPackage := organization.value,
    libraryDependencies ++= Seq(
      caseInsensitive.value,
      catsCore.value,
      catsEffectStd.value,
      catsParse.value.exclude("org.typelevel", "cats-core_2.13"),
      fs2Core.value,
      fs2Io.value,
      ip4sCore.value,
      literally.value,
      log4s.value,
      munit.value % Test,
      scodecBits.value,
      vault.value,
    ),
    libraryDependencies ++= {
      if (tlIsScala3.value) Seq.empty
      else
        Seq(
          slf4jApi, // residual dependency from macros
          scalaReflect(scalaVersion.value) % Provided,
        )
    },
    unusedCompileDependenciesFilter -= moduleFilter("org.scala-lang", "scala-reflect"),
  )
  .jvmSettings(
    libraryDependencies ++= {
      if (tlIsScala3.value) Seq.empty
      else
        Seq(
          slf4jApi // residual dependency from macros
        )
    }
  )
  .jsSettings(
    libraryDependencies ++= Seq(
      scalaJavaLocalesEnUS.value,
      scalaJavaTime.value,
    )
  )

lazy val laws = libraryCrossProject("laws", CrossType.Pure)
  .settings(
    description := "Instances and laws for testing http4s code",
    startYear := Some(2019),
    libraryDependencies ++= Seq(
      caseInsensitiveTesting.value,
      catsEffect.value,
      catsEffectTestkit.value,
      catsLaws.value,
      disciplineCore.value,
      ip4sTestKit.value,
      scalacheck.value,
      scalacheckEffectMunit.value,
      munitCatsEffect.value,
    ),
    unusedCompileDependenciesFilter -= moduleFilter(
      organization = "org.typelevel",
      name = "scalacheck-effect-munit",
    ),
  )
  .dependsOn(core)

lazy val testing = libraryCrossProject("testing", CrossType.Full)
  .enablePlugins(NoPublishPlugin)
  .settings(
    description := "Internal utilities for http4s tests",
    startYear := Some(2016),
    libraryDependencies ++= Seq(
      catsEffectLaws.value,
      munitCatsEffect.value,
      munitDiscipline.value,
      scalacheck.value,
      scalacheckEffect.value,
      scalacheckEffectMunit.value,
    ).map(_ % Test),
  )
  .dependsOn(laws)

// Defined outside core/src/test so it can depend on published testing
lazy val tests = libraryCrossProject("tests")
  .enablePlugins(NoPublishPlugin)
  .settings(
    description := "Tests for core project",
    startYear := Some(2013),
  )
  .dependsOn(core, testing % "test->test")

lazy val server = libraryCrossProject("server")
  .settings(
    description := "Base library for building http4s servers",
    startYear := Some(2014),
  )
  .settings(BuildInfoPlugin.buildInfoScopedSettings(Test))
  .settings(BuildInfoPlugin.buildInfoDefaultSettings)
  .settings(
    buildInfoKeys := Seq[BuildInfoKey](
      BuildInfoKey.map(Test / resourceDirectory) { case (k, v) => k -> v.toString }
    ),
    buildInfoPackage := "org.http4s.server.test",
    libraryDependencies += crypto.value,
  )
  .dependsOn(core, testing % "test->test", theDsl % "test->compile")

lazy val prometheusMetrics = libraryProject("prometheus-metrics")
  .settings(
    description := "Support for Prometheus Metrics",
    startYear := Some(2018),
    libraryDependencies ++= Seq(
      prometheusClient,
      prometheusCommon,
      prometheusHotspot,
    ),
  )
  .dependsOn(
    core.jvm % "compile->compile",
    theDsl.jvm % "test->compile",
    testing.jvm % "test->test",
    server.jvm % "test->compile",
    client.jvm % "test->compile",
  )

lazy val client = libraryCrossProject("client")
  .settings(
    description := "Base library for building http4s clients",
    startYear := Some(2014),
    libraryDependencies += crypto.value,
  )
  .jvmSettings(
    libraryDependencies ++= Seq(
      nettyBuffer % Test,
      nettyCodecHttp % Test,
    )
  )
  .dependsOn(core, server % Test, testing % "test->test", theDsl % "test->compile")
  .jsConfigure(_.dependsOn(nodeServerless % Test))

lazy val dropwizardMetrics = libraryProject("dropwizard-metrics")
  .settings(
    description := "Support for Dropwizard Metrics",
    startYear := Some(2018),
    libraryDependencies ++= Seq(
      dropwizardMetricsCore,
      dropwizardMetricsJson,
    ),
  )
  .dependsOn(
    core.jvm % "compile->compile",
    testing.jvm % "test->test",
    theDsl.jvm % "test->compile",
    client.jvm % "test->compile",
    server.jvm % "test->compile",
  )

lazy val emberCore = libraryCrossProject("ember-core", CrossType.Full)
  .settings(
    description := "Base library for ember http4s clients and servers",
    startYear := Some(2019),
    unusedCompileDependenciesFilter -= moduleFilter("io.chrisdavenport", "log4cats-core"),
    libraryDependencies ++= Seq(
      log4catsCore.value,
      log4catsTesting.value % Test,
    ),
  )
  .jvmSettings(
    libraryDependencies += twitterHpack
  )
  .jsSettings(
    libraryDependencies += hpack.value
  )
  .dependsOn(core, testing % "test->test")

lazy val emberServer = libraryCrossProject("ember-server")
  .settings(
    description := "ember implementation for http4s servers",
    startYear := Some(2019),
    Test / parallelExecution := false,
  )
  .jvmSettings(
    libraryDependencies ++= Seq(
      log4catsSlf4j,
      javaWebSocket % Test,
      jnrUnixSocket % Test, // Necessary for jdk < 16
    )
  )
  .jsSettings(
    libraryDependencies ++= Seq(
      log4catsNoop.value
    )
  )
  .dependsOn(
    emberCore % "compile;test->test",
    server % "compile;test->test",
    emberClient % "test->compile",
  )

lazy val emberClient = libraryCrossProject("ember-client")
  .settings(
    description := "ember implementation for http4s clients",
    startYear := Some(2019),
    libraryDependencies ++= Seq(
      keypool.value
    ),
  )
  .jvmSettings(
    libraryDependencies ++= Seq(
      log4catsSlf4j
    )
  )
  .jsSettings(
    libraryDependencies ++= Seq(
      log4catsNoop.value
    )
  )
  .dependsOn(emberCore % "compile;test->test", client % "compile;test->test")

lazy val blazeCore = libraryProject("blaze-core")
  .settings(
    description := "Base library for binding blaze to http4s clients and servers",
    startYear := Some(2014),
    libraryDependencies ++= Seq(
      blazeHttp
    ),
  )
  .dependsOn(core.jvm, testing.jvm % "test->test")

lazy val blazeServer = libraryProject("blaze-server")
  .settings(
    description := "blaze implementation for http4s servers",
    startYear := Some(2014),
  )
  .dependsOn(blazeCore % "compile;test->test", server.jvm % "compile;test->test")

lazy val blazeClient = libraryProject("blaze-client")
  .settings(
    description := "blaze implementation for http4s clients",
    startYear := Some(2014),
  )
  .dependsOn(blazeCore % "compile;test->test", client.jvm % "compile;test->test")

lazy val jettyClient = libraryProject("jetty-client")
  .settings(
    description := "jetty implementation for http4s clients",
    startYear := Some(2018),
    libraryDependencies ++= Seq(
      Http4sPlugin.jettyClient,
      jettyHttp,
      jettyUtil,
    ),
  )
  .dependsOn(core.jvm, testing.jvm % "test->test", client.jvm % "compile;test->test")

lazy val nodeServerless = libraryProject("node-serverless")
  .enablePlugins(ScalaJSPlugin)
  .settings(
    description := "Node.js serverless wrapper for http4s apps",
    startYear := Some(2021),
  )
  .dependsOn(core.js)

lazy val okHttpClient = libraryProject("okhttp-client")
  .settings(
    description := "okhttp implementation for http4s clients",
    startYear := Some(2018),
    libraryDependencies ++= Seq(
      Http4sPlugin.okhttp,
      okio,
    ),
  )
  .dependsOn(core.jvm, testing.jvm % "test->test", client.jvm % "compile;test->test")

// `dsl` name conflicts with modern SBT
lazy val theDsl = libraryCrossProject("dsl", CrossType.Pure)
  .settings(
    description := "Simple DSL for writing http4s services",
    startYear := Some(2013),
  )
  .dependsOn(core, testing % "test->test")

lazy val jawn = libraryCrossProject("jawn", CrossType.Pure)
  .settings(
    description := "Base library to parse JSON to various ASTs for http4s",
    startYear := Some(2014),
    libraryDependencies ++= Seq(
      jawnFs2.value,
      jawnParser.value,
    ),
  )
  .dependsOn(core, testing % "test->test")

<<<<<<< HEAD
lazy val boopickle = libraryCrossProject("boopickle", CrossType.Pure)
  .settings(
    description := "Provides Boopickle codecs for http4s",
    startYear := Some(2018),
    libraryDependencies ++= Seq(
      Http4sPlugin.boopickle.value
    ),
    tlVersionIntroduced ~= { _.updated("3", "0.22.1") },
  )
  .dependsOn(core, testing % "test->test")

=======
>>>>>>> 7acfad73
lazy val circe = libraryCrossProject("circe", CrossType.Pure)
  .settings(
    description := "Provides Circe codecs for http4s",
    startYear := Some(2015),
    libraryDependencies ++= Seq(
      circeCore.value,
      circeJawn.value,
      circeTesting.value % Test,
    ),
  )
  .dependsOn(core, testing % "test->test", jawn % "compile;test->test")

lazy val playJson = libraryProject("play-json")
  .settings(
    description := "Provides Play json codecs for http4s",
    startYear := Some(2018),
    libraryDependencies ++= Seq(
      if (tlIsScala3.value)
        Http4sPlugin.playJson.cross(CrossVersion.for3Use2_13)
      else
        Http4sPlugin.playJson
    ),
    publish / skip := tlIsScala3.value,
    compile / skip := tlIsScala3.value,
    skipUnusedDependenciesTestOnScala3,
    mimaPreviousArtifacts := { if (tlIsScala3.value) Set.empty else mimaPreviousArtifacts.value },
  )
  .dependsOn(jawn.jvm % "compile;test->test")

lazy val scalaXml = libraryProject("scala-xml")
  .settings(
    description := "Provides scala-xml codecs for http4s",
    startYear := Some(2014),
    libraryDependencies ++= Seq(
      Http4sPlugin.scalaXml
    ),
  )
  .dependsOn(core.jvm, testing.jvm % "test->test")

lazy val twirl = http4sProject("twirl")
  .settings(
    description := "Twirl template support for http4s",
    startYear := Some(2014),
    TwirlKeys.templateImports := Nil,
    libraryDependencies := {
      libraryDependencies.value.map {
        case module if module.name == "twirl-api" && tlIsScala3.value =>
          module.cross(CrossVersion.for3Use2_13)
        case module => module
      }
    },
    publish / skip := tlIsScala3.value,
    skipUnusedDependenciesTestOnScala3,
    mimaPreviousArtifacts := { if (tlIsScala3.value) Set.empty else mimaPreviousArtifacts.value },
  )
  .enablePlugins(SbtTwirl)
  .dependsOn(core.jvm, testing.jvm % "test->test")

lazy val scalatags = http4sProject("scalatags")
  .settings(
    description := "Scalatags template support for http4s",
    startYear := Some(2018),
    libraryDependencies ++= Seq(
      scalatagsApi
    ),
  )
  .dependsOn(core.jvm, testing.jvm % "test->test")

lazy val bench = http4sProject("bench")
  .enablePlugins(JmhPlugin)
  .enablePlugins(NoPublishPlugin)
  .settings(
    description := "Benchmarks for http4s",
    startYear := Some(2015),
    libraryDependencies += circeParser,
    undeclaredCompileDependenciesTest := {},
    unusedCompileDependenciesTest := {},
  )
  .dependsOn(core.jvm, circe.jvm, emberCore.jvm)

lazy val jsArtifactSizeTest = http4sProject("js-artifact-size-test")
  .enablePlugins(ScalaJSPlugin, NoPublishPlugin)
  .settings(
    // CI automatically links SJS test artifacts in a separate step, to avoid OOMs while running tests
    // By placing the app in Test scope it gets linked as part of that CI step
    Test / scalaJSUseMainModuleInitializer := true,
    Test / scalaJSUseTestModuleInitializer := false,
    Test / scalaJSStage := FullOptStage,
    Test / test := {
      val log = streams.value.log
      val file = (Test / fullOptJS).value.data
      val size = io.Using.fileInputStream(file) { in =>
        var size = 0L
        IO.gzip(in, _ => size += 1)
        size
      }
      val sizeKB = size / 1000
      // not a hard target. increase *moderately* if need be
      // linking MimeDB results in a 100 KB increase. don't let that happen :)
      val targetKB = 350
      val msg = s"fullOptJS+gzip generated ${sizeKB} KB artifact (target: <$targetKB KB)"
      if (sizeKB < targetKB)
        log.info(msg)
      else
        sys.error(msg)
    },
  )
  .dependsOn(client.js, circe.js)

lazy val unidocs = http4sProject("unidocs")
  .enablePlugins(TypelevelUnidocPlugin)
  .settings(
    moduleName := "http4s-docs",
    description := "Unified API documentation for http4s",
    ScalaUnidoc / unidoc / unidocProjectFilter := inAnyProject --
      inProjects( // TODO would be nice if these could be introspected from noPublishSettings
        (List[ProjectReference](
          bench,
          examples,
          examplesBlaze,
          examplesDocker,
          examplesEmber,
          exampleEmberServerH2,
          exampleEmberClientH2,
          scalafixInternalInput,
          scalafixInternalOutput,
          scalafixInternalRules,
          scalafixInternalTests,
          docs,
        ) ++ root.js.aggregate): _*
      ),
    apiMappings ++= {
      ScaladocApiMapping.mappings(
        (ScalaUnidoc / unidoc / unidocAllClasspaths).value,
        scalaBinaryVersion.value,
      )
    },
  )

lazy val docs = http4sProject("site")
  .enablePlugins(Http4sSitePlugin)
  .settings(
    libraryDependencies ++= Seq(
      circeGeneric,
      circeLiteral,
      cryptobits,
    ),
    description := "Documentation for http4s",
    tlFatalWarningsInCi := false,
    fork := false,
  )
  .dependsOn(
    client.jvm,
    core.jvm,
    theDsl.jvm,
    emberServer.jvm,
    emberClient.jvm,
    circe.jvm,
    dropwizardMetrics,
    prometheusMetrics,
  )

lazy val examples = http4sProject("examples")
  .enablePlugins(NoPublishPlugin)
  .settings(
    description := "Common code for http4s examples",
    startYear := Some(2013),
    libraryDependencies ++= Seq(
      circeGeneric % Runtime,
      logbackClassic % Runtime,
    ),
    // todo enable when twirl supports dotty TwirlKeys.templateImports := Nil,
  )
  .dependsOn(server.jvm, dropwizardMetrics, theDsl.jvm, circe.jvm, scalaXml /*, twirl*/ )
// todo enable when twirl supports dotty .enablePlugins(SbtTwirl)

lazy val examplesBlaze = exampleProject("examples-blaze")
  .settings(Revolver.settings)
  .settings(
    description := "Examples of http4s server and clients on blaze",
    startYear := Some(2013),
    fork := true,
    libraryDependencies ++= Seq(
      circeGeneric
    ),
  )
  .dependsOn(blazeServer, blazeClient)

lazy val examplesEmber = exampleProject("examples-ember")
  .settings(Revolver.settings)
  .settings(
    description := "Examples of http4s server and clients on blaze",
    startYear := Some(2020),
    fork := true,
    scalacOptions -= "-Xfatal-warnings",
  )
  .dependsOn(emberServer.jvm, emberClient.jvm)

lazy val exampleEmberServerH2 = exampleJSProject("examples-ember-server-h2")
  .dependsOn(emberServer.js)
  .settings(
    scalacOptions -= "-Xfatal-warnings"
  )

lazy val exampleEmberClientH2 = exampleJSProject("examples-ember-client-h2")
  .dependsOn(emberClient.js)
  .settings(
    scalacOptions -= "-Xfatal-warnings"
  )

lazy val examplesDocker = http4sProject("examples-docker")
  .in(file("examples/docker"))
  .enablePlugins(JavaAppPackaging, DockerPlugin, NoPublishPlugin)
  .settings(
    description := "Builds a docker image for a blaze-server",
    startYear := Some(2017),
    Docker / packageName := "http4s/blaze-server",
    Docker / maintainer := "http4s",
    dockerUpdateLatest := true,
    dockerExposedPorts := List(8080),
  )
  .dependsOn(blazeServer, theDsl.jvm)

lazy val scalafixInternalRules = project
  .in(file("scalafix-internal/rules"))
  .disablePlugins(ScalafixPlugin)
  .settings(
    name := "http4s-scalafix-internal",
    mimaPreviousArtifacts := Set.empty,
    startYear := Some(2021),
    libraryDependencies ++= Seq(
      "ch.epfl.scala" %% "scalafix-core" % _root_.scalafix.sbt.BuildInfo.scalafixVersion
    ).filter(_ => !tlIsScala3.value),
  )

lazy val scalafixInternalInput = project
  .in(file("scalafix-internal/input"))
  .enablePlugins(NoPublishPlugin)
  .disablePlugins(ScalafixPlugin)
  .settings(headerSources / excludeFilter := AllPassFilter, scalacOptions -= "-Xfatal-warnings")
  .dependsOn(core.jvm)

lazy val scalafixInternalOutput = project
  .in(file("scalafix-internal/output"))
  .enablePlugins(NoPublishPlugin)
  .disablePlugins(ScalafixPlugin)
  .settings(headerSources / excludeFilter := AllPassFilter, scalacOptions -= "-Xfatal-warnings")
  .dependsOn(core.jvm)

lazy val scalafixInternalTests = project
  .in(file("scalafix-internal/tests"))
  .enablePlugins(NoPublishPlugin)
  .enablePlugins(ScalafixTestkitPlugin)
  .settings(
    libraryDependencies := {
      if (tlIsScala3.value)
        libraryDependencies.value.filterNot(_.name == "scalafix-testkit")
      else
        libraryDependencies.value
    },
    Compile / compile :=
      (Compile / compile).dependsOn(scalafixInternalInput / Compile / compile).value,
    scalafixTestkitOutputSourceDirectories :=
      (scalafixInternalOutput / Compile / sourceDirectories).value,
    scalafixTestkitInputSourceDirectories :=
      (scalafixInternalInput / Compile / sourceDirectories).value,
    scalafixTestkitInputClasspath :=
      (scalafixInternalInput / Compile / fullClasspath).value,
    scalafixTestkitInputScalacOptions := (scalafixInternalInput / Compile / scalacOptions).value,
    scalacOptions += "-Yrangepos",
  )
  .settings(headerSources / excludeFilter := AllPassFilter)
  .disablePlugins(ScalafixPlugin)
  .dependsOn(scalafixInternalRules)

def http4sProject(name: String) =
  Project(name, file(name))
    .settings(commonSettings)
    .settings(
      moduleName := s"http4s-$name"
    )
    .enablePlugins(Http4sPlugin)
    .dependsOn(scalafixInternalRules % ScalafixConfig)

def http4sCrossProject(name: String, crossType: CrossType) =
  sbtcrossproject
    .CrossProject(name, file(name))(JVMPlatform, JSPlatform)
    .withoutSuffixFor(JVMPlatform)
    .crossType(crossType)
    .settings(commonSettings)
    .settings(
      moduleName := s"http4s-$name",
      Test / test := {
        val result = (Test / test).value
        if (crossType == CrossType.Full) { // Check for misplaced srcs
          val dir = baseDirectory.value / ".." / "src"
          if (dir.exists) sys.error(s"Misplaced sources in ${dir.toPath().normalize()}")
        }
        result
      },
    )
    .jsSettings(
      Test / scalaJSLinkerConfig ~= (_.withModuleKind(ModuleKind.CommonJSModule))
    )
    .enablePlugins(Http4sPlugin)
    .jsConfigure(_.disablePlugins(DoctestPlugin))
    .configure(_.dependsOn(scalafixInternalRules % ScalafixConfig))

def libraryProject(name: String) = http4sProject(name)
def libraryCrossProject(name: String, crossType: CrossType = CrossType.Full) =
  http4sCrossProject(name, crossType)

def exampleProject(name: String) =
  http4sProject(name)
    .in(file(name.replace("examples-", "examples/")))
    .enablePlugins(NoPublishPlugin)
    .settings(libraryDependencies += logbackClassic % Runtime)
    .dependsOn(examples)

def exampleJSProject(name: String) =
  http4sProject(name)
    .in(file(name.replace("examples-", "examples/")))
    .enablePlugins(ScalaJSPlugin, NoPublishPlugin)
    .settings(
      scalaJSUseMainModuleInitializer := true,
      scalaJSLinkerConfig ~= (_.withModuleKind(ModuleKind.CommonJSModule)),
    )
    .dependsOn(theDsl.js)

lazy val commonSettings = Seq(
  Compile / doc / scalacOptions += "-no-link-warnings",
  libraryDependencies ++= Seq(
    catsLaws.value,
    logbackClassic,
    scalacheck.value,
  ).map(_ % Test),
)

lazy val skipUnusedDependenciesTestOnScala3 = Seq(
  unusedCompileDependenciesTest := Def.taskDyn {
    val skip = tlIsScala3.value
    Def.task {
      if (!skip) unusedCompileDependenciesTest.value
    }
  }
)

def initCommands(additionalImports: String*) =
  initialCommands := (List(
    "fs2._",
    "cats._",
    "cats.data._",
    "cats.effect._",
    "cats.implicits._",
  ) ++ additionalImports).mkString("import ", ", ", "")

// Everything is driven through release steps and the http4s* variables
// This won't actually release unless on Travis.
addCommandAlias("ci", ";clean ;release with-defaults")

lazy val enableFatalWarnings: String =
  """set ThisBuild / scalacOptions += "-Xfatal-warnings""""

lazy val disableFatalWarnings: String =
  """set ThisBuild / scalacOptions -= "-Xfatal-warnings""""

addCommandAlias(
  "quicklint",
  List(
    enableFatalWarnings,
    "scalafixAll --triggered",
    "scalafixAll",
    "scalafmtAll",
    "scalafmtSbt",
    disableFatalWarnings,
  ).mkString(" ;"),
)

// Use this command for checking before submitting a PR
addCommandAlias(
  "lint",
  List(
    enableFatalWarnings,
    "clean",
    "+test:compile",
    "scalafixAll --triggered",
    "scalafixAll",
    "+scalafmtAll",
    "scalafmtSbt",
    "+mimaReportBinaryIssues",
    disableFatalWarnings,
  ).mkString(" ;"),
)<|MERGE_RESOLUTION|>--- conflicted
+++ resolved
@@ -398,20 +398,6 @@
   )
   .dependsOn(core, testing % "test->test")
 
-<<<<<<< HEAD
-lazy val boopickle = libraryCrossProject("boopickle", CrossType.Pure)
-  .settings(
-    description := "Provides Boopickle codecs for http4s",
-    startYear := Some(2018),
-    libraryDependencies ++= Seq(
-      Http4sPlugin.boopickle.value
-    ),
-    tlVersionIntroduced ~= { _.updated("3", "0.22.1") },
-  )
-  .dependsOn(core, testing % "test->test")
-
-=======
->>>>>>> 7acfad73
 lazy val circe = libraryCrossProject("circe", CrossType.Pure)
   .settings(
     description := "Provides Circe codecs for http4s",
