import Http4sPlugin._
import com.typesafe.sbt.SbtGhPages.GhPagesKeys._
import com.typesafe.sbt.SbtGit.GitKeys._
import com.typesafe.sbt.pgp.PgpKeys._
import sbtunidoc.Plugin.UnidocKeys._

import scala.xml.transform.{RewriteRule, RuleTransformer}

// Global settings
organization in ThisBuild := "org.http4s"

apiVersion in ThisBuild := (version in ThisBuild).map {
  case VersionNumber(Seq(major, minor, _*), _, _) => (major.toInt, minor.toInt)
}.value

// Root project
name := "root"
description := "A minimal, Scala-idiomatic library for HTTP"
enablePlugins(DisablePublishingPlugin)

cancelable in Global := true

// This defines macros that we use in core, so it needs to be split out
lazy val parboiled2 = libraryProject("parboiled2")
  .enablePlugins(DisablePublishingPlugin)
  .settings(
    libraryDependencies ++= Seq(
      scalaReflect(scalaOrganization.value, scalaVersion.value) % "provided"
    ),
    // https://issues.scala-lang.org/browse/SI-9490
    (scalacOptions in Compile) --= Seq("-Ywarn-inaccessible", "-Xlint", "-Xlint:inaccessible"),
    macroParadiseSetting
  )

lazy val core = libraryProject("core")
  .enablePlugins(BuildInfoPlugin)
  .settings(
    description := "Core http4s library for servers and clients",
    buildInfoKeys := Seq[BuildInfoKey](version, scalaVersion, apiVersion),
    buildInfoPackage := organization.value,
    libraryDependencies ++= Seq(
      fs2Cats,
      fs2Io,
      http4sWebsocket,
      log4s,
      macroCompat,
      scalaReflect(scalaOrganization.value, scalaVersion.value) % "provided",
      scodecBits,
      scalaCompiler(scalaOrganization.value, scalaVersion.value) % "provided"
    ),
    macroParadiseSetting,
    mappings in (Compile, packageBin) ++= (mappings in (parboiled2.project, Compile, packageBin)).value,
    mappings in (Compile, packageSrc) ++= (mappings in (parboiled2.project, Compile, packageSrc)).value,
    mappings in (Compile, packageDoc) ++= (mappings in (parboiled2.project, Compile, packageDoc)).value,
    mappings in (Compile, packageBin) ~= (_.groupBy(_._2).toSeq.map(_._2.head)), // filter duplicate outputs
    mappings in (Compile, packageDoc) ~= (_.groupBy(_._2).toSeq.map(_._2.head)) // filter duplicate outputs
  )
  .dependsOn(parboiled2)

lazy val testing = libraryProject("testing")
  .settings(
    description := "Instances and laws for testing http4s code",
    libraryDependencies ++= Seq(
      scalacheck,
      specs2Core
    ),
    macroParadiseSetting
  )
  .dependsOn(core)

// Defined outside core/src/test so it can depend on published testing
lazy val tests = libraryProject("tests")
  .settings(
    description := "Tests for core project",
    mimaPreviousArtifacts := Set.empty
  )
  .dependsOn(core, testing % "test->test")

lazy val server = libraryProject("server")
  .settings(
    description := "Base library for building http4s servers"
  )
  .dependsOn(core, testing % "test->test", theDsl % "test->compile")

lazy val serverMetrics = libraryProject("server-metrics")
  .settings(
    description := "Support for Dropwizard Metrics on the server",
    libraryDependencies ++= Seq(
      metricsCore,
      metricsJson
    )
  )
  .dependsOn(server % "compile;test->test")

lazy val client = libraryProject("client")
  .settings(
    description := "Base library for building http4s clients",
    libraryDependencies += jettyServlet % "test"
  )
<<<<<<< HEAD
  .dependsOn(core, testing % "test->test", server % "test->compile", theDsl % "test->compile", scalaXml % "test->test")
=======
  .dependsOn(core, testing % "test->test", server % "test->compile", theDsl % "test->compile", scalaXml % "test->compile")
>>>>>>> f9abe00f

lazy val blazeCore = libraryProject("blaze-core")
  .settings(
    description := "Base library for binding blaze to http4s clients and servers",
    libraryDependencies += blaze
  )
  .dependsOn(core, testing % "test->test")

lazy val blazeServer = libraryProject("blaze-server")
  .settings(
    description := "blaze implementation for http4s servers"
  )
  .dependsOn(blazeCore % "compile;test->test", server % "compile;test->test")

lazy val blazeClient = libraryProject("blaze-client")
  .settings(
    description := "blaze implementation for http4s clients"
  )
  .dependsOn(blazeCore % "compile;test->test", client % "compile;test->test")

lazy val asyncHttpClient = libraryProject("async-http-client")
  .settings(
    description := "async http client implementation for http4s clients",
    libraryDependencies ++= Seq(
      Http4sPlugin.asyncHttpClient,
      fs2ReactiveStreams
    )
  )
  .dependsOn(core, testing % "test->test", client % "compile;test->test")

lazy val servlet = libraryProject("servlet")
  .settings(
    description := "Portable servlet implementation for http4s servers",
    libraryDependencies ++= Seq(
      javaxServletApi % "provided",
      jettyServer % "test",
      jettyServlet % "test"
    )
  )
  .dependsOn(server % "compile;test->test")

lazy val jetty = libraryProject("jetty")
  .settings(
    description := "Jetty implementation for http4s servers",
    libraryDependencies ++= Seq(
      jettyServlet
    )
  )
  .dependsOn(servlet % "compile;test->test", theDsl % "test->test")

lazy val tomcat = libraryProject("tomcat")
  .settings(
    description := "Tomcat implementation for http4s servers",
    libraryDependencies ++= Seq(
      tomcatCatalina,
      tomcatCoyote
    )
  )
  .dependsOn(servlet % "compile;test->test")

// `dsl` name conflicts with modern SBT
lazy val theDsl = libraryProject("dsl")
  .settings(
    description := "Simple DSL for writing http4s services"
  )
  .dependsOn(core, testing % "test->test")

lazy val jawn = libraryProject("jawn")
  .settings(
    description := "Base library to parse JSON to various ASTs for http4s",
    libraryDependencies += jawnFs2
  )
  .dependsOn(core, testing % "test->test")

lazy val argonaut = libraryProject("argonaut")
  .settings(
    description := "Provides Argonaut codecs for http4s",
    libraryDependencies ++= Seq(
      Http4sPlugin.argonaut
    )
  )
  .dependsOn(core, testing % "test->test", jawn % "compile;test->test")

lazy val circe = libraryProject("circe")
  .settings(
    description := "Provides Circe codecs for http4s",
    libraryDependencies += circeJawn
  )
  .dependsOn(core, testing % "test->test", jawn % "compile;test->test")

lazy val json4s = libraryProject("json4s")
  .settings(
    description := "Base library for json4s codecs for http4s",
    libraryDependencies ++= Seq(
      jawnJson4s,
      json4sCore
    )
  )
  .dependsOn(jawn % "compile;test->test")

lazy val json4sNative = libraryProject("json4s-native")
  .settings(
    description := "Provides json4s-native codecs for http4s",
    libraryDependencies += Http4sPlugin.json4sNative
  )
  .dependsOn(json4s % "compile;test->test")

lazy val json4sJackson = libraryProject("json4s-jackson")
  .settings(
    description := "Provides json4s-jackson codecs for http4s",
    libraryDependencies += Http4sPlugin.json4sJackson
  )
  .dependsOn(json4s % "compile;test->test")

lazy val scalaXml = libraryProject("scala-xml")
  .settings(
    description := "Provides scala-xml codecs for http4s",
    libraryDependencies ++= scalaVersion (VersionNumber(_).numbers match {
      case Seq(2, scalaMajor, _*) if scalaMajor >= 11 => Seq(Http4sPlugin.scalaXml)
      case _ => Seq.empty
    }).value
  )
  .dependsOn(core, testing % "test->test")

lazy val twirl = http4sProject("twirl")
  .settings(
    description := "Twirl template support for http4s",
    libraryDependencies += twirlApi
  )
  .enablePlugins(SbtTwirl)
  .dependsOn(core, testing % "test->test")

lazy val bench = http4sProject("bench")
  .enablePlugins(JmhPlugin)
  .enablePlugins(DisablePublishingPlugin)
  .settings(noCoverageSettings)
  .settings(
    description := "Benchmarks for http4s",
    libraryDependencies += circeParser
  )
  .dependsOn(core, circe)

lazy val loadTest = http4sProject("load-test")
  .enablePlugins(DisablePublishingPlugin)
  .settings(noCoverageSettings)
  .settings(
    description := "Load tests for http4s servers",
    libraryDependencies ++= Seq(
      gatlingHighCharts,
      gatlingTest
    ).map(_ % "it,test")
  )
  .enablePlugins(GatlingPlugin)

lazy val tutQuick2 = TaskKey[Seq[(File, String)]]("tutQuick2", "Run tut incrementally on recently changed files")


val preStageSiteDirectory = SettingKey[File]("pre-stage-site-directory")
val siteStageDirectory    = SettingKey[File]("site-stage-directory")
val copySiteToStage       = TaskKey[Unit]("copy-site-to-stage")
val exportMetadataForSite = TaskKey[File]("export-metadata-for-site", "Export build metadata, like http4s and key dependency versions, for use in tuts and when building site")
lazy val docs = http4sProject("docs")
  .enablePlugins(DisablePublishingPlugin)
  .settings(noCoverageSettings)
  .settings(unidocSettings)
  .settings(ghpages.settings)
  .settings(tutSettings)
  .enablePlugins(HugoPlugin)
  .settings(
    libraryDependencies ++= Seq(
      circeGeneric,
      circeLiteral,
      cryptobits
    ),
    macroParadiseSetting,
    description := "Documentation for http4s",
    autoAPIMappings := true,
    unidocProjectFilter in (ScalaUnidoc, unidoc) := inAnyProject --
      inProjects( // TODO would be nice if these could be introspected from noPublishSettings
        bench,
        examples,
        examplesBlaze,
        examplesJetty,
        examplesTomcat,
        examplesWar,
        loadTest
      ),
    // documentation source code linking
    scalacOptions in (Compile,doc) ++= {
      scmInfo.value match {
        case Some(s) =>
          val isMaster = git.gitCurrentBranch.value == "master"
          val isSnapshot = git.gitCurrentTags.value.map(git.gitTagToVersionNumber.value).flatten.isEmpty

          val path =
            if (isSnapshot && isMaster)
              s"${s.browseUrl}/tree/master€{FILE_PATH}.scala"
            else if (isSnapshot)
              s"${s.browseUrl}/blob/${git.gitHeadCommit.value.get}€{FILE_PATH}.scala"
            else
              s"${s.browseUrl}/blob/v${version.value}€{FILE_PATH}.scala"

          Seq(
            "-implicits",
            "-doc-source-url", path,
            "-sourcepath", (baseDirectory in ThisBuild).value.getAbsolutePath
          )
        case _ => Seq.empty
      }
    },
    preStageSiteDirectory := sourceDirectory.value / "hugo",
    siteStageDirectory := target.value / "site-stage",
    sourceDirectory in Hugo := siteStageDirectory.value,
    watchSources := {
      // nasty hack to remove the target directory from watched sources
      watchSources.value
        .filterNot(_.getAbsolutePath.startsWith(
          target.value.getAbsolutePath))
    },
    copySiteToStage := {
      val (major, minor) = apiVersion.value
      streams.value.log.debug(s"copying ${preStageSiteDirectory.value} to ${siteStageDirectory.value} for v$major.$minor")
      IO.copyDirectory(
        source = preStageSiteDirectory.value,
        target = siteStageDirectory.value,
        overwrite = false,
        preserveLastModified = true)
      IO.copyDirectory(
        source = tutTargetDirectory.value,
        target = siteStageDirectory.value / "content" / s"v$major.$minor",
        overwrite = false,
        preserveLastModified = true)
      IO.copyFile(
        sourceFile = baseDirectory.value / ".." / "CHANGELOG.md",
        targetFile = siteStageDirectory.value / "CHANGELOG.md",
        preserveLastModified = true)
    },
    exportMetadataForSite := {
      val dest = (sourceDirectory in Hugo).value / "data" / "build.toml"
      val (major, minor) = apiVersion.value
      // Would be more elegant if `[versions.http4s]` was nested, but then
      // the index lookups in `shortcodes/version.html` get complicated.
      val buildData: String =
        s"""
           |[versions]
           |"http4s.api" = "$major.$minor"
           |"http4s.current" = "${version.value}"
           |"http4s.doc" = "${docExampleVersion(version.value)}"
           |circe = "${circeJawn.revision}"
           |cryptobits = "${cryptobits.revision}"
           |"argonaut-shapeless_6.2" = "1.2.0-M5"
         """.stripMargin
      IO.write(dest, buildData)
      dest
    },
    copySiteToStage := copySiteToStage.dependsOn(tutQuick).value,
    makeSite := makeSite.dependsOn(copySiteToStage, exportMetadataForSite).value,
    baseURL in Hugo := {
      if (isTravisBuild.value) new URI(s"http://http4s.org")
      else new URI(s"http://127.0.0.1:${previewFixedPort.value.getOrElse(4000)}")
    },
    // all .md|markdown files go into `content` dir for hugo processing
    ghpagesNoJekyll := true,
    includeFilter in Hugo := (
      "*.html" |
        "*.png" | "*.jpg" | "*.gif" | "*.ico" | "*.svg" |
        "*.js" | "*.swf" | "*.json" | "*.md" |
        "*.css" | "*.woff" | "*.woff2" | "*.ttf" |
        "CNAME" | "_config.yml"
    ),
    siteMappings := {
      if (Http4sGhPages.buildMainSite) siteMappings.value
      else {
        val (major, minor) = apiVersion.value
        val prefix = s"/v${major}.${minor}/"
        siteMappings.value.filter {
          case (_, d) if d.startsWith(prefix) => true
          case _ => false
        }
      }
    },
    siteMappings ++= {
      val m = (mappings in (ScalaUnidoc, packageDoc)).value
      val (major, minor) = apiVersion.value
      for ((f, d) <- m) yield (f, s"v$major.$minor/api/$d")
    },
    cleanSite := Http4sGhPages.cleanSiteForRealz(updatedRepository.value, gitRunner.value, streams.value, apiVersion.value),
    synchLocal := Http4sGhPages.synchLocalForRealz(privateMappings.value, updatedRepository.value, ghpagesNoJekyll.value, gitRunner.value, streams.value, apiVersion.value),
    git.remoteRepo := "git@github.com:http4s/http4s.git"
  )
  .dependsOn(client, core, theDsl, blazeServer, blazeClient, circe)


lazy val examples = http4sProject("examples")
  .enablePlugins(DisablePublishingPlugin)
  .settings(noCoverageSettings)
  .settings(
    description := "Common code for http4s examples",
    libraryDependencies ++= Seq(
      circeGeneric,
      logbackClassic % "runtime",
      jspApi % "runtime" // http://forums.yourkit.com/viewtopic.php?f=2&t=3733
    )
  )
  .dependsOn(server, serverMetrics, theDsl, circe, scalaXml, twirl)
  .enablePlugins(SbtTwirl)

lazy val examplesBlaze = exampleProject("examples-blaze")
  .settings(Revolver.settings)
  .settings(
    description := "Examples of http4s server and clients on blaze",
    fork := true,
    libraryDependencies ++= Seq(alpnBoot, metricsJson),
    macroParadiseSetting,
    javaOptions in run ++= ((managedClasspath in Runtime) map { attList =>
      for {
        file <- attList.map(_.data)
        path = file.getAbsolutePath if path.contains("jetty.alpn")
      } yield { s"-Xbootclasspath/p:${path}" }
    }).value
  )
  .dependsOn(blazeServer, blazeClient)

lazy val examplesJetty = exampleProject("examples-jetty")
  .settings(Revolver.settings)
  .settings(
    description := "Example of http4s server on Jetty",
    fork := true,
    mainClass in reStart := Some("com.example.http4s.jetty.JettyExample")
  )
  .dependsOn(jetty)

lazy val examplesTomcat = exampleProject("examples-tomcat")
  .settings(Revolver.settings)
  .settings(
    description := "Example of http4s server on Tomcat",
    fork := true,
    mainClass in reStart := Some("com.example.http4s.tomcat.TomcatExample")
  )
  .dependsOn(tomcat)

// Run this with jetty:start
lazy val examplesWar = exampleProject("examples-war")
  .enablePlugins(JettyPlugin)
  .settings(
    description := "Example of a WAR deployment of an http4s service",
    fork := true,
    libraryDependencies ++= Seq(
      javaxServletApi % "provided",
      logbackClassic % "runtime"
    )
  )
  .dependsOn(servlet)

def http4sProject(name: String) = Project(name, file(name))
  .settings(commonSettings)
  .settings(
    moduleName := s"http4s-$name",
    testOptions in Test += Tests.Argument(TestFrameworks.Specs2,"showtimes", "failtrace"),
    initCommands()
  )

def libraryProject(name: String) = http4sProject(name)

def exampleProject(name: String) = http4sProject(name)
  .in(file(name.replace("examples-", "examples/")))
  .enablePlugins(DisablePublishingPlugin)
  .settings(noCoverageSettings)
  .dependsOn(examples)

lazy val apiVersion = taskKey[(Int, Int)]("Defines the API compatibility version for the project.")

lazy val jvmTarget = taskKey[String]("Defines the target JVM version for object files.")

lazy val commonSettings = Seq(
  jvmTarget := scalaVersion.map {
    VersionNumber(_).numbers match {
      case Seq(2, 10, _*) => "1.7"
      case _ => "1.8"
    }
  }.value,
  scalacOptions in Compile ++= Seq(
    s"-target:jvm-${jvmTarget.value}"
  ),
  scalacOptions in (Compile, doc) += "-no-link-warnings",
  javacOptions ++= Seq(
    "-source", jvmTarget.value,
    "-target", jvmTarget.value,
    "-Xlint:deprecation",
    "-Xlint:unchecked"
  ),
  libraryDependencies ++= Seq(
    catsLaws,
    catsKernelLaws,
    discipline,
    logbackClassic,
    scalacheck, // 0.13.3 fixes None.get
    specs2Core,
    specs2MatcherExtra,
    specs2Scalacheck
  ).map(_ % "test"),
  // don't include scoverage as a dependency in the pom
  // https://github.com/scoverage/sbt-scoverage/issues/153
  // this code was copied from https://github.com/mongodb/mongo-spark
  pomPostProcess := { (node: xml.Node) =>
    new RuleTransformer(
      new RewriteRule {
        override def transform(node: xml.Node): Seq[xml.Node] = node match {
          case e: xml.Elem
              if e.label == "dependency" && e.child.exists(child => child.label == "groupId" && child.text == "org.scoverage") => Nil
          case e: xml.Elem
              if e.label == "dependency" && e.child.exists(child => child.label == "artifactId" && child.text.contains("parboiled2")) => Nil
          case _ => Seq(node)
        }
      }).transform(node).head
  },
  coursierVerbosity := 0,
  ivyLoggingLevel := UpdateLogging.Quiet // This doesn't seem to work? We see this in MiMa
)

lazy val noCoverageSettings = Seq(
  coverageExcludedPackages := ".*"
)

def initCommands(additionalImports: String*) =
  initialCommands := (List(
    "fs2._",
    "fs2.interop.cats._",
    "cats._",
    "cats.data._",
    "cats.implicits._"
  ) ++ additionalImports).mkString("import ", ", ", "")

addCommandAlias("validate", ";test ;makeSite ;mimaReportBinaryIssues")<|MERGE_RESOLUTION|>--- conflicted
+++ resolved
@@ -97,11 +97,7 @@
     description := "Base library for building http4s clients",
     libraryDependencies += jettyServlet % "test"
   )
-<<<<<<< HEAD
-  .dependsOn(core, testing % "test->test", server % "test->compile", theDsl % "test->compile", scalaXml % "test->test")
-=======
   .dependsOn(core, testing % "test->test", server % "test->compile", theDsl % "test->compile", scalaXml % "test->compile")
->>>>>>> f9abe00f
 
 lazy val blazeCore = libraryProject("blaze-core")
   .settings(
