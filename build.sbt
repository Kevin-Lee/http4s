import com.typesafe.tools.mima.core._
import explicitdeps.ExplicitDepsPlugin.autoImport.moduleFilterRemoveValue
import org.http4s.sbt.Http4sPlugin._
import org.http4s.sbt.ScaladocApiMapping
import sbtcrossproject.{CrossProject, CrossType, Platform}
import java.util.concurrent.TimeUnit
import scala.xml.transform.{RewriteRule, RuleTransformer}

// Global settings
ThisBuild / crossScalaVersions := Seq(scala_213, scala_212, scala_3)
ThisBuild / scalaVersion := (ThisBuild / crossScalaVersions).value.filter(_.startsWith("2.")).last
ThisBuild / baseVersion := "1.0"
ThisBuild / publishGithubUser := "rossabaker"
ThisBuild / publishFullName := "Ross A. Baker"

ThisBuild / githubWorkflowUseSbtThinClient := false
ThisBuild / githubWorkflowBuildPreamble +=
  WorkflowStep.Use(
    UseRef.Public("actions", "setup-node", "v2.4.0"),
    name = Some("Setup NodeJS v16"),
    params = Map("node-version" -> "16"),
    cond = Some("matrix.ci == 'ciNodeJS'"))
ThisBuild / githubWorkflowBuild := Seq(
  // todo remove once salafmt properly supports scala3
  WorkflowStep.Sbt(
    List("${{ matrix.ci }}", "scalafmtCheckAll"),
    name = Some("Check formatting"),
    cond = Some(s"matrix.scala != '$scala_3'")),
  WorkflowStep.Sbt(
    List("${{ matrix.ci }}", "headerCheck", "test:headerCheck"),
    name = Some("Check headers")),
  WorkflowStep.Sbt(List("${{ matrix.ci }}", "test:compile"), name = Some("Compile")),
  WorkflowStep.Sbt(
    List("${{ matrix.ci }}", "fastOptJS", "test:fastOptJS"),
    name = Some("FastOptJS"),
    cond = Some("matrix.ci != 'ciJVM'")),
  WorkflowStep.Sbt(
    List("${{ matrix.ci }}", "mimaReportBinaryIssues"),
    name = Some("Check binary compatibility"),
    cond = Some("matrix.ci == 'ciJVM'")),
  // TODO: this gives false positives for boopickle, scalatags, twirl and play-json
  // WorkflowStep.Sbt(
  // List("unusedCompileDependenciesTest"),
  // name = Some("Check unused compile dependencies"), cond = Some(s"matrix.scala != '$scala_3'")), // todo disable on dotty for now
  WorkflowStep.Sbt(List("${{ matrix.ci }}", "test"), name = Some("Run tests")),
  WorkflowStep.Sbt(
    List("${{ matrix.ci }}", "doc"),
    name = Some("Build docs"),
    cond = Some("matrix.ci == 'ciJVM'"))
)

val ciVariants = List("ciJVM", "ciNodeJS")
val jsCiVariants = ciVariants.tail
ThisBuild / githubWorkflowBuildMatrixAdditions += "ci" -> ciVariants

val ScalaJSJava = "adopt@1.8"
ThisBuild / githubWorkflowBuildMatrixExclusions ++= {
  jsCiVariants.flatMap { ci =>
    val javaFilters =
      (ThisBuild / githubWorkflowJavaVersions).value.filterNot(Set(ScalaJSJava)).map { java =>
        MatrixExclude(Map("ci" -> ci, "java" -> java))
      }

    javaFilters
  }
}

ThisBuild / githubWorkflowAddedJobs ++= Seq(
  WorkflowJob(
    "scalafix",
    "Scalafix",
    githubWorkflowJobSetup.value.toList ::: List(
      WorkflowStep.Run(
        List("cd scalafix", "sbt ci"),
        name = Some("Scalafix tests"),
        cond = Some(s"matrix.scala == '$scala_213'")
      )
    ),
    scalas = crossScalaVersions.value.toList
  ))

addCommandAlias("ciJVM", "; project rootJVM")
addCommandAlias("ciNodeJS", "; set parallelExecution := false; project rootJS")

enablePlugins(SonatypeCiReleasePlugin)

versionIntroduced.withRank(KeyRanks.Invisible) := Map(
  scala_3 -> "0.22.0"
)

lazy val crossModules: List[CrossProject] = List(
  core,
  laws,
  testing,
  tests,
  server,
  serverTesting,
  prometheusMetrics,
  client,
  dropwizardMetrics,
  emberCore,
  emberServer,
  emberClient,
  blazeCore,
  blazeServer,
  blazeClient,
  asyncHttpClient,
  jettyServer,
  jettyClient,
  nodeServerless,
  okHttpClient,
  servlet,
  tomcatServer,
  theDsl,
  jawn,
  boopickle,
  circe,
  playJson,
  scalaXml,
  twirl,
  scalatags,
  bench,
  examples,
  examplesBlaze,
  examplesDocker,
  examplesEmber,
  examplesJetty,
  examplesTomcat,
  examplesWar
)

lazy val modules: List[ProjectReference] =
  crossModules.flatMap(_.componentProjects).map(x => x: ProjectReference)

lazy val jsModules: List[ProjectReference] =
  crossModules.flatMap(_.projects.get(JSPlatform)).map(x => x: ProjectReference)

lazy val root = project
  .in(file("."))
  .enablePlugins(NoPublishPlugin)
  .settings(
    // Root project
    name := "http4s",
    description := "A minimal, Scala-idiomatic library for HTTP",
    startYear := Some(2013)
  )
  .aggregate(modules: _*)

lazy val rootJVM = project
  .enablePlugins(NoPublishPlugin)
  .aggregate(crossModules.flatMap(_.projects.get(JVMPlatform)).map(x => x: ProjectReference): _*)

lazy val rootJS = project
  .enablePlugins(NoPublishPlugin)
  .aggregate(jsModules: _*)

lazy val core = libraryProject("core", CrossType.Full, List(JVMPlatform, JSPlatform))
  .enablePlugins(
    BuildInfoPlugin,
    MimeLoaderPlugin
  )
  .settings(
    description := "Core http4s library for servers and clients",
    startYear := Some(2013),
    buildInfoKeys := Seq[BuildInfoKey](
      version,
      scalaVersion,
      BuildInfoKey.map(http4sApiVersion) { case (_, v) => "apiVersion" -> v }
    ),
    buildInfoPackage := organization.value,
    libraryDependencies ++= Seq(
      caseInsensitive.value,
      catsCore.value,
      catsEffectStd.value,
      catsParse.value.exclude("org.typelevel", "cats-core_2.13"),
      crypto.value,
      fs2Core.value,
      ip4sCore.value,
      literally.value,
      log4s.value,
      munit.value % Test,
      scodecBits.value,
      slf4jApi, // residual dependency from macros
      vault.value
    ),
    libraryDependencies ++= {
      if (isDotty.value) Seq.empty
      else
        Seq(
          scalaReflect(scalaVersion.value) % Provided
        )
    },
    unusedCompileDependenciesFilter -= moduleFilter("org.scala-lang", "scala-reflect")
  )
  .jvmSettings(
    libraryDependencies += fs2Io.value
  )
  .jsSettings(
    libraryDependencies ++= Seq(
      scalaJavaLocalesEnUS.value,
      scalaJavaTime.value
    ),
    scalacOptions ~= { _.filterNot(_ == "-Xfatal-warnings") }
  )
  .jsConfigure(_.disablePlugins(DoctestPlugin))

lazy val laws = libraryProject("laws", CrossType.Pure, List(JVMPlatform, JSPlatform))
  .settings(
    description := "Instances and laws for testing http4s code",
    startYear := Some(2019),
    libraryDependencies ++= Seq(
      caseInsensitiveTesting.value,
      catsEffect.value,
      catsEffectTestkit.value,
      catsLaws.value,
      disciplineCore.value,
      scalacheck.value,
      scalacheckEffectMunit.value,
      munitCatsEffect.value
    ),
    unusedCompileDependenciesFilter -= moduleFilter(
      organization = "org.typelevel",
      name = "scalacheck-effect-munit")
  )
  .dependsOn(core)

lazy val testing = libraryProject("testing", CrossType.Full, List(JVMPlatform, JSPlatform))
  .enablePlugins(NoPublishPlugin)
  .settings(
    description := "Internal utilities for http4s tests",
    startYear := Some(2016),
    libraryDependencies ++= Seq(
      catsEffectLaws.value,
      munit.value,
      munitCatsEffect.value,
      munitDiscipline.value,
      scalacheck.value,
      scalacheckEffect.value,
      scalacheckEffectMunit.value
    ).map(_ % Test)
  )
  .jsSettings(
    libraryDependencies ++= Seq(
      scalaJavaTimeTzdb.value
    ).map(_ % Test)
  )
  .dependsOn(laws)

// Defined outside core/src/test so it can depend on published testing
lazy val tests = libraryProject("tests", CrossType.Full, List(JVMPlatform, JSPlatform))
  .enablePlugins(NoPublishPlugin)
  .settings(
    description := "Tests for core project",
    startYear := Some(2013)
  )
  .jsConfigure(_.disablePlugins(DoctestPlugin))
  .dependsOn(core, testing % "test->test")

lazy val server = libraryProject("server", CrossType.Full, List(JVMPlatform, JSPlatform))
  .settings(
    description := "Base library for building http4s servers",
    startYear := Some(2014)
  )
  .settings(BuildInfoPlugin.buildInfoScopedSettings(Test))
  .settings(BuildInfoPlugin.buildInfoDefaultSettings)
  .settings(
    buildInfoKeys := Seq[BuildInfoKey](Test / resourceDirectory),
    buildInfoPackage := "org.http4s.server.test"
  )
  .jsSettings(Test / scalaJSLinkerConfig ~= (_.withModuleKind(ModuleKind.CommonJSModule)))
  .dependsOn(core, testing % "test->test", theDsl % "test->compile")

// Defined outside server to avoid circular dependency with client
lazy val serverTesting =
  libraryProject("server-testing", CrossType.Pure, List(JVMPlatform, JSPlatform))
    .enablePlugins(NoPublishPlugin)
    .settings(
      description := "Tests for server project",
      startYear := Some(2021)
    )
    .jsConfigure(_.disablePlugins(DoctestPlugin))
    .dependsOn(server, testing % "test->test", client % "test->test")

lazy val prometheusMetrics = libraryProject("prometheus-metrics")
  .settings(
    description := "Support for Prometheus Metrics",
    startYear := Some(2018),
    libraryDependencies ++= Seq(
      prometheusClient,
      prometheusCommon,
      prometheusHotspot
    )
  )
  .dependsOn(
    core % "compile->compile",
    theDsl % "test->compile",
    testing % "test->test",
    server % "test->compile",
    client % "test->compile"
  )

lazy val client = libraryProject("client", CrossType.Full, List(JVMPlatform, JSPlatform))
  .settings(
    description := "Base library for building http4s clients",
    startYear := Some(2014),
    libraryDependencies += munit.value % Test
  )
  .dependsOn(core, testing % "test->test", server % "test->compile", theDsl % "test->compile")
  .jsConfigure(_.dependsOn(nodeServerless.js % Test))

lazy val dropwizardMetrics = libraryProject("dropwizard-metrics")
  .settings(
    description := "Support for Dropwizard Metrics",
    startYear := Some(2018),
    libraryDependencies ++= Seq(
      dropwizardMetricsCore,
      dropwizardMetricsJson
    ))
  .dependsOn(
    core % "compile->compile",
    testing % "test->test",
    theDsl % "test->compile",
    client % "test->compile",
    server % "test->compile"
  )

lazy val emberCore = libraryProject("ember-core", CrossType.Pure, List(JVMPlatform, JSPlatform))
  .settings(
    description := "Base library for ember http4s clients and servers",
    startYear := Some(2019),
    unusedCompileDependenciesFilter -= moduleFilter("io.chrisdavenport", "log4cats-core"),
    libraryDependencies ++= Seq(
      fs2Io.value,
      log4catsTesting.value % Test
    )
  )
  .jsSettings(
    Test / scalaJSLinkerConfig ~= (_.withModuleKind(ModuleKind.CommonJSModule))
  )
  .dependsOn(core, testing % "test->test")

lazy val emberServer = libraryProject("ember-server", CrossType.Full, List(JVMPlatform, JSPlatform))
  .settings(
    description := "ember implementation for http4s servers",
    startYear := Some(2019)
  )
  .jvmSettings(
    libraryDependencies ++= Seq(
      log4catsSlf4j.value,
      javaWebSocket % Test
    ),
<<<<<<< HEAD
=======
    mimaBinaryIssueFilters ++= Seq(
      ProblemFilters.exclude[DirectMissingMethodProblem]("org.http4s.ember.server.EmberServerBuilder#Defaults.maxConcurrency"),
      ProblemFilters.exclude[DirectMissingMethodProblem]("org.http4s.ember.server.internal.ServerHelpers.isKeepAlive"),
      ProblemFilters.exclude[DirectMissingMethodProblem]("org.http4s.ember.server.EmberServerBuilder#Defaults.maxConcurrency"),
      ProblemFilters.exclude[IncompatibleMethTypeProblem]("org.http4s.ember.server.internal.ServerHelpers.runApp"),
      ProblemFilters.exclude[IncompatibleMethTypeProblem]("org.http4s.ember.server.EmberServerBuilder.this")
    ),
>>>>>>> 18d4dec5
    Test / parallelExecution := false
  )
  .jsSettings(
    libraryDependencies += log4catsNoop.value,
    Test / npmDependencies += "ws" -> "8.2.2",
    useYarn := true,
    yarnExtraArgs += "--frozen-lockfile",
    Test / scalaJSLinkerConfig ~= (_.withModuleKind(ModuleKind.CommonJSModule))
  )
  .dependsOn(
    emberCore % "compile;test->test",
    server % "compile;test->test",
    serverTesting % "test->test",
    emberClient % "test->compile")
  .jsEnablePlugins(ScalaJSBundlerPlugin)

lazy val emberClient = libraryProject("ember-client", CrossType.Full, List(JVMPlatform, JSPlatform))
  .settings(
    description := "ember implementation for http4s clients",
    startYear := Some(2019),
    libraryDependencies += keypool.value,
  )
  .jvmSettings(libraryDependencies += log4catsSlf4j.value)
  .jsSettings(
    libraryDependencies += log4catsNoop.value,
    scalacOptions ~= { _.filterNot(_ == "-Xfatal-warnings") },
    Test / scalaJSLinkerConfig ~= (_.withModuleKind(ModuleKind.CommonJSModule))
  )
  .dependsOn(emberCore % "compile;test->test", client % "compile;test->test")

lazy val blazeCore = libraryProject("blaze-core")
  .settings(
    description := "Base library for binding blaze to http4s clients and servers",
    startYear := Some(2014),
    libraryDependencies ++= Seq(
      blazeHttp.value
    )
  )
  .dependsOn(core, testing % "test->test")

lazy val blazeServer = libraryProject("blaze-server")
  .settings(
    description := "blaze implementation for http4s servers",
<<<<<<< HEAD
    startYear := Some(2014)
=======
    startYear := Some(2014),
    mimaBinaryIssueFilters := Seq(
      // private constructor
      ProblemFilters.exclude[DirectMissingMethodProblem]("org.http4s.blaze.server.BlazeServerBuilder.this"),
      ProblemFilters.exclude[IncompatibleMethTypeProblem]("org.http4s.blaze.server.BlazeServerBuilder.this")
    )
>>>>>>> 18d4dec5
  )
  .dependsOn(blazeCore % "compile;test->test", server % "compile;test->test")

lazy val blazeClient = libraryProject("blaze-client")
  .settings(
    description := "blaze implementation for http4s clients",
    startYear := Some(2014),
  )
  .dependsOn(blazeCore % "compile;test->test", client % "compile;test->test")

lazy val asyncHttpClient = libraryProject("async-http-client")
  .settings(
    description := "async http client implementation for http4s clients",
    startYear := Some(2016),
    libraryDependencies ++= Seq(
      Http4sPlugin.asyncHttpClient,
      fs2ReactiveStreams.value,
      nettyBuffer,
      nettyCodecHttp,
      reactiveStreams
    ),
    Test / parallelExecution := false
  )
  .dependsOn(core, testing % "test->test", client % "compile;test->test")

lazy val jettyClient = libraryProject("jetty-client")
  .settings(
    description := "jetty implementation for http4s clients",
    startYear := Some(2018),
    libraryDependencies ++= Seq(
      Http4sPlugin.jettyClient,
      jettyHttp,
      jettyUtil
    )
  )
  .dependsOn(core, testing % "test->test", client % "compile;test->test")

lazy val nodeServerless = libraryProject("node-serverless", CrossType.Pure, List(JSPlatform))
  .settings(
    description := "Node.js serverless wrapper for http4s apps",
    startYear := Some(2021),
    libraryDependencies ++= Seq(
      fs2Io.value
    ),
    scalacOptions ~= { _.filterNot(_ == "-Xfatal-warnings") },
    Test / scalaJSLinkerConfig ~= (_.withModuleKind(ModuleKind.CommonJSModule))
  )
  .dependsOn(core)

lazy val okHttpClient = libraryProject("okhttp-client")
  .settings(
    description := "okhttp implementation for http4s clients",
    startYear := Some(2018),
    libraryDependencies ++= Seq(
      Http4sPlugin.okhttp,
      okio
    )
  )
  .dependsOn(core, testing % "test->test", client % "compile;test->test")

lazy val servlet = libraryProject("servlet")
  .settings(
    description := "Portable servlet implementation for http4s servers",
    startYear := Some(2013),
    libraryDependencies ++= Seq(
      javaxServletApi % Provided,
      Http4sPlugin.jettyServer % Test,
      jettyServlet % Test,
      Http4sPlugin.asyncHttpClient % Test
    )
  )
  .dependsOn(server % "compile;test->test")

lazy val jettyServer = libraryProject("jetty-server")
  .settings(
    description := "Jetty implementation for http4s servers",
    startYear := Some(2014),
    libraryDependencies ++= Seq(
      jettyHttp2Server,
      Http4sPlugin.jettyServer,
      jettyServlet,
      jettyUtil
    )
  )
  .dependsOn(servlet % "compile;test->test", theDsl % "test->test")

lazy val tomcatServer = libraryProject("tomcat-server")
  .settings(
    description := "Tomcat implementation for http4s servers",
    startYear := Some(2014),
    libraryDependencies ++= Seq(
      tomcatCatalina,
      tomcatCoyote,
      tomcatUtilScan
    )
  )
  .dependsOn(servlet % "compile;test->test")

// `dsl` name conflicts with modern SBT
lazy val theDsl = libraryProject("dsl", CrossType.Pure, List(JVMPlatform, JSPlatform))
  .settings(
    description := "Simple DSL for writing http4s services",
    startYear := Some(2013),
    libraryDependencies += munit.value % Test
  )
  .jsConfigure(_.disablePlugins(DoctestPlugin))
  .dependsOn(core, testing % "test->test")

lazy val jawn = libraryProject("jawn", CrossType.Pure, List(JVMPlatform, JSPlatform))
  .settings(
    description := "Base library to parse JSON to various ASTs for http4s",
    startYear := Some(2014),
    libraryDependencies ++= Seq(
      jawnFs2.value,
      jawnParser.value
    )
  )
  .dependsOn(core, testing % "test->test")

lazy val boopickle = libraryProject("boopickle", CrossType.Pure, List(JVMPlatform, JSPlatform))
  .settings(
    description := "Provides Boopickle codecs for http4s",
    startYear := Some(2018),
    libraryDependencies ++= Seq(
      Http4sPlugin.boopickle.value,
      munit.value % Test
    )
  )
  .jsConfigure(_.disablePlugins(DoctestPlugin))
  .dependsOn(core, testing % "test->test")

lazy val circe = libraryProject("circe", CrossType.Pure, List(JVMPlatform, JSPlatform))
  .settings(
    description := "Provides Circe codecs for http4s",
    startYear := Some(2015),
    libraryDependencies ++= Seq(
      circeCore.value,
      circeJawn.value,
      circeTesting.value % Test,
      munit.value % Test
    )
  )
  .dependsOn(core, jawn % "compile;test->test", testing % "test->test")

lazy val playJson = libraryProject("play-json")
  .settings(
    description := "Provides Play json codecs for http4s",
    startYear := Some(2018),
    libraryDependencies ++= Seq(
      Http4sPlugin.playJson.value.cross(CrossVersion.for3Use2_13)
    ),
    publish / skip := isDotty.value,
    compile / skip := isDotty.value
  )
  .dependsOn(jawn % "compile;test->test")

lazy val scalaXml = libraryProject("scala-xml")
  .settings(
    description := "Provides scala-xml codecs for http4s",
    startYear := Some(2014),
    libraryDependencies ++= Seq(
      Http4sPlugin.scalaXml.value
    )
  )
  .dependsOn(core, testing % "test->test")

// Full cross helps workaround issues with twirl directories
lazy val twirl = http4sProject("twirl", CrossType.Full, List(JVMPlatform))
  .settings(
    description := "Twirl template support for http4s",
    startYear := Some(2014),
    TwirlKeys.templateImports := Nil,
    libraryDependencies := {
      libraryDependencies.value.map {
        case module if module.name == "twirl-api" =>
          module.cross(CrossVersion.for3Use2_13)
        case module => module
      }
    },
    publish / skip := isDotty.value
  )
  .enablePlugins(SbtTwirl)
  .dependsOn(core, testing % "test->test")

lazy val scalatags = http4sProject("scalatags")
  .settings(
    description := "Scalatags template support for http4s",
    startYear := Some(2018),
    libraryDependencies ++= Seq(
      scalatagsApi.value.cross(CrossVersion.for3Use2_13)
    ),
    publish / skip := isDotty.value
  )
  .dependsOn(core, testing % "test->test")

lazy val bench = http4sProject("bench")
  .enablePlugins(JmhPlugin)
  .enablePlugins(NoPublishPlugin)
  .settings(
    description := "Benchmarks for http4s",
    startYear := Some(2015),
    libraryDependencies += circeParser.value,
    undeclaredCompileDependenciesTest := {},
    unusedCompileDependenciesTest := {}
  )
  .dependsOn(core, circe, emberCore)

// Workaround via full cross
lazy val docs = http4sProject("docs", CrossType.Full, List(JVMPlatform))
  .enablePlugins(
    GhpagesPlugin,
    HugoPlugin,
    NoPublishPlugin,
    ScalaUnidocPlugin,
    MdocPlugin
  )
  .settings(docsProjectSettings)
  .settings(
    libraryDependencies ++= Seq(
      circeGeneric.value,
      circeLiteral.value,
      cryptobits.value
    ),
    description := "Documentation for http4s",
    startYear := Some(2013),
    autoAPIMappings := true,
    ScalaUnidoc / unidoc / unidocProjectFilter := inAnyProject --
      inProjects( // TODO would be nice if these could be introspected from noPublishSettings
        (List[ProjectReference](
          bench.jvm,
          examples.jvm,
          examplesBlaze.jvm,
          examplesDocker.jvm,
          examplesJetty.jvm,
          examplesTomcat.jvm,
          examplesWar.jvm) ++ jsModules): _*),
    mdocIn := (Compile / sourceDirectory).value / "mdoc",
    makeSite := makeSite.dependsOn(mdoc.toTask(""), http4sBuildData).value,
    fatalWarningsInCI := false,
    Hugo / baseURL := {
      val docsPrefix = extractDocsPrefix(version.value)
      if (isCi.value) new URI(s"https://http4s.org${docsPrefix}")
      else new URI(s"http://127.0.0.1:${previewFixedPort.value.getOrElse(4000)}${docsPrefix}")
    },
    siteMappings := {
      val docsPrefix = extractDocsPrefix(version.value)
      for ((f, d) <- siteMappings.value) yield (f, docsPrefix + "/" + d)
    },
    siteMappings ++= {
      val docsPrefix = extractDocsPrefix(version.value)
      for ((f, d) <- (ScalaUnidoc / packageDoc / mappings).value)
        yield (f, s"$docsPrefix/api/$d")
    },
    ghpagesCleanSite / includeFilter := {
      new FileFilter {
        val docsPrefix = extractDocsPrefix(version.value)
        def accept(f: File) =
          f.getCanonicalPath.startsWith(
            (ghpagesRepository.value / s"${docsPrefix}").getCanonicalPath)
      }
    },
    apiMappings ++= {
      ScaladocApiMapping.mappings(
        (ScalaUnidoc / unidoc / unidocAllClasspaths).value,
        scalaBinaryVersion.value
      )
    }
  )
  .dependsOn(
    client,
    core,
    theDsl,
    blazeServer,
    blazeClient,
    circe,
    dropwizardMetrics,
    prometheusMetrics)

// Workaround via full cross
lazy val website = http4sProject("website", CrossType.Full, List(JVMPlatform))
  .enablePlugins(HugoPlugin, GhpagesPlugin, NoPublishPlugin)
  .settings(docsProjectSettings)
  .settings(
    description := "Common area of http4s.org",
    startYear := Some(2013),
    Hugo / baseURL := {
      if (isCi.value) new URI(s"https://http4s.org")
      else new URI(s"http://127.0.0.1:${previewFixedPort.value.getOrElse(4000)}")
    },
    makeSite := makeSite.dependsOn(http4sBuildData).value,
    // all .md|markdown files go into `content` dir for hugo processing
    ghpagesNoJekyll := true,
    ghpagesCleanSite / excludeFilter :=
      new FileFilter {
        val v = ghpagesRepository.value.getCanonicalPath + "/v"
        def accept(f: File) =
          f.getCanonicalPath.startsWith(v) &&
            f.getCanonicalPath.charAt(v.size).isDigit
      }
  )

lazy val examples = http4sProject("examples")
  .enablePlugins(NoPublishPlugin)
  .settings(
    description := "Common code for http4s examples",
    startYear := Some(2013),
    libraryDependencies ++= Seq(
      circeGeneric.value % Runtime,
      logbackClassic % Runtime
    )
    // todo enable when twirl supports dotty TwirlKeys.templateImports := Nil,
  )
  .dependsOn(server, dropwizardMetrics, theDsl, circe, scalaXml /*, twirl*/ )
// todo enable when twirl supports dotty .enablePlugins(SbtTwirl)

lazy val examplesBlaze = exampleProject("examples-blaze")
  .settings(Revolver.settings)
  .settings(
    description := "Examples of http4s server and clients on blaze",
    startYear := Some(2013),
    fork := true,
    libraryDependencies ++= Seq(
      circeGeneric.value
    )
  )
  .dependsOn(blazeServer, blazeClient)

lazy val examplesEmber = exampleProject("examples-ember")
  .settings(Revolver.settings)
  .settings(
    description := "Examples of http4s server and clients on blaze",
    startYear := Some(2020),
    fork := true
  )
  .dependsOn(emberServer, emberClient)

lazy val examplesDocker = http4sProject("examples-docker")
  .in(file("examples/docker"))
  .enablePlugins(JavaAppPackaging, DockerPlugin, NoPublishPlugin)
  .settings(
    description := "Builds a docker image for a blaze-server",
    startYear := Some(2017),
    Docker / packageName := "http4s/blaze-server",
    Docker / maintainer := "http4s",
    dockerUpdateLatest := true,
    dockerExposedPorts := List(8080)
  )
  .dependsOn(blazeServer, theDsl)

lazy val examplesJetty = exampleProject("examples-jetty")
  .settings(Revolver.settings)
  .settings(
    description := "Example of http4s server on Jetty",
    startYear := Some(2014),
    fork := true,
    reStart / mainClass := Some("com.example.http4s.jetty.JettyExample")
  )
  .dependsOn(jettyServer)

lazy val examplesTomcat = exampleProject("examples-tomcat")
  .settings(Revolver.settings)
  .settings(
    description := "Example of http4s server on Tomcat",
    startYear := Some(2014),
    fork := true,
    reStart / mainClass := Some("com.example.http4s.tomcat.TomcatExample")
  )
  .dependsOn(tomcatServer)

// Run this with jetty:start
lazy val examplesWar = exampleProject("examples-war")
  .enablePlugins(JettyPlugin)
  .settings(
    description := "Example of a WAR deployment of an http4s service",
    startYear := Some(2014),
    fork := true,
    libraryDependencies += javaxServletApi % Provided,
    Jetty / containerLibs := List(jettyRunner)
  )
  .dependsOn(servlet)

def http4sProject(
    name: String,
    crossType: CrossType = CrossType.Pure,
    platforms: Seq[Platform] = List(JVMPlatform)) =
  CrossProject(name, file(name))(platforms: _*)
    .withoutSuffixFor(JVMPlatform)
    .crossType(crossType)
    .settings(commonSettings)
    .settings(
      moduleName := s"http4s-$name",
      testFrameworks += new TestFramework("munit.Framework"),
      Test / testOptions += Tests.Argument(TestFrameworks.MUnit, "-b"),
      initCommands()
    )
    .enablePlugins(Http4sPlugin)

def libraryProject(
    name: String,
    crossType: CrossType = CrossType.Pure,
    platforms: Seq[Platform] = List(JVMPlatform)) = http4sProject(name, crossType, platforms)

def exampleProject(name: String) =
  http4sProject(name)
    .in(file(name.replace("examples-", "examples/")))
    .enablePlugins(NoPublishPlugin)
    .settings(libraryDependencies += logbackClassic % Runtime)
    .dependsOn(examples)

lazy val commonSettings = Seq(
  Compile / doc / scalacOptions += "-no-link-warnings",
  libraryDependencies ++= Seq(
    catsLaws.value,
    logbackClassic,
    scalacheck.value
  ).map(_ % Test),
  apiURL := Some(url(s"https://http4s.org/v${baseVersion.value}/api"))
)

def initCommands(additionalImports: String*) =
  initialCommands := (List(
    "fs2._",
    "cats._",
    "cats.data._",
    "cats.effect._",
    "cats.implicits._"
  ) ++ additionalImports).mkString("import ", ", ", "")

// Everything is driven through release steps and the http4s* variables
// This won't actually release unless on Travis.
addCommandAlias("ci", ";clean ;release with-defaults")<|MERGE_RESOLUTION|>--- conflicted
+++ resolved
@@ -349,16 +349,6 @@
       log4catsSlf4j.value,
       javaWebSocket % Test
     ),
-<<<<<<< HEAD
-=======
-    mimaBinaryIssueFilters ++= Seq(
-      ProblemFilters.exclude[DirectMissingMethodProblem]("org.http4s.ember.server.EmberServerBuilder#Defaults.maxConcurrency"),
-      ProblemFilters.exclude[DirectMissingMethodProblem]("org.http4s.ember.server.internal.ServerHelpers.isKeepAlive"),
-      ProblemFilters.exclude[DirectMissingMethodProblem]("org.http4s.ember.server.EmberServerBuilder#Defaults.maxConcurrency"),
-      ProblemFilters.exclude[IncompatibleMethTypeProblem]("org.http4s.ember.server.internal.ServerHelpers.runApp"),
-      ProblemFilters.exclude[IncompatibleMethTypeProblem]("org.http4s.ember.server.EmberServerBuilder.this")
-    ),
->>>>>>> 18d4dec5
     Test / parallelExecution := false
   )
   .jsSettings(
@@ -402,16 +392,7 @@
 lazy val blazeServer = libraryProject("blaze-server")
   .settings(
     description := "blaze implementation for http4s servers",
-<<<<<<< HEAD
-    startYear := Some(2014)
-=======
-    startYear := Some(2014),
-    mimaBinaryIssueFilters := Seq(
-      // private constructor
-      ProblemFilters.exclude[DirectMissingMethodProblem]("org.http4s.blaze.server.BlazeServerBuilder.this"),
-      ProblemFilters.exclude[IncompatibleMethTypeProblem]("org.http4s.blaze.server.BlazeServerBuilder.this")
-    )
->>>>>>> 18d4dec5
+    startYear := Some(2014),
   )
   .dependsOn(blazeCore % "compile;test->test", server % "compile;test->test")
 
