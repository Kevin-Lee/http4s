import com.typesafe.tools.mima.core._
import explicitdeps.ExplicitDepsPlugin.autoImport.moduleFilterRemoveValue
import org.http4s.sbt.Http4sPlugin._
import org.http4s.sbt.ScaladocApiMapping
import org.openqa.selenium.WebDriver
import org.openqa.selenium.remote.server.DriverFactory
import org.openqa.selenium.remote.server.DriverProvider
import org.openqa.selenium.chrome.ChromeDriver
import org.openqa.selenium.chrome.ChromeOptions
import org.openqa.selenium.firefox.FirefoxOptions
import org.openqa.selenium.firefox.FirefoxProfile
import org.scalajs.jsenv.selenium.SeleniumJSEnv
import sbtcrossproject.{CrossProject, CrossType, Platform}
import java.util.concurrent.TimeUnit
import scala.xml.transform.{RewriteRule, RuleTransformer}

import JSEnv._

// Global settings
ThisBuild / crossScalaVersions := Seq(scala_213, scala_212, scala_3)
ThisBuild / scalaVersion := (ThisBuild / crossScalaVersions).value.filter(_.startsWith("2.")).last
ThisBuild / baseVersion := "1.0"
ThisBuild / publishGithubUser := "rossabaker"
ThisBuild / publishFullName := "Ross A. Baker"

ThisBuild / githubWorkflowUseSbtThinClient := false
ThisBuild / githubWorkflowBuildPreamble ++=
  Seq(
    WorkflowStep.Use(
      UseRef.Public("actions", "setup-node", "v2.1.5"),
      name = Some("Setup NodeJS v16"),
      params = Map("node-version" -> "16"),
      cond = Some("matrix.ci == 'ciNodeJS'")),
    WorkflowStep.Run(
      List("./scripts/scaffold_server.js &", "./scripts/static_server.py &"),
      name = Some("Start scaffold server and static file server"))
  )
ThisBuild / githubWorkflowBuild := Seq(
  // todo remove once salafmt properly supports scala3
  WorkflowStep.Sbt(
    List("${{ matrix.ci }}", "scalafmtCheckAll"),
    name = Some("Check formatting"),
    cond = Some(s"matrix.scala != '$scala_3'")),
  WorkflowStep.Sbt(
    List("${{ matrix.ci }}", "headerCheck", "test:headerCheck"),
    name = Some("Check headers")),
  WorkflowStep.Sbt(List("${{ matrix.ci }}", "test:compile"), name = Some("Compile")),
  WorkflowStep.Sbt(
    List("${{ matrix.ci }}", "fastOptJS", "test:fastOptJS"),
    name = Some("FastOptJS"),
    cond = Some("matrix.ci != 'ciJVM'")),
  WorkflowStep.Sbt(
    List("${{ matrix.ci }}", "mimaReportBinaryIssues"),
    name = Some("Check binary compatibility"),
    cond = Some("matrix.ci == 'ciJVM'")),
  // TODO: this gives false positives for boopickle, scalatags, twirl and play-json
  // WorkflowStep.Sbt(
  // List("unusedCompileDependenciesTest"),
  // name = Some("Check unused compile dependencies"), cond = Some(s"matrix.scala != '$scala_3'")), // todo disable on dotty for now
  WorkflowStep.Sbt(List("${{ matrix.ci }}", "test"), name = Some("Run tests")),
  WorkflowStep.Sbt(
    List("${{ matrix.ci }}", "doc"),
    name = Some("Build docs"),
    cond = Some("matrix.ci == 'ciJVM'"))
)

val ciVariants = List("ciJVM", "ciNodeJS", /*"ciFirefox",*/ "ciChrome")
val jsCiVariants = ciVariants.tail
ThisBuild / githubWorkflowBuildMatrixAdditions += "ci" -> ciVariants

val ScalaJSJava = "adopt@1.8"
ThisBuild / githubWorkflowBuildMatrixExclusions ++= {
  jsCiVariants.flatMap { ci =>
    val javaFilters =
      (ThisBuild / githubWorkflowJavaVersions).value.filterNot(Set(ScalaJSJava)).map { java =>
        MatrixExclude(Map("ci" -> ci, "java" -> java))
      }

    javaFilters
  }
}

lazy val useJSEnv =
  settingKey[JSEnv]("Use Node.js or a headless browser for running Scala.js tests")
Global / useJSEnv := NodeJS

ThisBuild / Test / jsEnv := {
  val old = (Test / jsEnv).value

  val config = SeleniumJSEnv
    .Config()
    .withMaterializeInServer("target/selenium", "http://localhost:8889/target/selenium/")

  useJSEnv.value match {
    case NodeJS => old
    case Firefox =>
      val profile = new FirefoxProfile()
      profile.setPreference("devtools.serviceWorkers.testing.enabled", true)
      val options = new FirefoxOptions()
      options.setProfile(profile)
      options.addArguments("-headless")
      new SeleniumJSEnv(options, config)
    case Chrome =>
      val options = new ChromeOptions()
      options.setHeadless(true)
      options.addArguments("--allow-file-access-from-files")
      val factory = new DriverFactory {
        val defaultFactory = SeleniumJSEnv.Config().driverFactory
        def newInstance(capabilities: org.openqa.selenium.Capabilities): WebDriver = {
          val driver = defaultFactory.newInstance(capabilities).asInstanceOf[ChromeDriver]
          driver.manage().timeouts().pageLoadTimeout(1, TimeUnit.HOURS)
          driver.manage().timeouts().setScriptTimeout(1, TimeUnit.HOURS)
          driver
        }
        def registerDriverProvider(provider: DriverProvider): Unit =
          defaultFactory.registerDriverProvider(provider)
      }
      new SeleniumJSEnv(options, config.withDriverFactory(factory))
  }
}

ThisBuild / githubWorkflowAddedJobs ++= Seq(
  WorkflowJob(
    "scalafix",
    "Scalafix",
    githubWorkflowJobSetup.value.toList ::: List(
      WorkflowStep.Run(
        List("cd scalafix", "sbt ci"),
        name = Some("Scalafix tests"),
        cond = Some(s"matrix.scala == '$scala_213'")
      )
    ),
    scalas = crossScalaVersions.value.toList
  ))

addCommandAlias("ciJVM", "; project rootJVM")
addCommandAlias("ciNodeJS", "; set parallelExecution := false; project rootNodeJS")
def browserCiCommand(browser: JSEnv) =
  s"; set parallelExecution := false; set Global / useJSEnv := JSEnv.$browser; project rootBrowser"
addCommandAlias("ciFirefox", browserCiCommand(Firefox))
addCommandAlias("ciChrome", browserCiCommand(Chrome))

enablePlugins(SonatypeCiReleasePlugin)

versionIntroduced.withRank(KeyRanks.Invisible) := Map(
  scala_3 -> "0.22.0"
)

lazy val crossModules: List[CrossProject] = List(
  core,
  laws,
  testing,
  tests,
  server,
  serverTesting,
  prometheusMetrics,
  client,
  dropwizardMetrics,
  emberCore,
  emberServer,
  emberClient,
  blazeCore,
  blazeServer,
  blazeClient,
  asyncHttpClient,
  domCore,
  domFetchClient,
  domServiceWorker,
  domServiceWorkerTests,
  jettyServer,
  jettyClient,
  nodeServerless,
  okHttpClient,
  servlet,
  tomcatServer,
  theDsl,
  jawn,
  boopickle,
  circe,
  playJson,
  scalaXml,
  twirl,
  scalatags,
  bench,
  examples,
  examplesBlaze,
  examplesDocker,
  examplesEmber,
  examplesJetty,
  examplesTomcat,
  examplesWar
)

lazy val modules: List[ProjectReference] =
  crossModules.flatMap(_.componentProjects).map(x => x: ProjectReference)

lazy val jsModules: List[ProjectReference] =
  crossModules.flatMap(_.projects.get(JSPlatform)).map(x => x: ProjectReference)

lazy val root = project
  .in(file("."))
  .enablePlugins(NoPublishPlugin)
  .settings(
    // Root project
    name := "http4s",
    description := "A minimal, Scala-idiomatic library for HTTP",
    startYear := Some(2013)
  )
  .aggregate(modules: _*)

lazy val rootJVM = project
  .enablePlugins(NoPublishPlugin)
  .aggregate(crossModules.flatMap(_.projects.get(JVMPlatform)).map(x => x: ProjectReference): _*)

lazy val rootJS = project
  .enablePlugins(NoPublishPlugin)
  .aggregate(jsModules: _*)

lazy val rootNodeJS = project
  .enablePlugins(NoPublishPlugin)
  .aggregate(
    jsModules.filterNot(
      Set[ProjectReference](
        domCore.js,
        domFetchClient.js,
        domServiceWorker.js,
        domServiceWorkerTests.js)): _*)

lazy val rootBrowser = project
  .enablePlugins(NoPublishPlugin)
  .aggregate(
    core.js,
    laws.js,
    testing.js,
    tests.js,
    client.js,
    theDsl.js,
    boopickle.js,
    jawn.js,
    circe.js,
    domCore.js,
    domFetchClient.js,
    domServiceWorker.js,
    domServiceWorkerTests.js
  )

lazy val core = libraryProject("core", CrossType.Full, List(JVMPlatform, JSPlatform))
  .enablePlugins(
    BuildInfoPlugin,
    MimeLoaderPlugin
  )
  .settings(
    description := "Core http4s library for servers and clients",
    startYear := Some(2013),
    buildInfoKeys := Seq[BuildInfoKey](
      version,
      scalaVersion,
      BuildInfoKey.map(http4sApiVersion) { case (_, v) => "apiVersion" -> v }
    ),
    buildInfoPackage := organization.value,
    libraryDependencies ++= Seq(
      caseInsensitive.value,
      catsCore.value,
      catsEffectStd.value,
      catsParse.value.exclude("org.typelevel", "cats-core_2.13"),
      fs2Core.value,
      ip4sCore.value,
      literally.value,
      log4s.value,
      munit.value % Test,
      scodecBits.value,
      slf4jApi, // residual dependency from macros
      vault.value
    ),
    libraryDependencies ++= {
      if (isDotty.value) Seq.empty
      else
        Seq(
          scalaReflect(scalaVersion.value) % Provided
        )
    },
    unusedCompileDependenciesFilter -= moduleFilter("org.scala-lang", "scala-reflect")
  )
  .jvmSettings(
    libraryDependencies += fs2Io.value
  )
  .jsSettings(
    libraryDependencies ++= Seq(
      scalaJavaLocalesEnUS.value,
      scalaJavaTime.value,
    ),
    scalacOptions ~= { _.filterNot(_ == "-Xfatal-warnings") }
  )
  .jsConfigure(_.disablePlugins(DoctestPlugin))

lazy val laws = libraryProject("laws", CrossType.Pure, List(JVMPlatform, JSPlatform))
  .settings(
    description := "Instances and laws for testing http4s code",
    startYear := Some(2019),
    libraryDependencies ++= Seq(
      caseInsensitiveTesting.value,
      catsEffect.value,
      catsEffectTestkit.value,
      catsLaws.value,
      disciplineCore.value,
      scalacheck.value,
      scalacheckEffectMunit.value,
      munitCatsEffect.value
    ),
    unusedCompileDependenciesFilter -= moduleFilter(
      organization = "org.typelevel",
      name = "scalacheck-effect-munit")
  )
  .dependsOn(core)

lazy val testing = libraryProject("testing", CrossType.Full, List(JVMPlatform, JSPlatform))
  .enablePlugins(NoPublishPlugin)
  .settings(
    description := "Internal utilities for http4s tests",
    startYear := Some(2016),
    libraryDependencies ++= Seq(
      catsEffectLaws.value,
      munit.value,
      munitCatsEffect.value,
      munitDiscipline.value,
      scalacheck.value,
      scalacheckEffect.value,
      scalacheckEffectMunit.value
    ).map(_ % Test)
  )
  .dependsOn(laws)

// Defined outside core/src/test so it can depend on published testing
lazy val tests = libraryProject("tests", CrossType.Full, List(JVMPlatform, JSPlatform))
  .enablePlugins(NoPublishPlugin)
  .settings(
    description := "Tests for core project",
    startYear := Some(2013)
  )
  .jsConfigure(_.disablePlugins(DoctestPlugin))
  .dependsOn(core, testing % "test->test")

lazy val server = libraryProject("server", CrossType.Full, List(JVMPlatform, JSPlatform))
  .settings(
    description := "Base library for building http4s servers",
    startYear := Some(2014)
  )
  .settings(BuildInfoPlugin.buildInfoScopedSettings(Test))
  .settings(BuildInfoPlugin.buildInfoDefaultSettings)
  .settings(
    buildInfoKeys := Seq[BuildInfoKey](Test / resourceDirectory),
    buildInfoPackage := "org.http4s.server.test"
  )
  .jsSettings(Test / scalaJSLinkerConfig ~= (_.withModuleKind(ModuleKind.CommonJSModule)))
  .dependsOn(core, testing % "test->test", theDsl % "test->compile")

// Defined outside server to avoid circular dependency with client
lazy val serverTesting =
  libraryProject("server-testing", CrossType.Pure, List(JVMPlatform, JSPlatform))
    .enablePlugins(NoPublishPlugin)
    .settings(
      description := "Tests for server project",
      startYear := Some(2021)
    )
    .jsConfigure(_.disablePlugins(DoctestPlugin))
    .dependsOn(server, testing % "test->test", client % "test->test")

lazy val prometheusMetrics = libraryProject("prometheus-metrics")
  .settings(
    description := "Support for Prometheus Metrics",
    startYear := Some(2018),
    libraryDependencies ++= Seq(
      prometheusClient,
      prometheusCommon,
      prometheusHotspot
    )
  )
  .dependsOn(
    core % "compile->compile",
    theDsl % "test->compile",
    testing % "test->test",
    server % "test->compile",
    client % "test->compile"
  )

lazy val client = libraryProject("client", CrossType.Full, List(JVMPlatform, JSPlatform))
  .settings(
    description := "Base library for building http4s clients",
    startYear := Some(2014),
    libraryDependencies += munit.value % Test
  )
  .dependsOn(core, testing % "test->test", server % "test->compile", theDsl % "test->compile")

lazy val dropwizardMetrics = libraryProject("dropwizard-metrics")
  .settings(
    description := "Support for Dropwizard Metrics",
    startYear := Some(2018),
    libraryDependencies ++= Seq(
      dropwizardMetricsCore,
      dropwizardMetricsJson
    ))
  .dependsOn(
    core % "compile->compile",
    testing % "test->test",
    theDsl % "test->compile",
    client % "test->compile",
    server % "test->compile"
  )

lazy val emberCore = libraryProject("ember-core", CrossType.Pure, List(JVMPlatform, JSPlatform))
  .settings(
    description := "Base library for ember http4s clients and servers",
    startYear := Some(2019),
    unusedCompileDependenciesFilter -= moduleFilter("io.chrisdavenport", "log4cats-core"),
    libraryDependencies ++= Seq(
<<<<<<< HEAD
      fs2Io.value,
      log4catsTesting.value % Test
    )
  )
  .jsSettings(
    Test / scalaJSLinkerConfig ~= (_.withModuleKind(ModuleKind.CommonJSModule))
=======
      log4catsTesting % Test,
    ),
    mimaBinaryIssueFilters ++= Seq(
      ProblemFilters.exclude[MissingClassProblem]("org.http4s.ember.core.Parser$MessageP$EndOfStreamError"),
      ProblemFilters.exclude[MissingClassProblem]("org.http4s.ember.core.EmptyStreamError$"),
      ProblemFilters.exclude[MissingClassProblem]("org.http4s.ember.core.Parser$MessageP$MessageTooLongError$"),
      ProblemFilters.exclude[MissingClassProblem]("org.http4s.ember.core.Parser$MessageP$EndOfStreamError$"),
      ProblemFilters.exclude[MissingClassProblem]("org.http4s.ember.core.EmptyStreamError"),
      ProblemFilters.exclude[MissingClassProblem]("org.http4s.ember.core.Parser$MessageP$MessageTooLongError")
    )
>>>>>>> b7088088
  )
  .dependsOn(core, testing % "test->test")

lazy val emberServer = libraryProject("ember-server", CrossType.Full, List(JVMPlatform, JSPlatform))
  .settings(
    description := "ember implementation for http4s servers",
    startYear := Some(2019)
  )
  .jvmSettings(
    libraryDependencies ++= Seq(
      log4catsSlf4j.value,
      javaWebSocket % Test
    ),
    mimaBinaryIssueFilters ++= Seq(
      ProblemFilters.exclude[DirectMissingMethodProblem]("org.http4s.ember.server.internal.ServerHelpers.isKeepAlive"),
      ProblemFilters.exclude[DirectMissingMethodProblem]("org.http4s.ember.server.EmberServerBuilder#Defaults.maxConcurrency")
    ),
    Test / parallelExecution := false
  )
  .jsSettings(
    libraryDependencies += log4catsNoop.value,
    Test / npmDependencies += "ws" -> "8.0.0",
    useYarn := true,
    yarnExtraArgs += "--frozen-lockfile",
    Test / scalaJSLinkerConfig ~= (_.withModuleKind(ModuleKind.CommonJSModule))
  )
  .dependsOn(
    emberCore % "compile;test->test",
    server % "compile;test->test",
    serverTesting % "test->test",
    emberClient % "test->compile")
  .jsEnablePlugins(ScalaJSBundlerPlugin)

lazy val emberClient = libraryProject("ember-client", CrossType.Full, List(JVMPlatform, JSPlatform))
  .settings(
    description := "ember implementation for http4s clients",
    startYear := Some(2019),
    libraryDependencies += keypool.value
  )
  .jvmSettings(libraryDependencies += log4catsSlf4j.value)
  .jsSettings(
    libraryDependencies += log4catsNoop.value,
    scalacOptions ~= { _.filterNot(_ == "-Xfatal-warnings") },
    Test / scalaJSLinkerConfig ~= (_.withModuleKind(ModuleKind.CommonJSModule))
  )
  .dependsOn(emberCore % "compile;test->test", client % "compile;test->test")

lazy val blazeCore = libraryProject("blaze-core")
  .settings(
    description := "Base library for binding blaze to http4s clients and servers",
    startYear := Some(2014),
    libraryDependencies ++= Seq(
      blazeHttp.value
    )
  )
  .dependsOn(core, testing % "test->test")

lazy val blazeServer = libraryProject("blaze-server")
  .settings(
    description := "blaze implementation for http4s servers",
    startYear := Some(2014)
  )
  .dependsOn(blazeCore % "compile;test->test", server % "compile;test->test")

lazy val blazeClient = libraryProject("blaze-client")
  .settings(
    description := "blaze implementation for http4s clients",
    startYear := Some(2014),
    mimaBinaryIssueFilters ++= Seq()
  )
  .dependsOn(blazeCore % "compile;test->test", client % "compile;test->test")

lazy val asyncHttpClient = libraryProject("async-http-client")
  .settings(
    description := "async http client implementation for http4s clients",
    startYear := Some(2016),
    libraryDependencies ++= Seq(
      Http4sPlugin.asyncHttpClient,
      fs2ReactiveStreams.value,
      nettyBuffer,
      nettyCodecHttp,
      reactiveStreams
    ),
    Test / parallelExecution := false
  )
  .dependsOn(core, testing % "test->test", client % "compile;test->test")

lazy val domCore = libraryProject("dom-core", CrossType.Pure, List(JSPlatform))
  .settings(
    description := "Base library for dom http4s client and apps",
    startYear := Some(2021),
    libraryDependencies ++= Seq(
      scalaJsDom.value.cross(CrossVersion.for3Use2_13),
      munit.value % Test
    )
  )
  .dependsOn(core, testing % "test->test")

lazy val domFetchClient = libraryProject("dom-fetch-client", CrossType.Pure, List(JSPlatform))
  .settings(
    description := "browser fetch implementation for http4s clients",
    startYear := Some(2021)
  )
  .dependsOn(domCore, testing % "test->test", client % "compile;test->test")

lazy val domServiceWorker = libraryProject("dom-service-worker", CrossType.Pure, List(JSPlatform))
  .settings(
    description := "browser service worker implementation for http4s apps",
    startYear := Some(2021),
    libraryDependencies += catsEffect.value
  )
  .dependsOn(domCore)

// These
lazy val domServiceWorkerTests =
  libraryProject("dom-service-worker-tests", CrossType.Pure, List(JSPlatform))
    .enablePlugins(BuildInfoPlugin, NoPublishPlugin)
    .settings(
      scalaJSUseMainModuleInitializer := true,
      (Test / test) := (Test / test).dependsOn(Compile / fastOptJS).value,
      buildInfoKeys := Seq[BuildInfoKey](scalaVersion),
      buildInfoPackage := "org.http4s.dom"
    )
    .dependsOn(
      domServiceWorker,
      testing % "test->test",
      serverTesting % "compile->test",
      domFetchClient % Test)

lazy val jettyClient = libraryProject("jetty-client")
  .settings(
    description := "jetty implementation for http4s clients",
    startYear := Some(2018),
    libraryDependencies ++= Seq(
      Http4sPlugin.jettyClient,
      jettyHttp,
      jettyUtil
    )
  )
  .dependsOn(core, testing % "test->test", client % "compile;test->test")

lazy val nodeServerless = libraryProject("node-serverless", CrossType.Pure, List(JSPlatform))
  .settings(
    description := "Node.js serverless wrapper for http4s apps",
    startYear := Some(2021),
    libraryDependencies ++= Seq(
      fs2Io.value,
      munit.value % Test
    ),
    scalacOptions ~= { _.filterNot(_ == "-Xfatal-warnings") },
    Test / scalaJSLinkerConfig ~= (_.withModuleKind(ModuleKind.CommonJSModule))
  )
  .dependsOn(core, testing % "test->test", serverTesting % "test->test", emberClient % Test)

lazy val okHttpClient = libraryProject("okhttp-client")
  .settings(
    description := "okhttp implementation for http4s clients",
    startYear := Some(2018),
    libraryDependencies ++= Seq(
      Http4sPlugin.okhttp,
      okio
    )
  )
  .dependsOn(core, testing % "test->test", client % "compile;test->test")

lazy val servlet = libraryProject("servlet")
  .settings(
    description := "Portable servlet implementation for http4s servers",
    startYear := Some(2013),
    libraryDependencies ++= Seq(
      javaxServletApi % Provided,
      Http4sPlugin.jettyServer % Test,
      jettyServlet % Test,
      Http4sPlugin.asyncHttpClient % Test
    )
  )
  .dependsOn(server % "compile;test->test")

lazy val jettyServer = libraryProject("jetty-server")
  .settings(
    description := "Jetty implementation for http4s servers",
    startYear := Some(2014),
    libraryDependencies ++= Seq(
      jettyHttp2Server,
      Http4sPlugin.jettyServer,
      jettyServlet,
      jettyUtil
    )
  )
  .dependsOn(servlet % "compile;test->test", theDsl % "test->test")

lazy val tomcatServer = libraryProject("tomcat-server")
  .settings(
    description := "Tomcat implementation for http4s servers",
    startYear := Some(2014),
    libraryDependencies ++= Seq(
      tomcatCatalina,
      tomcatCoyote,
      tomcatUtilScan
    )
  )
  .dependsOn(servlet % "compile;test->test")

// `dsl` name conflicts with modern SBT
lazy val theDsl = libraryProject("dsl", CrossType.Pure, List(JVMPlatform, JSPlatform))
  .settings(
    description := "Simple DSL for writing http4s services",
    startYear := Some(2013),
    libraryDependencies += munit.value % Test
  )
  .jsConfigure(_.disablePlugins(DoctestPlugin))
  .dependsOn(core, testing % "test->test")

lazy val jawn = libraryProject("jawn", CrossType.Pure, List(JVMPlatform, JSPlatform))
  .settings(
    description := "Base library to parse JSON to various ASTs for http4s",
    startYear := Some(2014),
    libraryDependencies ++= Seq(
      jawnFs2.value,
      jawnParser.value
    )
  )
  .dependsOn(core, testing % "test->test")

lazy val boopickle = libraryProject("boopickle", CrossType.Pure, List(JVMPlatform, JSPlatform))
  .settings(
    description := "Provides Boopickle codecs for http4s",
    startYear := Some(2018),
    libraryDependencies ++= Seq(
      Http4sPlugin.boopickle.value,
      munit.value % Test
    )
  )
  .jsConfigure(_.disablePlugins(DoctestPlugin))
  .dependsOn(core, testing % "test->test")

lazy val circe = libraryProject("circe", CrossType.Pure, List(JVMPlatform, JSPlatform))
  .settings(
    description := "Provides Circe codecs for http4s",
    startYear := Some(2015),
    libraryDependencies ++= Seq(
      circeCore.value,
      circeJawn.value,
      circeTesting.value % Test,
      munit.value % Test
    )
  )
  .dependsOn(core, jawn % "compile;test->test", testing % "test->test")

lazy val playJson = libraryProject("play-json")
  .settings(
    description := "Provides Play json codecs for http4s",
    startYear := Some(2018),
    libraryDependencies ++= Seq(
      Http4sPlugin.playJson.value.cross(CrossVersion.for3Use2_13)
    ),
    publish / skip := isDotty.value,
    compile / skip := isDotty.value
  )
  .dependsOn(jawn % "compile;test->test")

lazy val scalaXml = libraryProject("scala-xml")
  .settings(
    description := "Provides scala-xml codecs for http4s",
    startYear := Some(2014),
    libraryDependencies ++= Seq(
      Http4sPlugin.scalaXml.value
    )
  )
  .dependsOn(core, testing % "test->test")

// Full cross helps workaround issues with twirl directories
lazy val twirl = http4sProject("twirl", CrossType.Full, List(JVMPlatform))
  .settings(
    description := "Twirl template support for http4s",
    startYear := Some(2014),
    TwirlKeys.templateImports := Nil,
    libraryDependencies := {
      libraryDependencies.value.map {
        case module if module.name == "twirl-api" =>
          module.cross(CrossVersion.for3Use2_13)
        case module => module
      }
    },
    publish / skip := isDotty.value
  )
  .enablePlugins(SbtTwirl)
  .dependsOn(core, testing % "test->test")

lazy val scalatags = http4sProject("scalatags")
  .settings(
    description := "Scalatags template support for http4s",
    startYear := Some(2018),
    libraryDependencies ++= Seq(
      scalatagsApi.value.cross(CrossVersion.for3Use2_13)
    ),
    publish / skip := isDotty.value
  )
  .dependsOn(core, testing % "test->test")

lazy val bench = http4sProject("bench")
  .enablePlugins(JmhPlugin)
  .enablePlugins(NoPublishPlugin)
  .settings(
    description := "Benchmarks for http4s",
    startYear := Some(2015),
    libraryDependencies += circeParser.value,
    undeclaredCompileDependenciesTest := {},
    unusedCompileDependenciesTest := {}
  )
  .dependsOn(core, circe)

// Workaround via full cross
lazy val docs = http4sProject("docs", CrossType.Full, List(JVMPlatform))
  .enablePlugins(
    GhpagesPlugin,
    HugoPlugin,
    NoPublishPlugin,
    ScalaUnidocPlugin,
    MdocPlugin
  )
  .settings(docsProjectSettings)
  .settings(
    libraryDependencies ++= Seq(
      circeGeneric.value,
      circeLiteral.value,
      cryptobits.value
    ),
    description := "Documentation for http4s",
    startYear := Some(2013),
    autoAPIMappings := true,
    ScalaUnidoc / unidoc / unidocProjectFilter := inAnyProject --
      inProjects( // TODO would be nice if these could be introspected from noPublishSettings
        (List[ProjectReference](
          bench.jvm,
          examples.jvm,
          examplesBlaze.jvm,
          examplesDocker.jvm,
          examplesJetty.jvm,
          examplesTomcat.jvm,
          examplesWar.jvm) ++ jsModules): _*),
    mdocIn := (Compile / sourceDirectory).value / "mdoc",
    makeSite := makeSite.dependsOn(mdoc.toTask(""), http4sBuildData).value,
    fatalWarningsInCI := false,
    Hugo / baseURL := {
      val docsPrefix = extractDocsPrefix(version.value)
      if (isCi.value) new URI(s"https://http4s.org${docsPrefix}")
      else new URI(s"http://127.0.0.1:${previewFixedPort.value.getOrElse(4000)}${docsPrefix}")
    },
    siteMappings := {
      val docsPrefix = extractDocsPrefix(version.value)
      for ((f, d) <- siteMappings.value) yield (f, docsPrefix + "/" + d)
    },
    siteMappings ++= {
      val docsPrefix = extractDocsPrefix(version.value)
      for ((f, d) <- (ScalaUnidoc / packageDoc / mappings).value)
        yield (f, s"$docsPrefix/api/$d")
    },
    ghpagesCleanSite / includeFilter := {
      new FileFilter {
        val docsPrefix = extractDocsPrefix(version.value)
        def accept(f: File) =
          f.getCanonicalPath.startsWith(
            (ghpagesRepository.value / s"${docsPrefix}").getCanonicalPath)
      }
    },
    apiMappings ++= {
      ScaladocApiMapping.mappings(
        (ScalaUnidoc / unidoc / unidocAllClasspaths).value,
        scalaBinaryVersion.value
      )
    }
  )
  .dependsOn(
    client,
    core,
    theDsl,
    blazeServer,
    blazeClient,
    circe,
    dropwizardMetrics,
    prometheusMetrics)

// Workaround via full cross
lazy val website = http4sProject("website", CrossType.Full, List(JVMPlatform))
  .enablePlugins(HugoPlugin, GhpagesPlugin, NoPublishPlugin)
  .settings(docsProjectSettings)
  .settings(
    description := "Common area of http4s.org",
    startYear := Some(2013),
    Hugo / baseURL := {
      if (isCi.value) new URI(s"https://http4s.org")
      else new URI(s"http://127.0.0.1:${previewFixedPort.value.getOrElse(4000)}")
    },
    makeSite := makeSite.dependsOn(http4sBuildData).value,
    // all .md|markdown files go into `content` dir for hugo processing
    ghpagesNoJekyll := true,
    ghpagesCleanSite / excludeFilter :=
      new FileFilter {
        val v = ghpagesRepository.value.getCanonicalPath + "/v"
        def accept(f: File) =
          f.getCanonicalPath.startsWith(v) &&
            f.getCanonicalPath.charAt(v.size).isDigit
      }
  )

lazy val examples = http4sProject("examples")
  .enablePlugins(NoPublishPlugin)
  .settings(
    description := "Common code for http4s examples",
    startYear := Some(2013),
    libraryDependencies ++= Seq(
      circeGeneric.value % Runtime,
      logbackClassic % Runtime
    )
    // todo enable when twirl supports dotty TwirlKeys.templateImports := Nil,
  )
  .dependsOn(server, dropwizardMetrics, theDsl, circe, scalaXml /*, twirl*/ )
// todo enable when twirl supports dotty .enablePlugins(SbtTwirl)

lazy val examplesBlaze = exampleProject("examples-blaze")
  .settings(Revolver.settings)
  .settings(
    description := "Examples of http4s server and clients on blaze",
    startYear := Some(2013),
    fork := true,
    libraryDependencies ++= Seq(
      circeGeneric.value
    )
  )
  .dependsOn(blazeServer, blazeClient)

lazy val examplesEmber = exampleProject("examples-ember")
  .settings(Revolver.settings)
  .settings(
    description := "Examples of http4s server and clients on blaze",
    startYear := Some(2020),
    fork := true
  )
  .dependsOn(emberServer, emberClient)

lazy val examplesDocker = http4sProject("examples-docker")
  .in(file("examples/docker"))
  .enablePlugins(JavaAppPackaging, DockerPlugin, NoPublishPlugin)
  .settings(
    description := "Builds a docker image for a blaze-server",
    startYear := Some(2017),
    Docker / packageName := "http4s/blaze-server",
    Docker / maintainer := "http4s",
    dockerUpdateLatest := true,
    dockerExposedPorts := List(8080)
  )
  .dependsOn(blazeServer, theDsl)

lazy val examplesJetty = exampleProject("examples-jetty")
  .settings(Revolver.settings)
  .settings(
    description := "Example of http4s server on Jetty",
    startYear := Some(2014),
    fork := true,
    reStart / mainClass := Some("com.example.http4s.jetty.JettyExample")
  )
  .dependsOn(jettyServer)

lazy val examplesTomcat = exampleProject("examples-tomcat")
  .settings(Revolver.settings)
  .settings(
    description := "Example of http4s server on Tomcat",
    startYear := Some(2014),
    fork := true,
    reStart / mainClass := Some("com.example.http4s.tomcat.TomcatExample")
  )
  .dependsOn(tomcatServer)

// Run this with jetty:start
lazy val examplesWar = exampleProject("examples-war")
  .enablePlugins(JettyPlugin)
  .settings(
    description := "Example of a WAR deployment of an http4s service",
    startYear := Some(2014),
    fork := true,
    libraryDependencies += javaxServletApi % Provided,
    Jetty / containerLibs := List(jettyRunner)
  )
  .dependsOn(servlet)

def http4sProject(
    name: String,
    crossType: CrossType = CrossType.Pure,
    platforms: Seq[Platform] = List(JVMPlatform)) =
  CrossProject(name, file(name))(platforms: _*)
    .withoutSuffixFor(JVMPlatform)
    .crossType(crossType)
    .settings(commonSettings)
    .settings(
      moduleName := s"http4s-$name",
      testFrameworks += new TestFramework("munit.Framework"),
      initCommands()
    )
    .enablePlugins(Http4sPlugin)

def libraryProject(
    name: String,
    crossType: CrossType = CrossType.Pure,
    platforms: Seq[Platform] = List(JVMPlatform)) = http4sProject(name, crossType, platforms)

def exampleProject(name: String) =
  http4sProject(name)
    .in(file(name.replace("examples-", "examples/")))
    .enablePlugins(NoPublishPlugin)
    .settings(libraryDependencies += logbackClassic % Runtime)
    .dependsOn(examples)

lazy val commonSettings = Seq(
  Compile / doc / scalacOptions += "-no-link-warnings",
  libraryDependencies ++= Seq(
    catsLaws.value,
    logbackClassic,
    scalacheck.value
  ).map(_ % Test),
  apiURL := Some(url(s"https://http4s.org/v${baseVersion.value}/api"))
)

def initCommands(additionalImports: String*) =
  initialCommands := (List(
    "fs2._",
    "cats._",
    "cats.data._",
    "cats.effect._",
    "cats.implicits._"
  ) ++ additionalImports).mkString("import ", ", ", "")

// Everything is driven through release steps and the http4s* variables
// This won't actually release unless on Travis.
addCommandAlias("ci", ";clean ;release with-defaults")<|MERGE_RESOLUTION|>--- conflicted
+++ resolved
@@ -413,25 +413,12 @@
     startYear := Some(2019),
     unusedCompileDependenciesFilter -= moduleFilter("io.chrisdavenport", "log4cats-core"),
     libraryDependencies ++= Seq(
-<<<<<<< HEAD
       fs2Io.value,
       log4catsTesting.value % Test
     )
   )
   .jsSettings(
     Test / scalaJSLinkerConfig ~= (_.withModuleKind(ModuleKind.CommonJSModule))
-=======
-      log4catsTesting % Test,
-    ),
-    mimaBinaryIssueFilters ++= Seq(
-      ProblemFilters.exclude[MissingClassProblem]("org.http4s.ember.core.Parser$MessageP$EndOfStreamError"),
-      ProblemFilters.exclude[MissingClassProblem]("org.http4s.ember.core.EmptyStreamError$"),
-      ProblemFilters.exclude[MissingClassProblem]("org.http4s.ember.core.Parser$MessageP$MessageTooLongError$"),
-      ProblemFilters.exclude[MissingClassProblem]("org.http4s.ember.core.Parser$MessageP$EndOfStreamError$"),
-      ProblemFilters.exclude[MissingClassProblem]("org.http4s.ember.core.EmptyStreamError"),
-      ProblemFilters.exclude[MissingClassProblem]("org.http4s.ember.core.Parser$MessageP$MessageTooLongError")
-    )
->>>>>>> b7088088
   )
   .dependsOn(core, testing % "test->test")
 
