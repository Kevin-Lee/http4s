--- conflicted
+++ resolved
@@ -266,9 +266,9 @@
   .settings(BuildInfoPlugin.buildInfoDefaultSettings)
   .settings(
     buildInfoKeys := Seq[BuildInfoKey](
-      Test / resourceDirectory,
-    ),
-    buildInfoPackage := "org.http4s.server.test"
+      Test / resourceDirectory
+    ),
+    buildInfoPackage := "org.http4s.server.test",
   )
   .dependsOn(core, testing % "test->test", theDsl % "test->compile")
 
@@ -724,10 +724,7 @@
       baseDirectory.value / "src" / "hugo" / "static",
     ),
     ghpagesNoJekyll := true,
-<<<<<<< HEAD
     ghpagesPrivateMappings := (laikaSite / mappings).value,
-=======
->>>>>>> 439e4a2e
     ghpagesCleanSite / excludeFilter :=
       new FileFilter {
         val v = ghpagesRepository.value.getCanonicalPath + "/v"
