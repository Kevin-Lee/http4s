import com.typesafe.tools.mima.core._
import explicitdeps.ExplicitDepsPlugin.autoImport.moduleFilterRemoveValue
import org.http4s.sbt.Http4sPlugin._

import scala.xml.transform.{RewriteRule, RuleTransformer}

// Global settings
ThisBuild / crossScalaVersions := Seq(scala_3, scala_212, scala_213)
ThisBuild / tlBaseVersion := "0.23"
ThisBuild / developers += tlGitHubDev("rossabaker", "Ross A. Baker")

ThisBuild / tlCiReleaseBranches := Seq("series/0.23")
ThisBuild / tlSitePublishBranch := Some("series/0.23")

ThisBuild / semanticdbOptions ++= Seq("-P:semanticdb:synthetics:on").filter(_ => !tlIsScala3.value)

ThisBuild / scalafixAll / skip := tlIsScala3.value
ThisBuild / ScalafixConfig / skip := tlIsScala3.value
ThisBuild / Test / scalafixConfig := Some(file(".scalafix.test.conf"))

<<<<<<< HEAD
ThisBuild / githubWorkflowOSes := Seq("ubuntu-22.04")
ThisBuild / githubWorkflowBuildPreamble ++= nativeBrewInstallWorkflowSteps.value
ThisBuild / nativeBrewInstallCond := Some("matrix.project == 'rootNative'")
=======
ThisBuild / githubWorkflowJobSetup ~= {
  _.filterNot(_.name.exists(_.matches("(Download|Setup) Java .+")))
}
ThisBuild / githubWorkflowJobSetup ++= Seq(
  WorkflowStep.Use(
    UseRef.Public("cachix", "install-nix-action", "v17"),
    name = Some("Install Nix"),
  ),
  WorkflowStep.Use(
    UseRef.Public("cachix", "cachix-action", "v10"),
    name = Some("Install Cachix"),
    params = Map("name" -> "http4s", "authToken" -> "${{ secrets.CACHIX_AUTH_TOKEN }}"),
  ),
)

ThisBuild / githubWorkflowSbtCommand := "nix develop .#${{ matrix.java }} -c sbt"
>>>>>>> 2fb36b66

ThisBuild / githubWorkflowAddedJobs ++= Seq(
  WorkflowJob(
    id = "coverage",
    name = "Generate coverage report",
    scalas = List(scala_213),
    javas = List(JavaSpec.temurin("8")),
    steps = githubWorkflowJobSetup.value.toList ++
      List(
        WorkflowStep.Sbt(List("coverage", "rootJVM/test", "coverageAggregate")),
        WorkflowStep.Use(
          UseRef.Public(
            "codecov",
            "codecov-action",
            "v2",
          ),
          cond = Some("github.event_name != 'pull_request'"),
        ),
      ),
  )
)

ThisBuild / jsEnv := {
  import org.scalajs.jsenv.nodejs.NodeJSEnv
  new NodeJSEnv(NodeJSEnv.Config().withEnv(Map("TZ" -> "UTC")))
}

lazy val modules: List[CompositeProject] = List(
  core,
  laws,
  tests,
  server,
  client,
  clientTestkit,
  emberCore,
  emberServer,
  emberClient,
  theDsl,
  jawn,
  circe,
  bench,
  jsArtifactSizeTest,
  unidocs,
  examples,
  examplesDocker,
  examplesEmber,
  scalafixInternalRules,
  scalafixInternalInput,
  scalafixInternalOutput,
  scalafixInternalTests,
)

lazy val root = tlCrossRootProject
  .disablePlugins(ScalafixPlugin)
  .settings(
    // Root project
    name := "http4s",
    description := "A minimal, Scala-idiomatic library for HTTP",
    startYear := Some(2013),
  )
  .aggregate(modules: _*)

lazy val core = libraryCrossProject("core")
  .enablePlugins(BuildInfoPlugin)
  .jvmEnablePlugins(MimeLoaderPlugin)
  .settings(
    description := "Core http4s library for servers and clients",
    startYear := Some(2013),
    buildInfoKeys := Seq[BuildInfoKey](
      version,
      scalaVersion,
      BuildInfoKey.map(http4sApiVersion) { case (_, v) => "apiVersion" -> v },
    ),
    buildInfoPackage := organization.value,
    libraryDependencies ++= Seq(
      caseInsensitive.value,
      catsCore.value,
      catsEffectStd.value,
      catsParse.value.exclude("org.typelevel", "cats-core_2.13"),
      crypto.value,
      fs2Core.value,
      fs2Io.value,
      ip4sCore.value,
      literally.value,
      munit.value % Test,
      scodecBits.value,
      vault.value,
    ),
    libraryDependencies ++= {
      if (tlIsScala3.value) Seq.empty
      else
        Seq(
          slf4jApi, // residual dependency from macros
          scalaReflect(scalaVersion.value) % Provided,
        )
    },
    unusedCompileDependenciesFilter -= moduleFilter("org.scala-lang", "scala-reflect"),
    mimaBinaryIssueFilters ++= Seq(
      // These will only cause problems when called via Java interop
      ProblemFilters.exclude[IncompatibleMethTypeProblem]("org.http4s.HttpApp.apply"),
      ProblemFilters.exclude[IncompatibleMethTypeProblem]("org.http4s.HttpApp.local"),
      ProblemFilters
        .exclude[IncompatibleMethTypeProblem]("org.http4s.internal.Logger.logMessageWithBodyText"),

      // private constructors so effectively final already
      ProblemFilters.exclude[FinalClassProblem]("org.http4s.internal.CharPredicate$General"),
      ProblemFilters.exclude[FinalClassProblem]("org.http4s.internal.CharPredicate$ArrayBased"),
      ProblemFilters.exclude[FinalClassProblem]("org.http4s.internal.CharPredicate$RangeBased"),
      ProblemFilters.exclude[FinalClassProblem]("org.http4s.internal.CharPredicate$MaskBased"),

      // MimeDB is a private trait (effectively sealed) so we can add abstract methods to it at will
      ProblemFilters.exclude[ReversedMissingMethodProblem](
        "org.http4s.MimeDB#application_parts#application_0.org$http4s$MimeDB$application_parts$application_0$$_part_0"
      ),
      ProblemFilters.exclude[ReversedMissingMethodProblem](
        "org.http4s.MimeDB#application_parts#application_0.org$http4s$MimeDB$application_parts$application_0$$_part_0_="
      ),
      ProblemFilters.exclude[ReversedMissingMethodProblem](
        "org.http4s.MimeDB#application_parts#application_1.org$http4s$MimeDB$application_parts$application_1$$_part_1"
      ),
      ProblemFilters.exclude[ReversedMissingMethodProblem](
        "org.http4s.MimeDB#application_parts#application_1.org$http4s$MimeDB$application_parts$application_1$$_part_1_="
      ),
      ProblemFilters.exclude[ReversedMissingMethodProblem](
        "org.http4s.MimeDB#application_parts#application_2.org$http4s$MimeDB$application_parts$application_2$$_part_2"
      ),
      ProblemFilters.exclude[ReversedMissingMethodProblem](
        "org.http4s.MimeDB#application_parts#application_2.org$http4s$MimeDB$application_parts$application_2$$_part_2_="
      ),
      ProblemFilters.exclude[ReversedMissingMethodProblem](
        "org.http4s.MimeDB#application_parts#application_3.org$http4s$MimeDB$application_parts$application_3$$_part_3"
      ),
      ProblemFilters.exclude[ReversedMissingMethodProblem](
        "org.http4s.MimeDB#application_parts#application_3.org$http4s$MimeDB$application_parts$application_3$$_part_3_="
      ),
    ) ++ {
      if (tlIsScala3.value)
        Seq(
          ProblemFilters
            .exclude[IncompatibleResultTypeProblem]("org.http4s.headers.Max-Forwards.parser"),
          ProblemFilters
            .exclude[IncompatibleResultTypeProblem]("org.http4s.headers.Max-Forwards.parser"),
          ProblemFilters.exclude[IncompatibleResultTypeProblem]("org.http4s.headers.Server.parser"),
          ProblemFilters
            .exclude[IncompatibleResultTypeProblem]("org.http4s.headers.Upgrade.parser"),
          ProblemFilters.exclude[MissingClassProblem]("org.http4s.syntax.LiteralsSyntax$Validator"),
          ProblemFilters
            .exclude[MissingClassProblem]("org.http4s.syntax.LiteralsSyntax$mediatype$"),
          ProblemFilters.exclude[MissingClassProblem]("org.http4s.syntax.LiteralsSyntax$qvalue$"),
          ProblemFilters.exclude[MissingClassProblem]("org.http4s.syntax.LiteralsSyntax$uri$"),
          ProblemFilters.exclude[MissingClassProblem]("org.http4s.syntax.LiteralsSyntax$uripath$"),
          ProblemFilters.exclude[MissingClassProblem](
            "org.http4s.syntax.LiteralsSyntax$urischeme$"
          ),
          ProblemFilters.exclude[IncompatibleResultTypeProblem](
            "org.http4s.headers.Upgrade.parser"
          ),
          ProblemFilters.exclude[DirectMissingMethodProblem]("org.http4s.StaticFile.<clinit>"),
          ProblemFilters.exclude[ReversedMissingMethodProblem](
            "org.http4s.websocket.WebSocket.imapK"
          ),
          ProblemFilters.exclude[ReversedMissingMethodProblem](
            "org.http4s.MimeDB.org$http4s$MimeDB$$_allMediaTypes"
          ),
          ProblemFilters.exclude[ReversedMissingMethodProblem](
            "org.http4s.MimeDB.org$http4s$MimeDB$$_allMediaTypes_="
          ),
          ProblemFilters.exclude[IncompatibleResultTypeProblem]("org.http4s.Message.logger"),
        )
      else Seq.empty
    },
  )
  .platformsSettings(JVMPlatform, JSPlatform)(
    libraryDependencies ++= Seq(
      log4s.value
    )
  )
  .platformsSettings(JSPlatform, NativePlatform)(
    libraryDependencies ++= Seq(
      log4catsNoop.value,
      scalaJavaLocalesEnUS.value,
      scalaJavaTime.value,
    )
  )
  .jvmSettings(
    libraryDependencies ++= {
      Seq(log4catsSlf4j)
    },
    libraryDependencies ++= {
      if (tlIsScala3.value) Seq.empty
      else
        Seq(
          slf4jApi // residual dependency from macros
        )
    },
  )
  .jsSettings(
    jsVersionIntroduced("0.23.5")
  )

lazy val laws = libraryCrossProject("laws", CrossType.Pure)
  .settings(
    description := "Instances and laws for testing http4s code",
    startYear := Some(2019),
    libraryDependencies ++= Seq(
      caseInsensitiveTesting.value,
      catsEffect.value,
      catsEffectTestkit.value,
      catsLaws.value,
      disciplineCore.value,
      ip4sTestKit.value,
      scalacheck.value,
      scalacheckEffectMunit.value,
      munitCatsEffect.value,
    ),
    unusedCompileDependenciesFilter -= moduleFilter(
      organization = "org.typelevel",
      name = "scalacheck-effect-munit",
    ),
    mimaBinaryIssueFilters ++= Seq(
      ProblemFilters.exclude[IncompatibleMethTypeProblem](
        "org.http4s.laws.discipline.ArbitraryInstances#ParseResultSyntax.this"
      ) // private
    ),
  )
  .dependsOn(core)
  .jsSettings(
    jsVersionIntroduced("0.23.5")
  )

// Also defines shared test utils in Compile scope
lazy val tests = libraryCrossProject("tests")
  .enablePlugins(NoPublishPlugin)
  .settings(
    description := "Tests for core project",
    startYear := Some(2013),
    libraryDependencies ++= Seq(
      munitCatsEffect.value,
      munitDiscipline.value,
      scalacheck.value,
      scalacheckEffect.value,
      scalacheckEffectMunit.value,
    ),
  )
  .nativeSettings(
    libraryDependencies ++= Seq(
      epollcat.value
    )
  )
  .dependsOn(core, laws)

lazy val server = libraryCrossProject("server")
  .settings(
    description := "Base library for building http4s servers",
    startYear := Some(2014),
    mimaBinaryIssueFilters ++= Seq(
      ProblemFilters.exclude[IncompatibleMethTypeProblem](
        "org.http4s.server.middleware.CSRF.this"
      ), // private[middleware]
      ProblemFilters.exclude[IncompatibleMethTypeProblem](
        "org.http4s.server.middleware.CSRF#CSRFBuilder.this"
      ), // private[middleware]
      ProblemFilters.exclude[DirectMissingMethodProblem](
        "org.http4s.server.middleware.authentication.DigestUtil.computeResponse"
      ), // private[authentication]
      ProblemFilters.exclude[MissingClassProblem](
        "org.http4s.server.middleware.GZip$TrailerGen"
      ), // private
      ProblemFilters.exclude[MissingClassProblem](
        "org.http4s.server.middleware.Metrics$MetricsRequestContext"
      ), // private
      ProblemFilters.exclude[MissingClassProblem](
        "org.http4s.server.middleware.Metrics$MetricsRequestContext$"
      ),
      ProblemFilters.exclude[MissingClassProblem](
        "org.http4s.server.middleware.GZip$TrailerGen$"
      ), // private
      // the following are private[middleware]
      ProblemFilters
        .exclude[FinalClassProblem]("org.http4s.server.middleware.CORSPolicy$AllowHeaders$In"),
      ProblemFilters
        .exclude[FinalClassProblem]("org.http4s.server.middleware.CORSPolicy$AllowHeaders$Static"),
      ProblemFilters
        .exclude[FinalClassProblem]("org.http4s.server.middleware.CORSPolicy$AllowMethods$In"),
      ProblemFilters
        .exclude[FinalClassProblem]("org.http4s.server.middleware.CORSPolicy$AllowOrigin$Match"),
      ProblemFilters
        .exclude[FinalClassProblem]("org.http4s.server.middleware.CORSPolicy$ExposeHeaders$In"),
      ProblemFilters
        .exclude[FinalClassProblem]("org.http4s.server.middleware.CORSPolicy$MaxAge$Some"),
    ) ++ {
      if (tlIsScala3.value)
        Seq(
          ProblemFilters.exclude[DirectMissingMethodProblem](
            "org.http4s.server.middleware.CSRF.genTokenString"
          ),
          ProblemFilters.exclude[IncompatibleResultTypeProblem](
            "org.http4s.server.middleware.authentication.Nonce.random"
          ),
          ProblemFilters.exclude[IncompatibleResultTypeProblem](
            "org.http4s.server.package.messageFailureLogger"
          ),
          ProblemFilters.exclude[IncompatibleResultTypeProblem](
            "org.http4s.server.package.serviceErrorLogger"
          ),
          ProblemFilters.exclude[IncompatibleResultTypeProblem](
            "org.http4s.server.middleware.CORS.logger"
          ),
          ProblemFilters.exclude[IncompatibleResultTypeProblem](
            "org.http4s.server.middleware.HttpsRedirect.logger"
          ),
        )
      else Nil
    },
  )
  .settings(BuildInfoPlugin.buildInfoScopedSettings(Test))
  .settings(BuildInfoPlugin.buildInfoDefaultSettings)
  .settings(
    buildInfoKeys := Seq[BuildInfoKey](
      BuildInfoKey.map(Test / resourceDirectory) { case (k, v) => k -> v.toString }
    ),
    buildInfoPackage := "org.http4s.server.test",
  )
  .jsSettings(
    jsVersionIntroduced("0.23.7")
  )
  .dependsOn(core, tests % Test, theDsl % Test)

lazy val client = libraryCrossProject("client")
  .settings(
    description := "Base library for building http4s clients",
    startYear := Some(2014),
    mimaBinaryIssueFilters ++= Seq(
      ProblemFilters
        .exclude[Problem]("org.http4s.client.oauth1.package.genAuthHeader"), // private[oauth1]
      ProblemFilters.exclude[DirectMissingMethodProblem](
        "org.http4s.client.oauth1.package.makeSHASig"
      ), // private[oauth1]
      ProblemFilters.exclude[DirectMissingMethodProblem](
        "org.http4s.client.oauth1.*.generateHMAC"
      ), // private[oauth1]
      // begin wsclient: initially private[http4s]
      ProblemFilters.exclude[IncompatibleResultTypeProblem](
        "org.http4s.client.websocket.WSConnectionHighLevel.closeFrame"
      ),
      ProblemFilters.exclude[ReversedMissingMethodProblem](
        "org.http4s.client.websocket.WSConnectionHighLevel.closeFrame"
      ),
      ProblemFilters.exclude[DirectMissingMethodProblem](
        "org.http4s.client.websocket.WSConnectionHighLevel.subprocotol"
      ),
      ProblemFilters.exclude[ReversedMissingMethodProblem](
        "org.http4s.client.websocket.WSConnectionHighLevel.subprotocol"
      ),
      ProblemFilters.exclude[DirectMissingMethodProblem](
        "org.http4s.client.websocket.WSConnectionHighLevel.sendClose"
      ),
      ProblemFilters.exclude[DirectMissingMethodProblem](
        "org.http4s.client.websocket.WSConnectionHighLevel.sendClose$default$1$"
      ),
      ProblemFilters.exclude[DirectMissingMethodProblem](
        "org.http4s.client.websocket.WSConnectionHighLevel.sendClose$default$1"
      ),
      // end wsclient
    ) ++ {
      if (tlIsScala3.value)
        Seq(
          ProblemFilters
            .exclude[DirectMissingMethodProblem]("org.http4s.client.oauth1.package.SHA1"),
          ProblemFilters
            .exclude[DirectMissingMethodProblem]("org.http4s.client.oauth1.package.UTF_8"),
          ProblemFilters
            .exclude[DirectMissingMethodProblem]("org.http4s.client.oauth1.package.bytes"),
          ProblemFilters.exclude[DirectMissingMethodProblem](
            "org.http4s.WaitQueueTimeoutException.getStackTraceDepth"
          ),
          ProblemFilters.exclude[DirectMissingMethodProblem](
            "org.http4s.WaitQueueTimeoutException.getStackTraceElement"
          ),
        )
      else Seq.empty
    },
  )
  .jvmSettings(
    libraryDependencies ++= Seq(
      nettyBuffer % Test,
      nettyCodecHttp % Test,
    )
  )
  .jsSettings(
    jsVersionIntroduced("0.23.5"),
    mimaBinaryIssueFilters ++= Seq(
      ProblemFilters.exclude[MissingClassProblem]("org.http4s.client.JavaNetClientBuilder"),
      ProblemFilters.exclude[MissingClassProblem]("org.http4s.client.JavaNetClientBuilder$"),
    ),
  )
  .dependsOn(core, server % Test, tests % Test, theDsl % Test)

lazy val clientTestkit = libraryCrossProject("client-testkit")
  .settings(
    description := "Client testkit for building http4s clients",
    startYear := Some(2014),
    libraryDependencies ++= Seq(
      munit.value,
      munitCatsEffect.value,
    ),
    mimaPreviousArtifacts := Set.empty,
  )
  .jvmSettings(
    libraryDependencies ++= Seq(
      nettyBuffer,
      nettyCodecHttp,
    )
  )
  .dependsOn(client, theDsl)

lazy val emberCore = libraryCrossProject("ember-core", CrossType.Full)
  .settings(
    description := "Base library for ember http4s clients and servers",
    startYear := Some(2019),
    unusedCompileDependenciesFilter -= moduleFilter("io.chrisdavenport", "log4cats-core"),
    libraryDependencies ++= Seq(
      log4catsCore.value,
      log4catsTesting.value % Test,
    ),
    mimaBinaryIssueFilters ++= Seq(
      ProblemFilters
        .exclude[DirectMissingMethodProblem]("org.http4s.ember.core.Encoder.reqToBytes"),
      ProblemFilters
        .exclude[DirectMissingMethodProblem]("org.http4s.ember.core.Parser#HeaderP.apply"),
      ProblemFilters
        .exclude[DirectMissingMethodProblem]("org.http4s.ember.core.Parser#HeaderP.copy"),
      ProblemFilters
        .exclude[DirectMissingMethodProblem]("org.http4s.ember.core.Parser#HeaderP.parseHeaders"),
      ProblemFilters
        .exclude[DirectMissingMethodProblem]("org.http4s.ember.core.Parser#HeaderP.this"),
      ProblemFilters
        .exclude[DirectMissingMethodProblem]("org.http4s.ember.core.Parser#MessageP.apply"),
      ProblemFilters
        .exclude[DirectMissingMethodProblem]("org.http4s.ember.core.Parser#MessageP.parseMessage"),
      ProblemFilters
        .exclude[DirectMissingMethodProblem]("org.http4s.ember.core.Parser#MessageP.unapply"),
      ProblemFilters.exclude[DirectMissingMethodProblem](
        "org.http4s.ember.core.Parser#Request#ReqPrelude.parsePrelude"
      ),
      ProblemFilters.exclude[DirectMissingMethodProblem](
        "org.http4s.ember.core.Parser#Response#RespPrelude.parsePrelude"
      ),
      ProblemFilters.exclude[DirectMissingMethodProblem](
        "org.http4s.ember.core.Parser#MessageP.recurseFind"
      ),
      ProblemFilters.exclude[MissingClassProblem]("org.http4s.ember.core.EmptyStreamError"),
      ProblemFilters.exclude[MissingClassProblem]("org.http4s.ember.core.EmptyStreamError$"),
      ProblemFilters.exclude[MissingClassProblem]("org.http4s.ember.core.Parser$MessageP"),
      ProblemFilters
        .exclude[MissingClassProblem]("org.http4s.ember.core.Parser$MessageP$EndOfStreamError"),
      ProblemFilters
        .exclude[MissingClassProblem]("org.http4s.ember.core.Parser$MessageP$EndOfStreamError$"),
      ProblemFilters
        .exclude[MissingClassProblem]("org.http4s.ember.core.Parser$MessageP$MessageTooLongError"),
      ProblemFilters
        .exclude[MissingClassProblem]("org.http4s.ember.core.Parser$MessageP$MessageTooLongError$"),
      ProblemFilters.exclude[MissingTypesProblem]("org.http4s.ember.core.Parser$MessageP$"),
      ProblemFilters.exclude[MissingClassProblem]("org.http4s.ember.core.h2.HpackPlatform$Impl"),
      ProblemFilters.exclude[IncompatibleTemplateDefProblem](
        "org.http4s.ember.core.h2.HpackPlatform"
      ),
    ) ++ {
      if (tlIsScala3.value)
        Seq(
          // private[ember]
          ProblemFilters
            .exclude[MissingFieldProblem](
              "org.http4s.ember.core.Parser#MessageP.MessageTooLongError"
            ),
          ProblemFilters
            .exclude[MissingFieldProblem]("org.http4s.ember.core.Parser#MessageP.EndOfStreamError"),
          ProblemFilters
            .exclude[DirectMissingMethodProblem](
              "org.http4s.ember.core.Parser#MessageP.fromProduct"
            ),
          ProblemFilters.exclude[MissingTypesProblem]("org.http4s.ember.core.h2.Hpack$"),
          ProblemFilters.exclude[IncompatibleTemplateDefProblem](
            "org.http4s.ember.core.h2.HpackPlatform"
          ),
        )
      else Seq.empty
    },
  )
  .jsSettings(
    jsVersionIntroduced("0.23.5"),
    mimaBinaryIssueFilters ++= {
      Seq(
        ProblemFilters.exclude[Problem]("org.http4s.ember.core.h2.facade.*")
      )
    },
    mimaBinaryIssueFilters ++= {
      if (tlIsScala3.value)
        Seq(
          ProblemFilters.exclude[IncompatibleTemplateDefProblem](
            "org.http4s.ember.core.h2.facade.Compressor"
          ),
          ProblemFilters.exclude[IncompatibleTemplateDefProblem](
            "org.http4s.ember.core.h2.facade.Decompressor"
          ),
        )
      else
        Seq.empty
    },
  )
  .jvmSettings(
    libraryDependencies += twitterHpack
  )
  .platformsSettings(JSPlatform, NativePlatform)(
    libraryDependencies += hpack.value
  )
  .dependsOn(core, tests % Test)

lazy val emberServer = libraryCrossProject("ember-server")
  .settings(
    description := "ember implementation for http4s servers",
    startYear := Some(2019),
    mimaBinaryIssueFilters ++= Seq(
      ProblemFilters.exclude[DirectMissingMethodProblem](
        "org.http4s.ember.server.EmberServerBuilder#Defaults.maxConcurrency"
      ),
      ProblemFilters.exclude[DirectMissingMethodProblem](
        "org.http4s.ember.server.internal.ServerHelpers.isKeepAlive"
      ),
      ProblemFilters.exclude[DirectMissingMethodProblem](
        "org.http4s.ember.server.EmberServerBuilder#Defaults.maxConcurrency"
      ),
      ProblemFilters.exclude[IncompatibleMethTypeProblem](
        "org.http4s.ember.server.internal.ServerHelpers.runApp"
      ),
      ProblemFilters.exclude[Problem]("org.http4s.ember.server.EmberServerBuilder.this"),
      ProblemFilters.exclude[DirectMissingMethodProblem](
        "org.http4s.ember.server.internal.ServerHelpers.runApp"
      ),
      ProblemFilters.exclude[DirectMissingMethodProblem](
        "org.http4s.ember.server.internal.ServerHelpers.runConnection"
      ),
      ProblemFilters.exclude[Problem](
        "org.http4s.ember.server.internal.*"
      ),
    ),
    Test / parallelExecution := false,
  )
  .jvmSettings(
    libraryDependencies ++= Seq(
      log4catsSlf4j,
      javaWebSocket % Test,
      jnrUnixSocket % Test, // Necessary for jdk < 16
    )
  )
  .jsSettings(
    libraryDependencies ++= Seq(
      log4catsNoop.value
    ),
    jsVersionIntroduced("0.23.7"),
  )
  .dependsOn(
    emberCore % "compile;test->test",
    server % "compile;test->test",
    emberClient % "test->compile",
  )

lazy val emberClient = libraryCrossProject("ember-client")
  .settings(
    description := "ember implementation for http4s clients",
    startYear := Some(2019),
    libraryDependencies ++= Seq(
      keypool.value
    ),
    mimaBinaryIssueFilters := Seq(
      ProblemFilters
        .exclude[DirectMissingMethodProblem]("org.http4s.ember.client.EmberClientBuilder.this"),
      ProblemFilters.exclude[MissingClassProblem](
        "org.http4s.ember.client.internal.ClientHelpersPlatform"
      ),
    ),
  )
  .jvmSettings(
    libraryDependencies ++= Seq(
      log4catsSlf4j
    )
  )
  .jsSettings(
    libraryDependencies ++= Seq(
      log4catsNoop.value
    ),
    jsVersionIntroduced("0.23.5"),
  )
  .dependsOn(emberCore % "compile;test->test", client, clientTestkit % Test)

// `dsl` name conflicts with modern SBT
lazy val theDsl = libraryCrossProject("dsl", CrossType.Pure)
  .settings(
    description := "Simple DSL for writing http4s services",
    startYear := Some(2013),
  )
  .jsSettings(
    jsVersionIntroduced("0.23.5")
  )
  .dependsOn(core, tests % Test)

lazy val jawn = libraryCrossProject("jawn", CrossType.Pure)
  .settings(
    description := "Base library to parse JSON to various ASTs for http4s",
    startYear := Some(2014),
    libraryDependencies ++= Seq(
      jawnFs2.value,
      jawnParser.value,
    ),
  )
  .jsSettings(
    jsVersionIntroduced("0.23.5")
  )
  .dependsOn(core, tests % Test)

lazy val circe = libraryCrossProject("circe", CrossType.Pure)
  .settings(
    description := "Provides Circe codecs for http4s",
    startYear := Some(2015),
    libraryDependencies ++= Seq(
      circeCore.value,
      circeJawn.value,
      circeTesting.value % Test,
    ),
  )
  .jsSettings(
    jsVersionIntroduced("0.23.5")
  )
  .dependsOn(core, tests % Test, jawn % "compile;test->test")

lazy val bench = http4sProject("bench")
  .enablePlugins(JmhPlugin)
  .enablePlugins(NoPublishPlugin)
  .settings(
    description := "Benchmarks for http4s",
    startYear := Some(2015),
    libraryDependencies += circeParser,
    undeclaredCompileDependenciesTest := {},
    unusedCompileDependenciesTest := {},
    coverageEnabled := false,
  )
  .dependsOn(core.jvm, circe.jvm, emberCore.jvm)

lazy val jsArtifactSizeTest = http4sProject("js-artifact-size-test")
  .enablePlugins(ScalaJSPlugin, NoPublishPlugin)
  .settings(
    // CI automatically links SJS test artifacts in a separate step, to avoid OOMs while running tests
    // By placing the app in Test scope it gets linked as part of that CI step
    Test / scalaJSUseMainModuleInitializer := true,
    Test / scalaJSUseTestModuleInitializer := false,
    Test / scalaJSStage := FullOptStage,
    Test / test := {
      val log = streams.value.log
      val file = (Test / fullOptJS).value.data
      val size = io.Using.fileInputStream(file) { in =>
        var size = 0L
        IO.gzip(in, _ => size += 1)
        size
      }
      val sizeKB = size / 1000
      // not a hard target. increase *moderately* if need be
      // linking MimeDB results in a 100 KB increase. don't let that happen :)
      // linking java.time.* results in a 70 KB increase
      val targetKB = 280
      val msg = s"fullOptJS+gzip generated ${sizeKB} KB artifact (target: <$targetKB KB)"
      if (sizeKB < targetKB)
        log.info(msg)
      else
        sys.error(msg)
    },
  )
  .dependsOn(client.js, circe.js)

lazy val unidocs = http4sProject("unidocs")
  .enablePlugins(TypelevelUnidocPlugin)
  .settings(
    moduleName := "http4s-docs",
    description := "Unified API documentation for http4s",
    ScalaUnidoc / unidoc / unidocProjectFilter := inAnyProject --
      inProjects( // TODO would be nice if these could be introspected from noPublishSettings
        (List[ProjectReference](
          bench,
          examples,
          examplesDocker,
          examplesEmber,
          scalafixInternalInput,
          scalafixInternalOutput,
          scalafixInternalRules,
          scalafixInternalTests,
          docs,
        ) ++ root.js.aggregate ++ root.native.aggregate): _*
      ),
    coverageEnabled := false,
  )

lazy val docs = http4sProject("site")
  .enablePlugins(Http4sSitePlugin)
  .settings(
    libraryDependencies ++= Seq(
      circeGeneric,
      circeLiteral,
      cryptobits,
    ),
    description := "Documentation for http4s",
    tlFatalWarningsInCi := false,
    fork := false,
  )
  .dependsOn(
    client.jvm,
    core.jvm,
    theDsl.jvm,
    emberServer.jvm,
    emberClient.jvm,
    circe.jvm,
  )

lazy val examples = http4sProject("examples")
  .enablePlugins(NoPublishPlugin)
  .settings(
    description := "Common code for http4s examples",
    startYear := Some(2013),
    libraryDependencies ++= Seq(
      circeGeneric % Runtime,
      logbackClassic % Runtime,
    ),
    coverageEnabled := false,
  )
  .dependsOn(server.jvm, theDsl.jvm, circe.jvm)

lazy val examplesEmber = exampleProject("examples-ember")
  .settings(Revolver.settings)
  .settings(
    description := "Examples of http4s server and clients on ember",
    startYear := Some(2020),
    fork := true,
    scalacOptions -= "-Xfatal-warnings",
    coverageEnabled := false,
  )
  .dependsOn(emberServer.jvm, emberClient.jvm)

lazy val examplesDocker = http4sProject("examples-docker")
  .in(file("examples/docker"))
  .enablePlugins(JavaAppPackaging, DockerPlugin, NoPublishPlugin)
  .settings(
    description := "Builds a docker image for a ember-server",
    startYear := Some(2017),
    Docker / packageName := "http4s/ember-server",
    Docker / maintainer := "http4s",
    dockerUpdateLatest := true,
    dockerExposedPorts := List(8080),
    coverageEnabled := false,
  )
  .dependsOn(emberServer.jvm, theDsl.jvm)

lazy val scalafixInternalRules = project
  .in(file("scalafix-internal/rules"))
  .disablePlugins(ScalafixPlugin)
  .settings(
    name := "http4s-scalafix-internal",
    mimaPreviousArtifacts := Set.empty,
    startYear := Some(2021),
    libraryDependencies ++= Seq(
      "ch.epfl.scala" %% "scalafix-core" % _root_.scalafix.sbt.BuildInfo.scalafixVersion
    ).filter(_ => !tlIsScala3.value),
  )

lazy val scalafixInternalInput = project
  .in(file("scalafix-internal/input"))
  .enablePlugins(NoPublishPlugin)
  .disablePlugins(ScalafixPlugin)
  .settings(headerSources / excludeFilter := AllPassFilter, scalacOptions -= "-Xfatal-warnings")
  .dependsOn(core.jvm)

lazy val scalafixInternalOutput = project
  .in(file("scalafix-internal/output"))
  .enablePlugins(NoPublishPlugin)
  .disablePlugins(ScalafixPlugin)
  .settings(headerSources / excludeFilter := AllPassFilter, scalacOptions -= "-Xfatal-warnings")
  .dependsOn(core.jvm)

lazy val scalafixInternalTests = project
  .in(file("scalafix-internal/tests"))
  .enablePlugins(NoPublishPlugin)
  .enablePlugins(ScalafixTestkitPlugin)
  .settings(
    libraryDependencies := {
      if (tlIsScala3.value)
        libraryDependencies.value.filterNot(_.name == "scalafix-testkit")
      else
        libraryDependencies.value
    },
    Compile / compile :=
      (Compile / compile).dependsOn(scalafixInternalInput / Compile / compile).value,
    scalafixTestkitOutputSourceDirectories :=
      (scalafixInternalOutput / Compile / sourceDirectories).value,
    scalafixTestkitInputSourceDirectories :=
      (scalafixInternalInput / Compile / sourceDirectories).value,
    scalafixTestkitInputClasspath :=
      (scalafixInternalInput / Compile / fullClasspath).value,
    scalafixTestkitInputScalacOptions := (scalafixInternalInput / Compile / scalacOptions).value,
    scalacOptions += "-Yrangepos",
  )
  .settings(headerSources / excludeFilter := AllPassFilter)
  .disablePlugins(ScalafixPlugin)
  .dependsOn(scalafixInternalRules)

def http4sProject(name: String) =
  Project(name, file(name))
    .settings(commonSettings)
    .settings(
      moduleName := s"http4s-$name"
    )
    .enablePlugins(Http4sPlugin)
    .dependsOn(scalafixInternalRules % ScalafixConfig)

def http4sCrossProject(name: String, crossType: CrossType) =
  sbtcrossproject
    .CrossProject(name, file(name))(JVMPlatform, JSPlatform, NativePlatform)
    .withoutSuffixFor(JVMPlatform)
    .crossType(crossType)
    .settings(commonSettings)
    .settings(
      moduleName := s"http4s-$name",
      Test / test := {
        val result = (Test / test).value
        if (crossType == CrossType.Full) { // Check for misplaced srcs
          val dir = baseDirectory.value / ".." / "src"
          if (dir.exists) sys.error(s"Misplaced sources in ${dir.toPath().normalize()}")
        }
        result
      },
    )
    .jsSettings(
      Test / scalaJSLinkerConfig ~= (_.withModuleKind(ModuleKind.CommonJSModule))
    )
    .nativeEnablePlugins(ScalaNativeBrewedConfigPlugin)
    .nativeSettings(
      tlVersionIntroduced := List("2.12", "2.13", "3").map(_ -> "0.23.16").toMap,
      unusedCompileDependenciesTest := {},
<<<<<<< HEAD
      nativeBrewFormulas += "s2n",
      envVars ++= Map("S2N_DONT_MLOCK" -> "1"),
=======
      Test / envVars += "S2N_DONT_MLOCK" -> "1",
>>>>>>> 2fb36b66
    )
    .enablePlugins(Http4sPlugin)
    .configurePlatforms(JSPlatform, NativePlatform)(_.disablePlugins(DoctestPlugin))
    .configure(_.dependsOn(scalafixInternalRules % ScalafixConfig))

def libraryProject(name: String) = http4sProject(name)
def libraryCrossProject(name: String, crossType: CrossType = CrossType.Full) =
  http4sCrossProject(name, crossType)

def exampleProject(name: String) =
  http4sProject(name)
    .in(file(name.replace("examples-", "examples/")))
    .enablePlugins(NoPublishPlugin)
    .settings(libraryDependencies += logbackClassic % Runtime)
    .dependsOn(examples)

lazy val commonSettings = Seq(
  libraryDependencies ++= Seq(
    catsLaws.value,
    logbackClassic,
    scalacheck.value,
  ).map(_ % Test)
)

def jsVersionIntroduced(v: String) = Seq(
  tlVersionIntroduced := List("2.12", "2.13", "3").map(_ -> v).toMap
)

lazy val skipUnusedDependenciesTestOnScala3 = Seq(
  unusedCompileDependenciesTest := Def.taskDyn {
    val skip = tlIsScala3.value
    Def.task {
      if (!skip) unusedCompileDependenciesTest.value
    }
  }
)

def initCommands(additionalImports: String*) =
  initialCommands := (List(
    "fs2._",
    "cats._",
    "cats.data._",
    "cats.effect._",
    "cats.implicits._",
  ) ++ additionalImports).mkString("import ", ", ", "")

// Everything is driven through release steps and the http4s* variables
// This won't actually release unless on Travis.
addCommandAlias("ci", ";clean ;release with-defaults")

lazy val enableFatalWarnings: String =
  """set ThisBuild / scalacOptions += "-Xfatal-warnings""""

lazy val disableFatalWarnings: String =
  """set ThisBuild / scalacOptions -= "-Xfatal-warnings""""

addCommandAlias(
  "quicklint",
  List(
    enableFatalWarnings,
    "scalafixAll --triggered",
    "scalafixAll",
    "scalafmtAll",
    "scalafmtSbt",
    disableFatalWarnings,
  ).mkString(" ;"),
)

// Use this command for checking before submitting a PR
addCommandAlias(
  "lint",
  List(
    enableFatalWarnings,
    "clean",
    "+test:compile",
    "scalafixAll --triggered",
    "scalafixAll",
    "+scalafmtAll",
    "scalafmtSbt",
    "+mimaReportBinaryIssues",
    disableFatalWarnings,
  ).mkString(" ;"),
)<|MERGE_RESOLUTION|>--- conflicted
+++ resolved
@@ -18,11 +18,6 @@
 ThisBuild / ScalafixConfig / skip := tlIsScala3.value
 ThisBuild / Test / scalafixConfig := Some(file(".scalafix.test.conf"))
 
-<<<<<<< HEAD
-ThisBuild / githubWorkflowOSes := Seq("ubuntu-22.04")
-ThisBuild / githubWorkflowBuildPreamble ++= nativeBrewInstallWorkflowSteps.value
-ThisBuild / nativeBrewInstallCond := Some("matrix.project == 'rootNative'")
-=======
 ThisBuild / githubWorkflowJobSetup ~= {
   _.filterNot(_.name.exists(_.matches("(Download|Setup) Java .+")))
 }
@@ -39,7 +34,6 @@
 )
 
 ThisBuild / githubWorkflowSbtCommand := "nix develop .#${{ matrix.java }} -c sbt"
->>>>>>> 2fb36b66
 
 ThisBuild / githubWorkflowAddedJobs ++= Seq(
   WorkflowJob(
@@ -884,12 +878,8 @@
     .nativeSettings(
       tlVersionIntroduced := List("2.12", "2.13", "3").map(_ -> "0.23.16").toMap,
       unusedCompileDependenciesTest := {},
-<<<<<<< HEAD
       nativeBrewFormulas += "s2n",
-      envVars ++= Map("S2N_DONT_MLOCK" -> "1"),
-=======
       Test / envVars += "S2N_DONT_MLOCK" -> "1",
->>>>>>> 2fb36b66
     )
     .enablePlugins(Http4sPlugin)
     .configurePlatforms(JSPlatform, NativePlatform)(_.disablePlugins(DoctestPlugin))
