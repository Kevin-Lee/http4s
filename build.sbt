--- conflicted
+++ resolved
@@ -18,26 +18,6 @@
 
 cancelable in Global := true
 
-<<<<<<< HEAD
-// This defines macros that we use in core, so it needs to be split out
-lazy val parboiled2 = libraryProject("parboiled2")
-  .settings(
-    description := "Internal fork of parboiled2 to remove shapeless dependency",    
-    libraryDependencies ++= Seq(
-      scalaReflect(scalaOrganization.value, scalaVersion.value) % "provided"
-    ),
-    // We use a minimal set of options, because this is upstream code,
-    // and we by no means want to be stricter.
-    scalacOptions := List(
-      "-encoding", "UTF-8",
-      "-feature",
-      "-language:_"
-    ),
-    macroParadiseSetting
-  )
-
-=======
->>>>>>> f93a6bbe
 lazy val core = libraryProject("core")
   .enablePlugins(BuildInfoPlugin)
   .settings(
@@ -273,8 +253,7 @@
         examplesJetty,
         examplesTomcat,
         examplesWar,
-        loadTest,
-        parboiled2 // internal API, compiled with different flags, generally irritating
+        loadTest
       ),
     scalacOptions in (Compile,doc) ++= {
       scmInfo.value match {
