--- conflicted
+++ resolved
@@ -129,11 +129,7 @@
       ),
     )
 
-<<<<<<< HEAD
-  def apply() =
-=======
-  def apply()(implicit cs: ContextShift[IO]): Kleisli[IO, Request[IO], Response[IO]] =
->>>>>>> 75cf4b3c
+  def apply(): Kleisli[IO, Request[IO], Response[IO]] =
     HttpRoutes
       .of[IO] {
         case req if req.method == Method.GET && req.pathInfo == path"/get" =>
