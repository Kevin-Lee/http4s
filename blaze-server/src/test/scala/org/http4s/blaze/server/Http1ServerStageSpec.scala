/*
 * Copyright 2014 http4s.org
 *
 * Licensed under the Apache License, Version 2.0 (the "License");
 * you may not use this file except in compliance with the License.
 * You may obtain a copy of the License at
 *
 *     http://www.apache.org/licenses/LICENSE-2.0
 *
 * Unless required by applicable law or agreed to in writing, software
 * distributed under the License is distributed on an "AS IS" BASIS,
 * WITHOUT WARRANTIES OR CONDITIONS OF ANY KIND, either express or implied.
 * See the License for the specific language governing permissions and
 * limitations under the License.
 */

package org.http4s
package blaze
package server

import cats.data.Kleisli
import cats.syntax.eq._
import cats.effect._
import cats.effect.kernel.Deferred
import cats.effect.std.Dispatcher
import java.nio.ByteBuffer
import java.nio.charset.StandardCharsets
import org.http4s.blaze.pipeline.Command.{Connected, Disconnected}
import org.http4s.blaze.util.TickWheelExecutor
import org.http4s.blazecore.{ResponseParser, SeqTestHead}
import org.http4s.dsl.io._
import org.http4s.headers.{Date, `Content-Length`, `Transfer-Encoding`}
import org.http4s.syntax.all._
import org.http4s.testing.ErrorReporting._
import org.http4s.{headers => H}
import org.typelevel.ci._
import org.typelevel.vault._
import scala.concurrent.ExecutionContext
import scala.concurrent.duration._

class Http1ServerStageSpec extends Http4sSuite {
  implicit val ec: ExecutionContext = Http4sSuite.TestExecutionContext
  val fixture = ResourceFixture(Resource.make(IO.delay(new TickWheelExecutor())) { twe =>
    IO.delay(twe.shutdown())
  })

  // todo replace with DispatcherIOFixture
  val dispatcher = new Fixture[Dispatcher[IO]]("dispatcher") {

    private var d: Dispatcher[IO] = null
    private var shutdown: IO[Unit] = null
    def apply() = d
    override def beforeAll(): Unit = {
      val dispatcherAndShutdown = Dispatcher[IO].allocated.unsafeRunSync()
      shutdown = dispatcherAndShutdown._2
      d = dispatcherAndShutdown._1
    }
    override def afterAll(): Unit =
      shutdown.unsafeRunSync()
  }
  override def munitFixtures = List(dispatcher)

  def makeString(b: ByteBuffer): String = {
    val p = b.position()
    val a = new Array[Byte](b.remaining())
    b.get(a).position(p)
    new String(a)
  }

  def parseAndDropDate(buff: ByteBuffer): (Status, Set[Header.Raw], String) =
    dropDate(ResponseParser.apply(buff))

  def dropDate(resp: (Status, Set[Header.Raw], String)): (Status, Set[Header.Raw], String) = {
    val hds = resp._2.filter(_.name != Header[Date].name)
    (resp._1, hds, resp._3)
  }

  def runRequest(
      tw: TickWheelExecutor,
      req: Seq[String],
      httpApp: HttpApp[IO],
      maxReqLine: Int = 4 * 1024,
      maxHeaders: Int = 16 * 1024): SeqTestHead = {
    val head = new SeqTestHead(
      req.map(s => ByteBuffer.wrap(s.getBytes(StandardCharsets.ISO_8859_1))))
    val httpStage = server.Http1ServerStage[IO](
      httpApp,
      () => Vault.empty,
      munitExecutionContext,
      enableWebSockets = true,
      maxReqLine,
      maxHeaders,
      10 * 1024,
      silentErrorHandler,
      30.seconds,
      30.seconds,
      tw,
      dispatcher()
    )

    pipeline.LeafBuilder(httpStage).base(head)
    head.sendInboundCommand(Connected)
    head
  }

  val req = "GET /foo HTTP/1.1\r\nheader: value\r\n\r\n"

  val routes = HttpRoutes
    .of[IO] { case _ =>
      Ok("foo!")
    }
    .orNotFound

  fixture.test("Http1ServerStage: Invalid Lengths should fail on too long of a request line") {
    tickwheel =>
      runRequest(tickwheel, Seq(req), routes, maxReqLine = 1).result.map { buff =>
        val str = StandardCharsets.ISO_8859_1.decode(buff.duplicate()).toString
        // make sure we don't have signs of chunked encoding.
        assert(str.contains("400 Bad Request"))
      }
  }

  fixture.test("Http1ServerStage: Invalid Lengths should fail on too long of a header") {
    tickwheel =>
      (runRequest(tickwheel, Seq(req), routes, maxHeaders = 1).result).map { buff =>
        val str = StandardCharsets.ISO_8859_1.decode(buff.duplicate()).toString
        // make sure we don't have signs of chunked encoding.
        assert(str.contains("400 Bad Request"))
      }
  }

  ServerTestRoutes.testRequestResults.zipWithIndex.foreach {
    case ((req, (status, headers, resp)), i) =>
      if (i == 7 || i == 8) // Awful temporary hack
        fixture.test(
          s"Http1ServerStage: Common responses should Run request $i Run request: --------\n${req
            .split("\r\n\r\n")(0)}\n") { tw =>
          runRequest(tw, Seq(req), ServerTestRoutes()).result
            .map(parseAndDropDate)
            .map(assertEquals(_, (status, headers, resp)))

        }
      else
        fixture.test(
          s"Http1ServerStage: Common responses should Run request $i Run request: --------\n${req
            .split("\r\n\r\n")(0)}\n") { tw =>
          runRequest(tw, Seq(req), ServerTestRoutes()).result
            .map(parseAndDropDate)
            .map(assertEquals(_, (status, headers, resp)))

        }
  }

  val exceptionService = HttpRoutes
    .of[IO] {
      case GET -> Root / "sync" => sys.error("Synchronous error!")
      case GET -> Root / "async" => IO.raiseError(new Exception("Asynchronous error!"))
      case GET -> Root / "sync" / "422" =>
        throw InvalidMessageBodyFailure("lol, I didn't even look")
      case GET -> Root / "async" / "422" =>
        IO.raiseError(InvalidMessageBodyFailure("lol, I didn't even look"))
    }
    .orNotFound

  def runError(tw: TickWheelExecutor, path: String) =
    runRequest(tw, List(path), exceptionService).result
      .map(parseAndDropDate)
      .map { case (s, h, r) =>
        val close = h.exists { h =>
          h.name == ci"connection" && h.value == "close"
        }
        (s, close, r)
      }

  fixture.test("Http1ServerStage: Errors should Deal with synchronous errors") { tw =>
    val path = "GET /sync HTTP/1.1\r\nConnection:keep-alive\r\n\r\n"
    runError(tw, path).map { case (s, c, _) =>
      assert(s == InternalServerError && c)
    }
  }

  fixture.test("Http1ServerStage: Errors should Call toHttpResponse on synchronous errors") { tw =>
    val path = "GET /sync/422 HTTP/1.1\r\nConnection:keep-alive\r\n\r\n"
    runError(tw, path).map { case (s, c, _) =>
      assert(s == UnprocessableEntity && !c)
    }
  }

  fixture.test("Http1ServerStage: Errors should Deal with asynchronous errors") { tw =>
    val path = "GET /async HTTP/1.1\r\nConnection:keep-alive\r\n\r\n"
    runError(tw, path).map { case (s, c, _) =>
      assert(s == InternalServerError && c)
    }
  }

  fixture.test("Http1ServerStage: Errors should Call toHttpResponse on asynchronous errors") { tw =>
    val path = "GET /async/422 HTTP/1.1\r\nConnection:keep-alive\r\n\r\n"
    runError(tw, path).map { case (s, c, _) =>
      assert(s == UnprocessableEntity && !c)
    }
  }

  fixture.test("Http1ServerStage: Errors should Handle parse error") { tw =>
    val path = "THIS\u0000IS\u0000NOT\u0000HTTP"
    runError(tw, path).map { case (s, c, _) =>
      assert(s == BadRequest && c)
    }
  }

  fixture.test(
    "Http1ServerStage: routes should Do not send `Transfer-Encoding: identity` response") { tw =>
    val routes = HttpRoutes
      .of[IO] { case _ =>
        val headers = Headers(H.`Transfer-Encoding`(TransferCoding.identity))
        IO.pure(
          Response[IO](headers = headers)
            .withEntity("hello world"))
      }
      .orNotFound

    // The first request will get split into two chunks, leaving the last byte off
    val req = "GET /foo HTTP/1.1\r\n\r\n"

    runRequest(tw, Seq(req), routes).result.map { buff =>
      val str = StandardCharsets.ISO_8859_1.decode(buff.duplicate()).toString
      // make sure we don't have signs of chunked encoding.
      assert(!str.contains("0\r\n\r\n"))
      assert(str.contains("hello world"))

      val (_, hdrs, _) = ResponseParser.apply(buff)
      assert(!hdrs.exists(_.name == `Transfer-Encoding`.name))
    }
  }

  fixture.test(
    "Http1ServerStage: routes should Do not send an entity or entity-headers for a status that doesn't permit it") {
    tw =>
      val routes: HttpApp[IO] = HttpRoutes
        .of[IO] { case _ =>
          IO.pure(
            Response[IO](status = Status.NotModified)
              .putHeaders(`Transfer-Encoding`(TransferCoding.chunked))
              .withEntity("Foo!"))
        }
        .orNotFound

      val req = "GET /foo HTTP/1.1\r\n\r\n"

      (runRequest(tw, Seq(req), routes).result).map { buf =>
        val (status, hs, body) = ResponseParser.parseBuffer(buf)
        hs.foreach { h =>
          assert(`Content-Length`.parse(h.value).isLeft)
        }
        assert(body == "")
        assert(status == Status.NotModified)
      }
  }

  fixture.test("Http1ServerStage: routes should Add a date header") { tw =>
    val routes = HttpRoutes
      .of[IO] { case req =>
        IO.pure(Response(body = req.body))
      }
      .orNotFound

    // The first request will get split into two chunks, leaving the last byte off
    val req1 = "POST /sync HTTP/1.1\r\nConnection:keep-alive\r\nContent-Length: 4\r\n\r\ndone"

    (runRequest(tw, Seq(req1), routes).result).map { buff =>
      // Both responses must succeed
      val (_, hdrs, _) = ResponseParser.apply(buff)
      assert(hdrs.exists(_.name == Header[Date].name))
    }
  }

  fixture.test("Http1ServerStage: routes should Honor an explicitly added date header") { tw =>
    val dateHeader = Date(HttpDate.Epoch)
    val routes = HttpRoutes
      .of[IO] { case req =>
        IO.pure(Response(body = req.body).withHeaders(dateHeader))
      }
      .orNotFound

    // The first request will get split into two chunks, leaving the last byte off
    val req1 = "POST /sync HTTP/1.1\r\nConnection:keep-alive\r\nContent-Length: 4\r\n\r\ndone"

    (runRequest(tw, Seq(req1), routes).result).map { buff =>
      // Both responses must succeed
      val (_, hdrs, _) = ResponseParser.apply(buff)

      val result = hdrs.find(_.name == Header[Date].name).map(_.value)
      assertEquals(result, Some(dateHeader.value))
    }
  }

  fixture.test(
    "Http1ServerStage: routes should Handle routes that echos full request body for non-chunked") {
    tw =>
      val routes = HttpRoutes
        .of[IO] { case req =>
          IO.pure(Response(body = req.body))
        }
        .orNotFound

      // The first request will get split into two chunks, leaving the last byte off
      val req1 = "POST /sync HTTP/1.1\r\nConnection:keep-alive\r\nContent-Length: 4\r\n\r\ndone"
      val (r11, r12) = req1.splitAt(req1.length - 1)

      (runRequest(tw, Seq(r11, r12), routes).result).map { buff =>
        // Both responses must succeed
        assertEquals(
          parseAndDropDate(buff),
          (Ok, Set(H.`Content-Length`.unsafeFromLong(4).toRaw1), "done"))
      }
  }

  fixture.test(
    "Http1ServerStage: routes should Handle routes that consumes the full request body for non-chunked") {
    tw =>
      val routes = HttpRoutes
        .of[IO] { case req =>
          req.as[String].map { s =>
            Response().withEntity("Result: " + s)
          }
        }
        .orNotFound

      // The first request will get split into two chunks, leaving the last byte off
      val req1 = "POST /sync HTTP/1.1\r\nConnection:keep-alive\r\nContent-Length: 4\r\n\r\ndone"
      val (r11, r12) = req1.splitAt(req1.length - 1)

      (runRequest(tw, Seq(r11, r12), routes).result).map { buff =>
        // Both responses must succeed
        assertEquals(
          parseAndDropDate(buff),
          (
            Ok,
            Set(
              H.`Content-Length`.unsafeFromLong(8 + 4).toRaw1,
              H.`Content-Type`(MediaType.text.plain, Charset.`UTF-8`).toRaw1
            ),
            "Result: done")
        )
      }
  }

  fixture.test(
    "Http1ServerStage: routes should Maintain the connection if the body is ignored but was already read to completion by the Http1Stage") {
    tw =>
      val routes = HttpRoutes
        .of[IO] { case _ =>
          IO.pure(Response().withEntity("foo"))
        }
        .orNotFound

      // The first request will get split into two chunks, leaving the last byte off
      val req1 = "POST /sync HTTP/1.1\r\nConnection:keep-alive\r\nContent-Length: 4\r\n\r\ndone"
      val req2 = "POST /sync HTTP/1.1\r\nConnection:keep-alive\r\nContent-Length: 5\r\n\r\ntotal"

      (runRequest(tw, Seq(req1, req2), routes).result).map { buff =>
        val hs = Set(
          H.`Content-Type`(MediaType.text.plain, Charset.`UTF-8`).toRaw1,
          H.`Content-Length`.unsafeFromLong(3).toRaw1
        )
        // Both responses must succeed
        assertEquals(dropDate(ResponseParser.parseBuffer(buff)), (Ok, hs, "foo"))
        assertEquals(dropDate(ResponseParser.parseBuffer(buff)), (Ok, hs, "foo"))
      }
  }

  fixture.test(
    "Http1ServerStage: routes should Drop the connection if the body is ignored and was not read to completion by the Http1Stage") {
    tw =>
      val routes = HttpRoutes
        .of[IO] { case _ =>
          IO.pure(Response().withEntity("foo"))
        }
        .orNotFound

      // The first request will get split into two chunks, leaving the last byte off
      val req1 = "POST /sync HTTP/1.1\r\nConnection:keep-alive\r\nContent-Length: 4\r\n\r\ndone"
      val (r11, r12) = req1.splitAt(req1.length - 1)

      val req2 = "POST /sync HTTP/1.1\r\nConnection:keep-alive\r\nContent-Length: 5\r\n\r\ntotal"

      (runRequest(tw, Seq(r11, r12, req2), routes).result).map { buff =>
        val hs = Set(
          H.`Content-Type`(MediaType.text.plain, Charset.`UTF-8`).toRaw1,
          H.`Content-Length`.unsafeFromLong(3).toRaw1
        )
        // Both responses must succeed
        assertEquals(dropDate(ResponseParser.parseBuffer(buff)), (Ok, hs, "foo"))
        assertEquals(buff.remaining(), 0)
      }
  }

  fixture.test(
    "Http1ServerStage: routes should Handle routes that runs the request body for non-chunked") {
    tw =>
      val routes = HttpRoutes
        .of[IO] { case req =>
          req.body.compile.drain *> IO.pure(Response().withEntity("foo"))
        }
        .orNotFound

      // The first request will get split into two chunks, leaving the last byte off
      val req1 = "POST /sync HTTP/1.1\r\nConnection:keep-alive\r\nContent-Length: 4\r\n\r\ndone"
      val (r11, r12) = req1.splitAt(req1.length - 1)
      val req2 = "POST /sync HTTP/1.1\r\nConnection:keep-alive\r\nContent-Length: 5\r\n\r\ntotal"

      (runRequest(tw, Seq(r11, r12, req2), routes).result).map { buff =>
        val hs = Set(
          H.`Content-Type`(MediaType.text.plain, Charset.`UTF-8`).toRaw1,
          H.`Content-Length`.unsafeFromLong(3).toRaw1
        )
        // Both responses must succeed
        assertEquals(dropDate(ResponseParser.parseBuffer(buff)), (Ok, hs, "foo"))
        assertEquals(dropDate(ResponseParser.parseBuffer(buff)), (Ok, hs, "foo"))
      }
  }

  // Think of this as drunk HTTP pipelining
  fixture.test("Http1ServerStage: routes should Not die when two requests come in back to back") {
    tw =>
      val routes = HttpRoutes
        .of[IO] { case req =>
          IO.pure(Response(body = req.body))
        }
        .orNotFound

      // The first request will get split into two chunks, leaving the last byte off
      val req1 = "POST /sync HTTP/1.1\r\nConnection:keep-alive\r\nContent-Length: 4\r\n\r\ndone"
      val req2 = "POST /sync HTTP/1.1\r\nConnection:keep-alive\r\nContent-Length: 5\r\n\r\ntotal"

      (runRequest(tw, Seq(req1 + req2), routes).result).map { buff =>
        // Both responses must succeed
        assertEquals(
          dropDate(ResponseParser.parseBuffer(buff)),
          (Ok, Set(H.`Content-Length`.unsafeFromLong(4).toRaw1), "done")
        )
        assertEquals(
          dropDate(ResponseParser.parseBuffer(buff)),
          (Ok, Set(H.`Content-Length`.unsafeFromLong(5).toRaw1), "total"))
      }
  }

  fixture.test(
    "Http1ServerStage: routes should Handle using the request body as the response body") { tw =>
    val routes = HttpRoutes
      .of[IO] { case req =>
        IO.pure(Response(body = req.body))
      }
      .orNotFound

    // The first request will get split into two chunks, leaving the last byte off
    val req1 = "POST /sync HTTP/1.1\r\nConnection:keep-alive\r\nContent-Length: 4\r\n\r\ndone"
    val req2 = "POST /sync HTTP/1.1\r\nConnection:keep-alive\r\nContent-Length: 5\r\n\r\ntotal"

    (runRequest(tw, Seq(req1, req2), routes).result).map { buff =>
      // Both responses must succeed
      assertEquals(
        dropDate(ResponseParser.parseBuffer(buff)),
        (Ok, Set(H.`Content-Length`.unsafeFromLong(4).toRaw1), "done"))
      assertEquals(
        dropDate(ResponseParser.parseBuffer(buff)),
        (Ok, Set(H.`Content-Length`.unsafeFromLong(5).toRaw1), "total"))
    }
  }

  def req(path: String) =
    s"POST /$path HTTP/1.1\r\nTransfer-Encoding: chunked\r\n\r\n" +
      "3\r\n" +
      "foo\r\n" +
      "0\r\n" +
      "Foo:Bar\r\n\r\n"

  val routes2 = HttpRoutes
    .of[IO] {
      case req if req.pathInfo === path"/foo" =>
        for {
          _ <- req.body.compile.drain
          hs <- req.trailerHeaders
          resp <- Ok(hs.headers.mkString)
        } yield resp

      case req if req.pathInfo === path"/bar" =>
        for {
          // Don't run the body
          hs <- req.trailerHeaders
          resp <- Ok(hs.headers.mkString)
        } yield resp
    }
    .orNotFound

  fixture.test("Http1ServerStage: routes should Handle trailing headers") { tw =>
    (runRequest(tw, Seq(req("foo")), routes2).result).map { buff =>
      val results = dropDate(ResponseParser.parseBuffer(buff))
      assertEquals(results._1, Ok)
      assertEquals(results._3, "Foo: Bar")
    }
  }

  fixture.test(
    "Http1ServerStage: routes should Fail if you use the trailers before they have resolved") {
    tw =>
      (runRequest(tw, Seq(req("bar")), routes2).result).map { buff =>
        val results = dropDate(ResponseParser.parseBuffer(buff))
        assertEquals(results._1, InternalServerError)
      }
  }

  fixture.test("Http1ServerStage: routes should cancels on stage shutdown".flaky) { tw =>
    Deferred[IO, Unit]
      .flatMap { canceled =>
        Deferred[IO, Unit].flatMap { gate =>
          val req =
            "POST /sync HTTP/1.1\r\nConnection:keep-alive\r\nContent-Length: 4\r\n\r\ndone"
          val app: HttpApp[IO] = HttpApp { _ =>
            gate.complete(()) >> canceled.complete(()) >> IO.never[Response[IO]]
          }
          for {
            head <- IO(runRequest(tw, List(req), app))
            _ <- gate.get
            _ <- IO(head.closePipeline(None))
            _ <- canceled.get
          } yield ()
        }
      }
  }

  fixture.test("Http1ServerStage: routes should Disconnect if we read an EOF") { tw =>
    val head = runRequest(tw, Seq.empty, Kleisli.liftF(Ok("")))
    head.result.map { _ =>
      assert(head.closeCauses == Seq(None))
    }
  }

<<<<<<< HEAD
  tickWheel.test("Prevent response splitting attacks on status reason phrase") { tw =>
    val rawReq = "GET /?reason=%0D%0AEvil:true%0D%0A HTTP/1.0\r\n\r\n"
    val head = runRequest(
      tw,
      List(rawReq),
      HttpApp { req =>
        Response[IO](Status.NoContent.withReason(req.params("reason"))).pure[IO]
      })
    head.result.map { buff =>
      val (_, headers, _) = ResponseParser.parseBuffer(buff)
      assertEquals(headers.find(_.name === ci"Evil"), None)
    }
  }

  tickWheel.test("Prevent response splitting attacks on field name") { tw =>
    val rawReq = "GET /?fieldName=Fine:%0D%0AEvil:true%0D%0A HTTP/1.0\r\n\r\n"
    val head = runRequest(
      tw,
      List(rawReq),
      HttpApp { req =>
        Response[IO](Status.NoContent).putHeaders(req.params("fieldName") -> "oops").pure[IO]
      })
    head.result.map { buff =>
      val (_, headers, _) = ResponseParser.parseBuffer(buff)
      assertEquals(headers.find(_.name === ci"Evil"), None)
    }
  }

  tickWheel.test("Prevent response splitting attacks on field value") { tw =>
    val rawReq = "GET /?fieldValue=%0D%0AEvil:true%0D%0A HTTP/1.0\r\n\r\n"
    val head = runRequest(
      tw,
      List(rawReq),
      HttpApp { req =>
        Response[IO](Status.NoContent)
          .putHeaders("X-Oops" -> req.params("fieldValue"))
          .pure[IO]
      })
    head.result.map { buff =>
      val (_, headers, _) = ResponseParser.parseBuffer(buff)
      assertEquals(headers.find(_.name === ci"Evil"), None)
    }
=======
  fixture.test("Http1ServerStage: don't deadlock TickWheelExecutor with uncancelable request") {
    tw =>
      val reqUncancelable = List("GET /uncancelable HTTP/1.0\r\n\r\n")
      val reqCancelable = List("GET /cancelable HTTP/1.0\r\n\r\n")

      (for {
        uncancelableStarted <- Deferred[IO, Unit]
        uncancelableCanceled <- Deferred[IO, Unit]
        cancelableStarted <- Deferred[IO, Unit]
        cancelableCanceled <- Deferred[IO, Unit]
        app = HttpApp[IO] {
          case req if req.pathInfo === path"/uncancelable" =>
            uncancelableStarted.complete(()) *>
              IO.uncancelable { poll =>
                poll(uncancelableCanceled.complete(())) *>
                  cancelableCanceled.get
              }.as(Response[IO]())
          case _ =>
            cancelableStarted.complete(()) *> IO.never.guarantee(
              cancelableCanceled.complete(()).void)
        }
        head <- IO(runRequest(tw, reqUncancelable, app))
        _ <- uncancelableStarted.get
        _ <- uncancelableCanceled.get
        _ <- IO(head.sendInboundCommand(Disconnected))
        head2 <- IO(runRequest(tw, reqCancelable, app))
        _ <- cancelableStarted.get
        _ <- IO(head2.sendInboundCommand(Disconnected))
        _ <- cancelableCanceled.get
      } yield ()).assert
>>>>>>> 56c50a9c
  }
}<|MERGE_RESOLUTION|>--- conflicted
+++ resolved
@@ -19,7 +19,7 @@
 package server
 
 import cats.data.Kleisli
-import cats.syntax.eq._
+import cats.syntax.all._
 import cats.effect._
 import cats.effect.kernel.Deferred
 import cats.effect.std.Dispatcher
@@ -535,8 +535,7 @@
     }
   }
 
-<<<<<<< HEAD
-  tickWheel.test("Prevent response splitting attacks on status reason phrase") { tw =>
+  fixture.test("Prevent response splitting attacks on status reason phrase") { tw =>
     val rawReq = "GET /?reason=%0D%0AEvil:true%0D%0A HTTP/1.0\r\n\r\n"
     val head = runRequest(
       tw,
@@ -550,7 +549,7 @@
     }
   }
 
-  tickWheel.test("Prevent response splitting attacks on field name") { tw =>
+  fixture.test("Prevent response splitting attacks on field name") { tw =>
     val rawReq = "GET /?fieldName=Fine:%0D%0AEvil:true%0D%0A HTTP/1.0\r\n\r\n"
     val head = runRequest(
       tw,
@@ -564,7 +563,7 @@
     }
   }
 
-  tickWheel.test("Prevent response splitting attacks on field value") { tw =>
+  fixture.test("Prevent response splitting attacks on field value") { tw =>
     val rawReq = "GET /?fieldValue=%0D%0AEvil:true%0D%0A HTTP/1.0\r\n\r\n"
     val head = runRequest(
       tw,
@@ -578,37 +577,37 @@
       val (_, headers, _) = ResponseParser.parseBuffer(buff)
       assertEquals(headers.find(_.name === ci"Evil"), None)
     }
-=======
-  fixture.test("Http1ServerStage: don't deadlock TickWheelExecutor with uncancelable request") {
-    tw =>
-      val reqUncancelable = List("GET /uncancelable HTTP/1.0\r\n\r\n")
-      val reqCancelable = List("GET /cancelable HTTP/1.0\r\n\r\n")
-
-      (for {
-        uncancelableStarted <- Deferred[IO, Unit]
-        uncancelableCanceled <- Deferred[IO, Unit]
-        cancelableStarted <- Deferred[IO, Unit]
-        cancelableCanceled <- Deferred[IO, Unit]
-        app = HttpApp[IO] {
-          case req if req.pathInfo === path"/uncancelable" =>
-            uncancelableStarted.complete(()) *>
-              IO.uncancelable { poll =>
-                poll(uncancelableCanceled.complete(())) *>
-                  cancelableCanceled.get
-              }.as(Response[IO]())
-          case _ =>
-            cancelableStarted.complete(()) *> IO.never.guarantee(
-              cancelableCanceled.complete(()).void)
-        }
-        head <- IO(runRequest(tw, reqUncancelable, app))
-        _ <- uncancelableStarted.get
-        _ <- uncancelableCanceled.get
-        _ <- IO(head.sendInboundCommand(Disconnected))
-        head2 <- IO(runRequest(tw, reqCancelable, app))
-        _ <- cancelableStarted.get
-        _ <- IO(head2.sendInboundCommand(Disconnected))
-        _ <- cancelableCanceled.get
-      } yield ()).assert
->>>>>>> 56c50a9c
+
+    fixture.test("Http1ServerStage: don't deadlock TickWheelExecutor with uncancelable request") {
+      tw =>
+        val reqUncancelable = List("GET /uncancelable HTTP/1.0\r\n\r\n")
+        val reqCancelable = List("GET /cancelable HTTP/1.0\r\n\r\n")
+
+        (for {
+          uncancelableStarted <- Deferred[IO, Unit]
+          uncancelableCanceled <- Deferred[IO, Unit]
+          cancelableStarted <- Deferred[IO, Unit]
+          cancelableCanceled <- Deferred[IO, Unit]
+          app = HttpApp[IO] {
+            case req if req.pathInfo === path"/uncancelable" =>
+              uncancelableStarted.complete(()) *>
+                IO.uncancelable { poll =>
+                  poll(uncancelableCanceled.complete(())) *>
+                    cancelableCanceled.get
+                }.as(Response[IO]())
+            case _ =>
+              cancelableStarted.complete(()) *> IO.never.guarantee(
+                cancelableCanceled.complete(()).void)
+          }
+          head <- IO(runRequest(tw, reqUncancelable, app))
+          _ <- uncancelableStarted.get
+          _ <- uncancelableCanceled.get
+          _ <- IO(head.sendInboundCommand(Disconnected))
+          head2 <- IO(runRequest(tw, reqCancelable, app))
+          _ <- cancelableStarted.get
+          _ <- IO(head2.sendInboundCommand(Disconnected))
+          _ <- cancelableCanceled.get
+        } yield ()).assert
+    }
   }
 }