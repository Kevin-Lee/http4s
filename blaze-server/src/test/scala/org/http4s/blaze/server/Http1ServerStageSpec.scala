/*
 * Copyright 2014 http4s.org
 *
 * Licensed under the Apache License, Version 2.0 (the "License");
 * you may not use this file except in compliance with the License.
 * You may obtain a copy of the License at
 *
 *     http://www.apache.org/licenses/LICENSE-2.0
 *
 * Unless required by applicable law or agreed to in writing, software
 * distributed under the License is distributed on an "AS IS" BASIS,
 * WITHOUT WARRANTIES OR CONDITIONS OF ANY KIND, either express or implied.
 * See the License for the specific language governing permissions and
 * limitations under the License.
 */

package org.http4s
package blaze
package server

import cats.data.Kleisli
import cats.effect._
import cats.effect.kernel.Deferred
import cats.effect.std.Dispatcher
import cats.syntax.all._
import org.http4s.blaze.pipeline.Command.Connected
import org.http4s.blaze.pipeline.Command.Disconnected
import org.http4s.blaze.util.TickWheelExecutor
import org.http4s.blazecore.ResponseParser
import org.http4s.blazecore.SeqTestHead
import org.http4s.dsl.io._
import org.http4s.headers.Date
import org.http4s.headers.`Content-Length`
import org.http4s.headers.`Transfer-Encoding`
import org.http4s.syntax.all._
import org.http4s.testing.ErrorReporting._
import org.http4s.websocket.WebSocketContext
import org.http4s.{headers => H}
import org.typelevel.ci._
import org.typelevel.vault._

import java.nio.ByteBuffer
import java.nio.charset.StandardCharsets
import scala.annotation.nowarn
import scala.concurrent.ExecutionContext
import scala.concurrent.duration._

class Http1ServerStageSpec extends Http4sSuite {
  implicit val ec: ExecutionContext = Http4sSuite.TestExecutionContext
  val fixture = ResourceFixture(Resource.make(IO.delay(new TickWheelExecutor())) { twe =>
    IO.delay(twe.shutdown())
  })

  // todo replace with DispatcherIOFixture
  val dispatcher = new Fixture[Dispatcher[IO]]("dispatcher") {

    private var d: Dispatcher[IO] = null
    private var shutdown: IO[Unit] = null
    def apply() = d
    override def beforeAll(): Unit = {
      val dispatcherAndShutdown = Dispatcher[IO].allocated.unsafeRunSync()
      shutdown = dispatcherAndShutdown._2
      d = dispatcherAndShutdown._1
    }
    override def afterAll(): Unit =
      shutdown.unsafeRunSync()
  }
  override def munitFixtures = List(dispatcher)

  def makeString(b: ByteBuffer): String = {
    val p = b.position()
    val a = new Array[Byte](b.remaining())
    b.get(a).position(p)
    new String(a)
  }

  def parseAndDropDate(buff: ByteBuffer): (Status, Set[Header.Raw], String) =
    dropDate(ResponseParser.apply(buff))

  def dropDate(resp: (Status, Set[Header.Raw], String)): (Status, Set[Header.Raw], String) = {
    val hds = resp._2.filter(_.name != Header[Date].name)
    (resp._1, hds, resp._3)
  }

  def runRequest(
      tw: TickWheelExecutor,
      req: Seq[String],
      httpApp: HttpApp[IO],
      maxReqLine: Int = 4 * 1024,
      maxHeaders: Int = 16 * 1024,
  ): SeqTestHead = {
    val head = new SeqTestHead(
      req.map(s => ByteBuffer.wrap(s.getBytes(StandardCharsets.ISO_8859_1)))
    )
    val httpStage = server.Http1ServerStage[IO](
      httpApp,
      () => Vault.empty,
      munitExecutionContext,
      wsKey = Key.newKey[SyncIO, WebSocketContext[IO]].unsafeRunSync(),
      maxReqLine,
      maxHeaders,
      10 * 1024,
      silentErrorHandler,
      30.seconds,
      30.seconds,
      tw,
      dispatcher(),
      None,
    )

    pipeline.LeafBuilder(httpStage).base(head)
    head.sendInboundCommand(Connected)
    head
  }

  val req = "GET /foo HTTP/1.1\r\nheader: value\r\n\r\n"

  val routes = HttpRoutes
    .of[IO] { case _ =>
      Ok("foo!")
    }
    .orNotFound

  fixture.test("Http1ServerStage: Invalid Lengths should fail on too long of a request line") {
    tickwheel =>
      runRequest(tickwheel, Seq(req), routes, maxReqLine = 1).result.map { buff =>
        val str = StandardCharsets.ISO_8859_1.decode(buff.duplicate()).toString
        // make sure we don't have signs of chunked encoding.
        assert(str.contains("400 Bad Request"))
      }
  }

  fixture.test("Http1ServerStage: Invalid Lengths should fail on too long of a header") {
    tickwheel =>
      runRequest(tickwheel, Seq(req), routes, maxHeaders = 1).result.map { buff =>
        val str = StandardCharsets.ISO_8859_1.decode(buff.duplicate()).toString
        // make sure we don't have signs of chunked encoding.
        assert(str.contains("400 Bad Request"))
      }
  }

  ServerTestRoutes.testRequestResults.zipWithIndex.foreach {
    case ((req, (status, headers, resp)), i) =>
      if (i == 7 || i == 8) // Awful temporary hack
        fixture.test(
          s"Http1ServerStage: Common responses should Run request $i Run request: --------\n${req
            .split("\r\n\r\n")(0)}\n"
        ) { tw =>
          runRequest(tw, Seq(req), ServerTestRoutes()).result
            .map(parseAndDropDate)
            .map(assertEquals(_, (status, headers, resp)))

        }
      else
        fixture.test(
          s"Http1ServerStage: Common responses should Run request $i Run request: --------\n${req
            .split("\r\n\r\n")(0)}\n"
        ) { tw =>
          runRequest(tw, Seq(req), ServerTestRoutes()).result
            .map(parseAndDropDate)
            .map(assertEquals(_, (status, headers, resp)))

        }
  }

  val exceptionService = HttpRoutes
    .of[IO] {
      case GET -> Root / "sync" => sys.error("Synchronous error!")
      case GET -> Root / "async" => IO.raiseError(new Exception("Asynchronous error!"))
      case GET -> Root / "sync" / "422" =>
        throw InvalidMessageBodyFailure("lol, I didn't even look")
      case GET -> Root / "async" / "422" =>
        IO.raiseError(InvalidMessageBodyFailure("lol, I didn't even look"))
    }
    .orNotFound

  def runError(tw: TickWheelExecutor, path: String) =
    runRequest(tw, List(path), exceptionService).result
      .map(parseAndDropDate)
      .map { case (s, h, r) =>
        val close = h.exists { h =>
          h.name == ci"connection" && h.value == "close"
        }
        (s, close, r)
      }

  fixture.test("Http1ServerStage: Errors should Deal with synchronous errors") { tw =>
    val path = "GET /sync HTTP/1.1\r\nConnection:keep-alive\r\n\r\n"
    runError(tw, path).map { case (s, c, _) =>
      assert(c)
      assertEquals(s, InternalServerError)
    }
  }

<<<<<<< HEAD
  fixture.test("Http1ServerStage: Errors should Call toHttpResponse on synchronous errors") { tw =>
    val path = "GET /sync/422 HTTP/1.1\r\nConnection:keep-alive\r\n\r\n"
    runError(tw, path).map { case (s, c, _) =>
      assert(s == UnprocessableEntity && !c)
    }
=======
  tickWheel.test("Http1ServerStage: Errors should Call toHttpResponse on synchronous errors") {
    tw =>
      val path = "GET /sync/422 HTTP/1.1\r\nConnection:keep-alive\r\n\r\n"
      runError(tw, path).map { case (s, c, _) =>
        assert(!c)
        assertEquals(s, UnprocessableEntity)
      }
>>>>>>> 75cf4b3c
  }

  fixture.test("Http1ServerStage: Errors should Deal with asynchronous errors") { tw =>
    val path = "GET /async HTTP/1.1\r\nConnection:keep-alive\r\n\r\n"
    runError(tw, path).map { case (s, c, _) =>
      assert(c)
      assertEquals(s, InternalServerError)
    }
  }

<<<<<<< HEAD
  fixture.test("Http1ServerStage: Errors should Call toHttpResponse on asynchronous errors") { tw =>
    val path = "GET /async/422 HTTP/1.1\r\nConnection:keep-alive\r\n\r\n"
    runError(tw, path).map { case (s, c, _) =>
      assert(s == UnprocessableEntity && !c)
    }
=======
  tickWheel.test("Http1ServerStage: Errors should Call toHttpResponse on asynchronous errors") {
    tw =>
      val path = "GET /async/422 HTTP/1.1\r\nConnection:keep-alive\r\n\r\n"
      runError(tw, path).map { case (s, c, _) =>
        assert(!c)
        assertEquals(s, UnprocessableEntity)
      }
>>>>>>> 75cf4b3c
  }

  fixture.test("Http1ServerStage: Errors should Handle parse error") { tw =>
    val path = "THIS\u0000IS\u0000NOT\u0000HTTP"
    runError(tw, path).map { case (s, c, _) =>
      assert(c)
      assertEquals(s, BadRequest)
    }
  }

  fixture.test(
    "Http1ServerStage: routes should Do not send `Transfer-Encoding: identity` response"
  ) { tw =>
    val routes = HttpRoutes
      .of[IO] { case _ =>
        val headers = Headers(H.`Transfer-Encoding`(TransferCoding.identity))
        IO.pure(
          Response[IO](headers = headers)
            .withEntity("hello world")
        )
      }
      .orNotFound

    // The first request will get split into two chunks, leaving the last byte off
    val req = "GET /foo HTTP/1.1\r\n\r\n"

    runRequest(tw, Seq(req), routes).result.map { buff =>
      val str = StandardCharsets.ISO_8859_1.decode(buff.duplicate()).toString
      // make sure we don't have signs of chunked encoding.
      assert(!str.contains("0\r\n\r\n"))
      assert(str.contains("hello world"))

      val (_, hdrs, _) = ResponseParser.apply(buff)
      assert(!hdrs.exists(_.name == `Transfer-Encoding`.name))
    }
  }

  fixture.test(
    "Http1ServerStage: routes should Do not send an entity or entity-headers for a status that doesn't permit it"
  ) { tw =>
    val routes: HttpApp[IO] = HttpRoutes
      .of[IO] { case _ =>
        IO.pure(
          Response[IO](status = Status.NotModified)
            .putHeaders(`Transfer-Encoding`(TransferCoding.chunked))
            .withEntity("Foo!")
        )
      }
      .orNotFound

    val req = "GET /foo HTTP/1.1\r\n\r\n"

    runRequest(tw, Seq(req), routes).result.map { buf =>
      val (status, hs, body) = ResponseParser.parseBuffer(buf)
      hs.foreach { h =>
        assert(`Content-Length`.parse(h.value).isLeft)
      }
      assertEquals(body, "")
      assertEquals(status, Status.NotModified)
    }
  }

  fixture.test("Http1ServerStage: routes should Add a date header") { tw =>
    val routes = HttpRoutes
      .of[IO] { case req =>
        IO.pure(Response(body = req.body))
      }
      .orNotFound

    // The first request will get split into two chunks, leaving the last byte off
    val req1 = "POST /sync HTTP/1.1\r\nConnection:keep-alive\r\nContent-Length: 4\r\n\r\ndone"

    runRequest(tw, Seq(req1), routes).result.map { buff =>
      // Both responses must succeed
      val (_, hdrs, _) = ResponseParser.apply(buff)
      assert(hdrs.exists(_.name == Header[Date].name))
    }
  }

  fixture.test("Http1ServerStage: routes should Honor an explicitly added date header") { tw =>
    val dateHeader = Date(HttpDate.Epoch)
    val routes = HttpRoutes
      .of[IO] { case req =>
        IO.pure(Response(body = req.body).withHeaders(dateHeader))
      }
      .orNotFound

    // The first request will get split into two chunks, leaving the last byte off
    val req1 = "POST /sync HTTP/1.1\r\nConnection:keep-alive\r\nContent-Length: 4\r\n\r\ndone"

    runRequest(tw, Seq(req1), routes).result.map { buff =>
      // Both responses must succeed
      val (_, hdrs, _) = ResponseParser.apply(buff)

      val result = hdrs.find(_.name == Header[Date].name).map(_.value)
      assertEquals(result, Some(dateHeader.value))
    }
  }

  fixture.test(
    "Http1ServerStage: routes should Handle routes that echos full request body for non-chunked"
  ) { tw =>
    val routes = HttpRoutes
      .of[IO] { case req =>
        IO.pure(Response(body = req.body))
      }
      .orNotFound

    // The first request will get split into two chunks, leaving the last byte off
    val req1 = "POST /sync HTTP/1.1\r\nConnection:keep-alive\r\nContent-Length: 4\r\n\r\ndone"
    val (r11, r12) = req1.splitAt(req1.length - 1)

    runRequest(tw, Seq(r11, r12), routes).result.map { buff =>
      // Both responses must succeed
      assertEquals(
        parseAndDropDate(buff),
        (Ok, Set(H.`Content-Length`.unsafeFromLong(4).toRaw1), "done"),
      )
    }
  }

  fixture.test(
    "Http1ServerStage: routes should Handle routes that consumes the full request body for non-chunked"
  ) { tw =>
    val routes = HttpRoutes
      .of[IO] { case req =>
        req.as[String].map { s =>
          Response().withEntity("Result: " + s)
        }
      }
      .orNotFound

    // The first request will get split into two chunks, leaving the last byte off
    val req1 = "POST /sync HTTP/1.1\r\nConnection:keep-alive\r\nContent-Length: 4\r\n\r\ndone"
    val (r11, r12) = req1.splitAt(req1.length - 1)

    runRequest(tw, Seq(r11, r12), routes).result.map { buff =>
      // Both responses must succeed
      assertEquals(
        parseAndDropDate(buff),
        (
          Ok,
          Set(
            H.`Content-Length`.unsafeFromLong(8 + 4).toRaw1,
            H.`Content-Type`(MediaType.text.plain, Charset.`UTF-8`).toRaw1,
          ),
          "Result: done",
        ),
      )
    }
  }

  fixture.test(
    "Http1ServerStage: routes should Maintain the connection if the body is ignored but was already read to completion by the Http1Stage"
  ) { tw =>
    val routes = HttpRoutes
      .of[IO] { case _ =>
        IO.pure(Response().withEntity("foo"))
      }
      .orNotFound

    // The first request will get split into two chunks, leaving the last byte off
    val req1 = "POST /sync HTTP/1.1\r\nConnection:keep-alive\r\nContent-Length: 4\r\n\r\ndone"
    val req2 = "POST /sync HTTP/1.1\r\nConnection:keep-alive\r\nContent-Length: 5\r\n\r\ntotal"

    runRequest(tw, Seq(req1, req2), routes).result.map { buff =>
      val hs = Set(
        H.`Content-Type`(MediaType.text.plain, Charset.`UTF-8`).toRaw1,
        H.`Content-Length`.unsafeFromLong(3).toRaw1,
      )
      // Both responses must succeed
      assertEquals(dropDate(ResponseParser.parseBuffer(buff)), (Ok, hs, "foo"))
      assertEquals(dropDate(ResponseParser.parseBuffer(buff)), (Ok, hs, "foo"))
    }
  }

  fixture.test(
    "Http1ServerStage: routes should Drop the connection if the body is ignored and was not read to completion by the Http1Stage"
  ) { tw =>
    val routes = HttpRoutes
      .of[IO] { case _ =>
        IO.pure(Response().withEntity("foo"))
      }
      .orNotFound

    // The first request will get split into two chunks, leaving the last byte off
    val req1 = "POST /sync HTTP/1.1\r\nConnection:keep-alive\r\nContent-Length: 4\r\n\r\ndone"
    val (r11, r12) = req1.splitAt(req1.length - 1)

    val req2 = "POST /sync HTTP/1.1\r\nConnection:keep-alive\r\nContent-Length: 5\r\n\r\ntotal"

    runRequest(tw, Seq(r11, r12, req2), routes).result.map { buff =>
      val hs = Set(
        H.`Content-Type`(MediaType.text.plain, Charset.`UTF-8`).toRaw1,
        H.`Content-Length`.unsafeFromLong(3).toRaw1,
      )
      // Both responses must succeed
      assertEquals(dropDate(ResponseParser.parseBuffer(buff)), (Ok, hs, "foo"))
      assertEquals(buff.remaining(), 0)
    }
  }

  fixture.test(
    "Http1ServerStage: routes should Handle routes that runs the request body for non-chunked"
  ) { tw =>
    val routes = HttpRoutes
      .of[IO] { case req =>
        req.body.compile.drain *> IO.pure(Response().withEntity("foo"))
      }
      .orNotFound

    // The first request will get split into two chunks, leaving the last byte off
    val req1 = "POST /sync HTTP/1.1\r\nConnection:keep-alive\r\nContent-Length: 4\r\n\r\ndone"
    val (r11, r12) = req1.splitAt(req1.length - 1)
    val req2 = "POST /sync HTTP/1.1\r\nConnection:keep-alive\r\nContent-Length: 5\r\n\r\ntotal"

    runRequest(tw, Seq(r11, r12, req2), routes).result.map { buff =>
      val hs = Set(
        H.`Content-Type`(MediaType.text.plain, Charset.`UTF-8`).toRaw1,
        H.`Content-Length`.unsafeFromLong(3).toRaw1,
      )
      // Both responses must succeed
      assertEquals(dropDate(ResponseParser.parseBuffer(buff)), (Ok, hs, "foo"))
      assertEquals(dropDate(ResponseParser.parseBuffer(buff)), (Ok, hs, "foo"))
    }
  }

  // Think of this as drunk HTTP pipelining
  fixture.test("Http1ServerStage: routes should Not die when two requests come in back to back") {
    tw =>
      val routes = HttpRoutes
        .of[IO] { case req =>
          IO.pure(Response(body = req.body))
        }
        .orNotFound

      // The first request will get split into two chunks, leaving the last byte off
      val req1 = "POST /sync HTTP/1.1\r\nConnection:keep-alive\r\nContent-Length: 4\r\n\r\ndone"
      val req2 = "POST /sync HTTP/1.1\r\nConnection:keep-alive\r\nContent-Length: 5\r\n\r\ntotal"

      runRequest(tw, Seq(req1 + req2), routes).result.map { buff =>
        // Both responses must succeed
        assertEquals(
          dropDate(ResponseParser.parseBuffer(buff)),
          (Ok, Set(H.`Content-Length`.unsafeFromLong(4).toRaw1), "done"),
        )
        assertEquals(
          dropDate(ResponseParser.parseBuffer(buff)),
          (Ok, Set(H.`Content-Length`.unsafeFromLong(5).toRaw1), "total"),
        )
      }
  }

  fixture.test(
    "Http1ServerStage: routes should Handle using the request body as the response body"
  ) { tw =>
    val routes = HttpRoutes
      .of[IO] { case req =>
        IO.pure(Response(body = req.body))
      }
      .orNotFound

    // The first request will get split into two chunks, leaving the last byte off
    val req1 = "POST /sync HTTP/1.1\r\nConnection:keep-alive\r\nContent-Length: 4\r\n\r\ndone"
    val req2 = "POST /sync HTTP/1.1\r\nConnection:keep-alive\r\nContent-Length: 5\r\n\r\ntotal"

    runRequest(tw, Seq(req1, req2), routes).result.map { buff =>
      // Both responses must succeed
      assertEquals(
        dropDate(ResponseParser.parseBuffer(buff)),
        (Ok, Set(H.`Content-Length`.unsafeFromLong(4).toRaw1), "done"),
      )
      assertEquals(
        dropDate(ResponseParser.parseBuffer(buff)),
        (Ok, Set(H.`Content-Length`.unsafeFromLong(5).toRaw1), "total"),
      )
    }
  }

  def req(path: String) =
    s"POST /$path HTTP/1.1\r\nTransfer-Encoding: chunked\r\n\r\n" +
      "3\r\n" +
      "foo\r\n" +
      "0\r\n" +
      "Foo:Bar\r\n\r\n"

  val routes2 = HttpRoutes
    .of[IO] {
      case req if req.pathInfo === path"/foo" =>
        for {
          _ <- req.body.compile.drain
          hs <- req.trailerHeaders
          resp <- Ok(hs.headers.mkString)
        } yield resp

      case req if req.pathInfo === path"/bar" =>
        for {
          // Don't run the body
          hs <- req.trailerHeaders
          resp <- Ok(hs.headers.mkString)
        } yield resp
    }
    .orNotFound

<<<<<<< HEAD
  fixture.test("Http1ServerStage: routes should Handle trailing headers") { tw =>
    (runRequest(tw, Seq(req("foo")), routes2).result).map { buff =>
=======
  tickWheel.test("Http1ServerStage: routes should Handle trailing headers") { tw =>
    runRequest(tw, Seq(req("foo")), routes2).result.map { buff =>
>>>>>>> 75cf4b3c
      val results = dropDate(ResponseParser.parseBuffer(buff))
      assertEquals(results._1, Ok)
      assertEquals(results._3, "Foo: Bar")
    }
  }

  fixture.test(
    "Http1ServerStage: routes should Fail if you use the trailers before they have resolved"
  ) { tw =>
    runRequest(tw, Seq(req("bar")), routes2).result.map { buff =>
      val results = dropDate(ResponseParser.parseBuffer(buff))
      assertEquals(results._1, InternalServerError)
    }
  }

  fixture.test("Http1ServerStage: routes should cancels on stage shutdown".flaky) { tw =>
    Deferred[IO, Unit]
      .flatMap { canceled =>
        Deferred[IO, Unit].flatMap { gate =>
          val req =
            "POST /sync HTTP/1.1\r\nConnection:keep-alive\r\nContent-Length: 4\r\n\r\ndone"
          val app: HttpApp[IO] = HttpApp { _ =>
            gate.complete(()) >> canceled.complete(()) >> IO.never[Response[IO]]
          }
          for {
            head <- IO(runRequest(tw, List(req), app))
            _ <- gate.get
            _ <- IO(head.closePipeline(None))
            _ <- canceled.get
          } yield ()
        }
      }
  }

  fixture.test("Http1ServerStage: routes should Disconnect if we read an EOF") { tw =>
    val head = runRequest(tw, Seq.empty, Kleisli.liftF(Ok("")))
    head.result.map { _ =>
      assertEquals(head.closeCauses, Vector(None))
    }
  }

  fixture.test("Prevent response splitting attacks on status reason phrase") { tw =>
    val rawReq = "GET /?reason=%0D%0AEvil:true%0D%0A HTTP/1.0\r\n\r\n"
    @nowarn("cat=deprecation")
    val head = runRequest(
      tw,
      List(rawReq),
      HttpApp { req =>
        Response[IO](Status.NoContent.withReason(req.params("reason"))).pure[IO]
      },
    )
    head.result.map { buff =>
      val (_, headers, _) = ResponseParser.parseBuffer(buff)
      assertEquals(headers.find(_.name === ci"Evil"), None)
    }
  }

  fixture.test("Prevent response splitting attacks on field name") { tw =>
    val rawReq = "GET /?fieldName=Fine:%0D%0AEvil:true%0D%0A HTTP/1.0\r\n\r\n"
    val head = runRequest(
      tw,
      List(rawReq),
      HttpApp { req =>
        Response[IO](Status.NoContent).putHeaders(req.params("fieldName") -> "oops").pure[IO]
      },
    )
    head.result.map { buff =>
      val (_, headers, _) = ResponseParser.parseBuffer(buff)
      assertEquals(headers.find(_.name === ci"Evil"), None)
    }
  }

  fixture.test("Prevent response splitting attacks on field value") { tw =>
    val rawReq = "GET /?fieldValue=%0D%0AEvil:true%0D%0A HTTP/1.0\r\n\r\n"
    val head = runRequest(
      tw,
      List(rawReq),
      HttpApp { req =>
        Response[IO](Status.NoContent)
          .putHeaders("X-Oops" -> req.params("fieldValue"))
          .pure[IO]
      },
    )
    head.result.map { buff =>
      val (_, headers, _) = ResponseParser.parseBuffer(buff)
      assertEquals(headers.find(_.name === ci"Evil"), None)
    }

    fixture.test("Http1ServerStage: don't deadlock TickWheelExecutor with uncancelable request") {
      tw =>
        val reqUncancelable = List("GET /uncancelable HTTP/1.0\r\n\r\n")
        val reqCancelable = List("GET /cancelable HTTP/1.0\r\n\r\n")

        (for {
          uncancelableStarted <- Deferred[IO, Unit]
          uncancelableCanceled <- Deferred[IO, Unit]
          cancelableStarted <- Deferred[IO, Unit]
          cancelableCanceled <- Deferred[IO, Unit]
          app = HttpApp[IO] {
            case req if req.pathInfo === path"/uncancelable" =>
              uncancelableStarted.complete(()) *>
                IO.uncancelable { poll =>
                  poll(uncancelableCanceled.complete(())) *>
                    cancelableCanceled.get
                }.as(Response[IO]())
            case _ =>
              cancelableStarted.complete(()) *> IO.never.guarantee(
                cancelableCanceled.complete(()).void
              )
          }
          head <- IO(runRequest(tw, reqUncancelable, app))
          _ <- uncancelableStarted.get
          _ <- uncancelableCanceled.get
          _ <- IO(head.sendInboundCommand(Disconnected))
          head2 <- IO(runRequest(tw, reqCancelable, app))
          _ <- cancelableStarted.get
          _ <- IO(head2.sendInboundCommand(Disconnected))
          _ <- cancelableCanceled.get
        } yield ()).assert
    }
  }
}<|MERGE_RESOLUTION|>--- conflicted
+++ resolved
@@ -192,21 +192,12 @@
     }
   }
 
-<<<<<<< HEAD
   fixture.test("Http1ServerStage: Errors should Call toHttpResponse on synchronous errors") { tw =>
     val path = "GET /sync/422 HTTP/1.1\r\nConnection:keep-alive\r\n\r\n"
     runError(tw, path).map { case (s, c, _) =>
-      assert(s == UnprocessableEntity && !c)
-    }
-=======
-  tickWheel.test("Http1ServerStage: Errors should Call toHttpResponse on synchronous errors") {
-    tw =>
-      val path = "GET /sync/422 HTTP/1.1\r\nConnection:keep-alive\r\n\r\n"
-      runError(tw, path).map { case (s, c, _) =>
-        assert(!c)
-        assertEquals(s, UnprocessableEntity)
-      }
->>>>>>> 75cf4b3c
+      assert(!c)
+      assertEquals(s, UnprocessableEntity)
+    }
   }
 
   fixture.test("Http1ServerStage: Errors should Deal with asynchronous errors") { tw =>
@@ -217,21 +208,12 @@
     }
   }
 
-<<<<<<< HEAD
   fixture.test("Http1ServerStage: Errors should Call toHttpResponse on asynchronous errors") { tw =>
     val path = "GET /async/422 HTTP/1.1\r\nConnection:keep-alive\r\n\r\n"
     runError(tw, path).map { case (s, c, _) =>
-      assert(s == UnprocessableEntity && !c)
-    }
-=======
-  tickWheel.test("Http1ServerStage: Errors should Call toHttpResponse on asynchronous errors") {
-    tw =>
-      val path = "GET /async/422 HTTP/1.1\r\nConnection:keep-alive\r\n\r\n"
-      runError(tw, path).map { case (s, c, _) =>
-        assert(!c)
-        assertEquals(s, UnprocessableEntity)
-      }
->>>>>>> 75cf4b3c
+      assert(!c)
+      assertEquals(s, UnprocessableEntity)
+    }
   }
 
   fixture.test("Http1ServerStage: Errors should Handle parse error") { tw =>
@@ -536,13 +518,8 @@
     }
     .orNotFound
 
-<<<<<<< HEAD
   fixture.test("Http1ServerStage: routes should Handle trailing headers") { tw =>
     (runRequest(tw, Seq(req("foo")), routes2).result).map { buff =>
-=======
-  tickWheel.test("Http1ServerStage: routes should Handle trailing headers") { tw =>
-    runRequest(tw, Seq(req("foo")), routes2).result.map { buff =>
->>>>>>> 75cf4b3c
       val results = dropDate(ResponseParser.parseBuffer(buff))
       assertEquals(results._1, Ok)
       assertEquals(results._3, "Foo: Bar")
