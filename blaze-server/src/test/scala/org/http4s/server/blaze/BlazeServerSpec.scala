package org.http4s
package server
package blaze

<<<<<<< HEAD
import java.util.concurrent.Executors

import scala.concurrent.ExecutionContext

=======
>>>>>>> 088d858c
class BlazeServerSpec extends ServerSpec {
  def builder = BlazeBuilder
}<|MERGE_RESOLUTION|>--- conflicted
+++ resolved
@@ -2,13 +2,6 @@
 package server
 package blaze
 
-<<<<<<< HEAD
-import java.util.concurrent.Executors
-
-import scala.concurrent.ExecutionContext
-
-=======
->>>>>>> 088d858c
 class BlazeServerSpec extends ServerSpec {
   def builder = BlazeBuilder
 }