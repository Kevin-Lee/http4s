/*
 * Copyright 2014 http4s.org
 *
 * Licensed under the Apache License, Version 2.0 (the "License");
 * you may not use this file except in compliance with the License.
 * You may obtain a copy of the License at
 *
 *     http://www.apache.org/licenses/LICENSE-2.0
 *
 * Unless required by applicable law or agreed to in writing, software
 * distributed under the License is distributed on an "AS IS" BASIS,
 * WITHOUT WARRANTIES OR CONDITIONS OF ANY KIND, either express or implied.
 * See the License for the specific language governing permissions and
 * limitations under the License.
 */

package org.http4s
package server
package blaze

import cats.syntax.all._
import cats.effect._
import java.net.{HttpURLConnection, URL}
import java.nio.charset.StandardCharsets
import org.http4s.blaze.channel.ChannelOptions
import org.http4s.dsl.io._
import scala.concurrent.duration._
import scala.io.Source
import org.http4s.multipart.Multipart
import scala.concurrent.ExecutionContext.global
import munit.TestOptions

class BlazeServerSuite extends Http4sSuite {
  implicit val contextShift: ContextShift[IO] = Http4sSpec.TestContextShift

  def builder =
    BlazeServerBuilder[IO](global)
      .withResponseHeaderTimeout(1.second)

  val service: HttpApp[IO] = HttpApp {
    case GET -> Root / "thread" / "routing" =>
      val thread = Thread.currentThread.getName
      Ok(thread)

    case GET -> Root / "thread" / "effect" =>
      IO(Thread.currentThread.getName).flatMap(Ok(_))

    case req @ POST -> Root / "echo" =>
      Ok(req.body)

    case _ -> Root / "never" =>
      IO.never

    case req @ POST -> Root / "issue2610" =>
      req.decode[Multipart[IO]] { mp =>
        Ok(mp.parts.foldMap(_.body))
      }

    case _ => NotFound()
  }

  val serverR =
    builder
      .bindAny()
      .withHttpApp(service)
      .resource

<<<<<<< HEAD
  def blazeServer: FunFixture[Server] =
    ResourceFixture[Server](
=======
  val blazeServer =
    ResourceFixture[Server[IO]](
>>>>>>> 91bfd16e
      serverR,
      (_: TestOptions, _: Server) => IO.unit,
      (_: Server) => IO.sleep(100.milliseconds) *> IO.unit)

  // This should be in IO and shifted but I'm tired of fighting this.
  def get(server: Server, path: String): IO[String] = IO {
    Source
      .fromURL(new URL(s"http://127.0.0.1:${server.address.getPort}$path"))
      .getLines()
      .mkString
  }

  // This should be in IO and shifted but I'm tired of fighting this.
  def getStatus(server: Server, path: String): IO[Status] = {
    val url = new URL(s"http://127.0.0.1:${server.address.getPort}$path")
    for {
      conn <- IO(url.openConnection().asInstanceOf[HttpURLConnection])
      _ = conn.setRequestMethod("GET")
      status <- IO.fromEither(Status.fromInt(conn.getResponseCode()))
    } yield status
  }

  // This too
  def post(server: Server, path: String, body: String): IO[String] = IO {
    val url = new URL(s"http://127.0.0.1:${server.address.getPort}$path")
    val conn = url.openConnection().asInstanceOf[HttpURLConnection]
    val bytes = body.getBytes(StandardCharsets.UTF_8)
    conn.setRequestMethod("POST")
    conn.setRequestProperty("Content-Length", bytes.size.toString)
    conn.setDoOutput(true)
    conn.getOutputStream.write(bytes)
    Source.fromInputStream(conn.getInputStream, StandardCharsets.UTF_8.name).getLines().mkString
  }

  // This too
  def postChunkedMultipart(
      server: Server,
      path: String,
      boundary: String,
      body: String): IO[String] =
    IO {
      val url = new URL(s"http://127.0.0.1:${server.address.getPort}$path")
      val conn = url.openConnection().asInstanceOf[HttpURLConnection]
      val bytes = body.getBytes(StandardCharsets.UTF_8)
      conn.setRequestMethod("POST")
      conn.setChunkedStreamingMode(-1)
      conn.setRequestProperty("Content-Type", s"""multipart/form-data; boundary="$boundary"""")
      conn.setDoOutput(true)
      conn.getOutputStream.write(bytes)
      Source.fromInputStream(conn.getInputStream, StandardCharsets.UTF_8.name).getLines().mkString
    }

  blazeServer.test("route requests on the service executor") { server =>
    get(server, "/thread/routing").map(_.startsWith("http4s-spec-")).assertEquals(true)
  }

  blazeServer.test("execute the service task on the service executor") { server =>
    get(server, "/thread/effect").map(_.startsWith("http4s-spec-")).assertEquals(true)
  }

  blazeServer.test("be able to echo its input") { server =>
    val input = """{ "Hello": "world" }"""
    post(server, "/echo", input).map(_.startsWith(input)).assertEquals(true)
  }

  blazeServer.test("return a 503 if the server doesn't respond") { server =>
    getStatus(server, "/never").assertEquals(Status.ServiceUnavailable)
  }

  blazeServer.test("reliably handle multipart requests") { server =>
    val body =
      """|--aa
             |server: Server, Content-Disposition: form-data; name="a"
             |Content-Length: 1
             |
             |a
             |--aa--""".stripMargin.replace("\n", "\r\n")

    // This is flaky due to Blaze threading and Java connection pooling.
    (1 to 100).toList.traverse { _ =>
      postChunkedMultipart(server, "/issue2610", "aa", body).assertEquals("a")
    }
  }

  blazeServer.test("ChannelOptions should default to empty") { _ =>
    assertEquals(builder.channelOptions, ChannelOptions(Vector.empty))
  }
  blazeServer.test("ChannelOptions should set socket send buffer size") { _ =>
    assertEquals(builder.withSocketSendBufferSize(8192).socketSendBufferSize, Some(8192))
  }
  blazeServer.test("ChannelOptions should set socket receive buffer size") { _ =>
    assertEquals(builder.withSocketReceiveBufferSize(8192).socketReceiveBufferSize, Some(8192))
  }
  blazeServer.test("ChannelOptions should set socket keepalive") { _ =>
    assertEquals(builder.withSocketKeepAlive(true).socketKeepAlive, Some(true))
  }
  blazeServer.test("ChannelOptions should set socket reuse address") { _ =>
    assertEquals(builder.withSocketReuseAddress(true).socketReuseAddress, Some(true))
  }
  blazeServer.test("ChannelOptions should set TCP nodelay") { _ =>
    assertEquals(builder.withTcpNoDelay(true).tcpNoDelay, Some(true))
  }
  blazeServer.test("ChannelOptions should unset socket send buffer size") { _ =>
    assertEquals(
      builder
        .withSocketSendBufferSize(8192)
        .withDefaultSocketSendBufferSize
        .socketSendBufferSize,
      None)
  }
  blazeServer.test("ChannelOptions should unset socket receive buffer size") { _ =>
    assertEquals(
      builder
        .withSocketReceiveBufferSize(8192)
        .withDefaultSocketReceiveBufferSize
        .socketReceiveBufferSize,
      None)
  }
  blazeServer.test("ChannelOptions should unset socket keepalive") { _ =>
    assertEquals(builder.withSocketKeepAlive(true).withDefaultSocketKeepAlive.socketKeepAlive, None)
  }
  blazeServer.test("ChannelOptions should unset socket reuse address") { _ =>
    assertEquals(
      builder
        .withSocketReuseAddress(true)
        .withDefaultSocketReuseAddress
        .socketReuseAddress,
      None)
  }
  blazeServer.test("ChannelOptions should unset TCP nodelay") { _ =>
    assertEquals(builder.withTcpNoDelay(true).withDefaultTcpNoDelay.tcpNoDelay, None)
  }
  blazeServer.test("ChannelOptions should overwrite keys") { _ =>
    assertEquals(
      builder
        .withSocketSendBufferSize(8192)
        .withSocketSendBufferSize(4096)
        .socketSendBufferSize,
      Some(4096))
  }
}<|MERGE_RESOLUTION|>--- conflicted
+++ resolved
@@ -65,13 +65,8 @@
       .withHttpApp(service)
       .resource
 
-<<<<<<< HEAD
-  def blazeServer: FunFixture[Server] =
+  val blazeServer =
     ResourceFixture[Server](
-=======
-  val blazeServer =
-    ResourceFixture[Server[IO]](
->>>>>>> 91bfd16e
       serverR,
       (_: TestOptions, _: Server) => IO.unit,
       (_: Server) => IO.sleep(100.milliseconds) *> IO.unit)
