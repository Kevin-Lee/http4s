/*
 * Copyright 2014 http4s.org
 *
 * Licensed under the Apache License, Version 2.0 (the "License");
 * you may not use this file except in compliance with the License.
 * You may obtain a copy of the License at
 *
 *     http://www.apache.org/licenses/LICENSE-2.0
 *
 * Unless required by applicable law or agreed to in writing, software
 * distributed under the License is distributed on an "AS IS" BASIS,
 * WITHOUT WARRANTIES OR CONDITIONS OF ANY KIND, either express or implied.
 * See the License for the specific language governing permissions and
 * limitations under the License.
 */

package org.http4s
package server
package blaze

import cats.data.Kleisli
import cats.syntax.eq._
import cats.effect._
<<<<<<< HEAD
import cats.effect.kernel.Deferred
import cats.effect.std.Dispatcher
=======
import cats.effect.concurrent.Deferred
import cats.syntax.all._

>>>>>>> f12631c7
import java.nio.ByteBuffer
import java.nio.charset.StandardCharsets
import org.http4s.{headers => H}
import org.http4s.blaze._
import org.http4s.blaze.pipeline.Command.Connected
import org.http4s.blaze.util.TickWheelExecutor
import org.http4s.blazecore.{ResponseParser, SeqTestHead}
import org.http4s.dsl.io._
import org.http4s.headers.{Date, `Content-Length`, `Transfer-Encoding`}
import org.http4s.syntax.all._
import org.http4s.testing.ErrorReporting._
import org.typelevel.ci.CIString
import org.typelevel.vault._
import scala.concurrent.ExecutionContext
import scala.concurrent.duration._

class Http1ServerStageSpec extends Http4sSuite {
<<<<<<< HEAD
  implicit val ec: scala.concurrent.ExecutionContext = scala.concurrent.ExecutionContext.global
  val fixture = ResourceFixture(Resource.make(IO.delay(new TickWheelExecutor())) { twe =>
=======

  implicit val ec: ExecutionContext = Http4sSuite.TestExecutionContext
  val tickWheel = ResourceFixture(Resource.make(IO.delay(new TickWheelExecutor())) { twe =>
>>>>>>> f12631c7
    IO.delay(twe.shutdown())
  })

  // todo replace with DispatcherIOFixture
  val dispatcher = new Fixture[Dispatcher[IO]]("dispatcher") {

    private var d: Dispatcher[IO] = null
    private var shutdown: IO[Unit] = null
    def apply() = d
    override def beforeAll(): Unit = {
      val dispatcherAndShutdown = Dispatcher[IO].allocated.unsafeRunSync()
      shutdown = dispatcherAndShutdown._2
      d = dispatcherAndShutdown._1
    }
    override def afterAll(): Unit =
      shutdown.unsafeRunSync()
  }
  override def munitFixtures = List(dispatcher)

  def makeString(b: ByteBuffer): String = {
    val p = b.position()
    val a = new Array[Byte](b.remaining())
    b.get(a).position(p)
    new String(a)
  }

  def parseAndDropDate(buff: ByteBuffer): (Status, Set[Header], String) =
    dropDate(ResponseParser.apply(buff))

  def dropDate(resp: (Status, Set[Header], String)): (Status, Set[Header], String) = {
    val hds = resp._2.filter(_.name != Date.name)
    (resp._1, hds, resp._3)
  }

  def runRequest(
      tw: TickWheelExecutor,
      req: Seq[String],
      httpApp: HttpApp[IO],
      maxReqLine: Int = 4 * 1024,
      maxHeaders: Int = 16 * 1024): SeqTestHead = {
    val head = new SeqTestHead(
      req.map(s => ByteBuffer.wrap(s.getBytes(StandardCharsets.ISO_8859_1))))
    val httpStage = Http1ServerStage[IO](
      httpApp,
      () => Vault.empty,
      munitExecutionContext,
      enableWebSockets = true,
      maxReqLine,
      maxHeaders,
      10 * 1024,
      silentErrorHandler,
      30.seconds,
      30.seconds,
      tw,
      dispatcher()
    )

    pipeline.LeafBuilder(httpStage).base(head)
    head.sendInboundCommand(Connected)
    head
  }

  val req = "GET /foo HTTP/1.1\r\nheader: value\r\n\r\n"

  val routes = HttpRoutes
    .of[IO] { case _ =>
      Ok("foo!")
    }
    .orNotFound

  fixture.test("Http1ServerStage: Invalid Lengths should fail on too long of a request line") {
    tickwheel =>
      runRequest(tickwheel, Seq(req), routes, maxReqLine = 1).result.map { buff =>
        val str = StandardCharsets.ISO_8859_1.decode(buff.duplicate()).toString
        // make sure we don't have signs of chunked encoding.
        assert(str.contains("400 Bad Request"))
      }
  }

  fixture.test("Http1ServerStage: Invalid Lengths should fail on too long of a header") {
    tickwheel =>
      (runRequest(tickwheel, Seq(req), routes, maxHeaders = 1).result).map { buff =>
        val str = StandardCharsets.ISO_8859_1.decode(buff.duplicate()).toString
        // make sure we don't have signs of chunked encoding.
        assert(str.contains("400 Bad Request"))
      }
  }

  ServerTestRoutes.testRequestResults.zipWithIndex.foreach {
    case ((req, (status, headers, resp)), i) =>
      if (i == 7 || i == 8) // Awful temporary hack
        fixture.test(
          s"Http1ServerStage: Common responses should Run request $i Run request: --------\n${req
            .split("\r\n\r\n")(0)}\n") { tw =>
          runRequest(tw, Seq(req), ServerTestRoutes()).result
            .map(parseAndDropDate)
            .map(assertEquals(_, (status, headers, resp)))

        }
      else
        fixture.test(
          s"Http1ServerStage: Common responses should Run request $i Run request: --------\n${req
            .split("\r\n\r\n")(0)}\n") { tw =>
          runRequest(tw, Seq(req), ServerTestRoutes()).result
            .map(parseAndDropDate)
            .map(assertEquals(_, (status, headers, resp)))

        }
  }

  val exceptionService = HttpRoutes
    .of[IO] {
      case GET -> Root / "sync" => sys.error("Synchronous error!")
      case GET -> Root / "async" => IO.raiseError(new Exception("Asynchronous error!"))
      case GET -> Root / "sync" / "422" =>
        throw InvalidMessageBodyFailure("lol, I didn't even look")
      case GET -> Root / "async" / "422" =>
        IO.raiseError(InvalidMessageBodyFailure("lol, I didn't even look"))
    }
    .orNotFound

  def runError(tw: TickWheelExecutor, path: String) =
    runRequest(tw, List(path), exceptionService).result
      .map(parseAndDropDate)
      .map { case (s, h, r) =>
        val close = h.exists { h =>
          h.toRaw.name == CIString("connection") && h.toRaw.value == "close"
        }
        (s, close, r)
      }

  fixture.test("Http1ServerStage: Errors should Deal with synchronous errors") { tw =>
    val path = "GET /sync HTTP/1.1\r\nConnection:keep-alive\r\n\r\n"
    runError(tw, path).map { case (s, c, _) =>
      assert(s == InternalServerError && c)
    }
  }

  fixture.test("Http1ServerStage: Errors should Call toHttpResponse on synchronous errors") { tw =>
    val path = "GET /sync/422 HTTP/1.1\r\nConnection:keep-alive\r\n\r\n"
    runError(tw, path).map { case (s, c, _) =>
      assert(s == UnprocessableEntity && !c)
    }
  }

  fixture.test("Http1ServerStage: Errors should Deal with asynchronous errors") { tw =>
    val path = "GET /async HTTP/1.1\r\nConnection:keep-alive\r\n\r\n"
    runError(tw, path).map { case (s, c, _) =>
      assert(s == InternalServerError && c)
    }
  }

  fixture.test("Http1ServerStage: Errors should Call toHttpResponse on asynchronous errors") { tw =>
    val path = "GET /async/422 HTTP/1.1\r\nConnection:keep-alive\r\n\r\n"
    runError(tw, path).map { case (s, c, _) =>
      assert(s == UnprocessableEntity && !c)
    }
  }

  fixture.test("Http1ServerStage: Errors should Handle parse error") { tw =>
    val path = "THIS\u0000IS\u0000NOT\u0000HTTP"
    runError(tw, path).map { case (s, c, _) =>
      assert(s == BadRequest && c)
    }
  }

  fixture.test(
    "Http1ServerStage: routes should Do not send `Transfer-Encoding: identity` response") { tw =>
    val routes = HttpRoutes
      .of[IO] { case _ =>
        val headers = Headers.of(H.`Transfer-Encoding`(TransferCoding.identity))
        IO.pure(
          Response[IO](headers = headers)
            .withEntity("hello world"))
      }
      .orNotFound

    // The first request will get split into two chunks, leaving the last byte off
    val req = "GET /foo HTTP/1.1\r\n\r\n"

    runRequest(tw, Seq(req), routes).result.map { buff =>
      val str = StandardCharsets.ISO_8859_1.decode(buff.duplicate()).toString
      // make sure we don't have signs of chunked encoding.
      assert(!str.contains("0\r\n\r\n"))
      assert(str.contains("hello world"))

      val (_, hdrs, _) = ResponseParser.apply(buff)
      assert(!hdrs.exists(_.name == `Transfer-Encoding`.name))
    }
  }

  fixture.test(
    "Http1ServerStage: routes should Do not send an entity or entity-headers for a status that doesn't permit it") {
    tw =>
      val routes: HttpApp[IO] = HttpRoutes
        .of[IO] { case _ =>
          IO.pure(
            Response[IO](status = Status.NotModified)
              .putHeaders(`Transfer-Encoding`(TransferCoding.chunked))
              .withEntity("Foo!"))
        }
        .orNotFound

      val req = "GET /foo HTTP/1.1\r\n\r\n"

      (runRequest(tw, Seq(req), routes).result).map { buf =>
        val (status, hs, body) = ResponseParser.parseBuffer(buf)

        val hss = Headers(hs.toList)
        assert(`Content-Length`.from(hss).isDefined == false)
        assert(body == "")
        assert(status == Status.NotModified)
      }
  }

  fixture.test("Http1ServerStage: routes should Add a date header") { tw =>
    val routes = HttpRoutes
      .of[IO] { case req =>
        IO.pure(Response(body = req.body))
      }
      .orNotFound

    // The first request will get split into two chunks, leaving the last byte off
    val req1 = "POST /sync HTTP/1.1\r\nConnection:keep-alive\r\nContent-Length: 4\r\n\r\ndone"

    (runRequest(tw, Seq(req1), routes).result).map { buff =>
      // Both responses must succeed
      val (_, hdrs, _) = ResponseParser.apply(buff)
      assert(hdrs.exists(_.name == Date.name))
    }
  }

  fixture.test("Http1ServerStage: routes should Honor an explicitly added date header") { tw =>
    val dateHeader = Date(HttpDate.Epoch)
    val routes = HttpRoutes
      .of[IO] { case req =>
        IO.pure(Response(body = req.body).withHeaders(dateHeader))
      }
      .orNotFound

    // The first request will get split into two chunks, leaving the last byte off
    val req1 = "POST /sync HTTP/1.1\r\nConnection:keep-alive\r\nContent-Length: 4\r\n\r\ndone"

    (runRequest(tw, Seq(req1), routes).result).map { buff =>
      // Both responses must succeed
      val (_, hdrs, _) = ResponseParser.apply(buff)

      assert(hdrs.find(_.name == Date.name) == Some(dateHeader))
    }
  }

  fixture.test(
    "Http1ServerStage: routes should Handle routes that echos full request body for non-chunked") {
    tw =>
      val routes = HttpRoutes
        .of[IO] { case req =>
          IO.pure(Response(body = req.body))
        }
        .orNotFound

      // The first request will get split into two chunks, leaving the last byte off
      val req1 = "POST /sync HTTP/1.1\r\nConnection:keep-alive\r\nContent-Length: 4\r\n\r\ndone"
      val (r11, r12) = req1.splitAt(req1.length - 1)

      (runRequest(tw, Seq(r11, r12), routes).result).map { buff =>
        // Both responses must succeed
        assert(parseAndDropDate(buff) == ((Ok, Set(H.`Content-Length`.unsafeFromLong(4)), "done")))
      }
  }

  fixture.test(
    "Http1ServerStage: routes should Handle routes that consumes the full request body for non-chunked") {
    tw =>
      val routes = HttpRoutes
        .of[IO] { case req =>
          req.as[String].map { s =>
            Response().withEntity("Result: " + s)
          }
        }
        .orNotFound

      // The first request will get split into two chunks, leaving the last byte off
      val req1 = "POST /sync HTTP/1.1\r\nConnection:keep-alive\r\nContent-Length: 4\r\n\r\ndone"
      val (r11, r12) = req1.splitAt(req1.length - 1)

      (runRequest(tw, Seq(r11, r12), routes).result).map { buff =>
        // Both responses must succeed
        assert(
          parseAndDropDate(buff) == (
            (
              Ok,
              Set(
                H.`Content-Length`.unsafeFromLong(8 + 4),
                H.`Content-Type`(MediaType.text.plain, Charset.`UTF-8`)),
              "Result: done")))
      }
  }

  fixture.test(
    "Http1ServerStage: routes should Maintain the connection if the body is ignored but was already read to completion by the Http1Stage") {
    tw =>
      val routes = HttpRoutes
        .of[IO] { case _ =>
          IO.pure(Response().withEntity("foo"))
        }
        .orNotFound

      // The first request will get split into two chunks, leaving the last byte off
      val req1 = "POST /sync HTTP/1.1\r\nConnection:keep-alive\r\nContent-Length: 4\r\n\r\ndone"
      val req2 = "POST /sync HTTP/1.1\r\nConnection:keep-alive\r\nContent-Length: 5\r\n\r\ntotal"

      (runRequest(tw, Seq(req1, req2), routes).result).map { buff =>
        val hs = Set(
          H.`Content-Type`(MediaType.text.plain, Charset.`UTF-8`),
          H.`Content-Length`.unsafeFromLong(3))
        // Both responses must succeed
        assert(dropDate(ResponseParser.parseBuffer(buff)) == ((Ok, hs, "foo")))
        assert(dropDate(ResponseParser.parseBuffer(buff)) == ((Ok, hs, "foo")))
      }
  }

  fixture.test(
    "Http1ServerStage: routes should Drop the connection if the body is ignored and was not read to completion by the Http1Stage") {
    tw =>
      val routes = HttpRoutes
        .of[IO] { case _ =>
          IO.pure(Response().withEntity("foo"))
        }
        .orNotFound

      // The first request will get split into two chunks, leaving the last byte off
      val req1 = "POST /sync HTTP/1.1\r\nConnection:keep-alive\r\nContent-Length: 4\r\n\r\ndone"
      val (r11, r12) = req1.splitAt(req1.length - 1)

      val req2 = "POST /sync HTTP/1.1\r\nConnection:keep-alive\r\nContent-Length: 5\r\n\r\ntotal"

      (runRequest(tw, Seq(r11, r12, req2), routes).result).map { buff =>
        val hs = Set(
          H.`Content-Type`(MediaType.text.plain, Charset.`UTF-8`),
          H.`Content-Length`.unsafeFromLong(3))
        // Both responses must succeed
        assert(dropDate(ResponseParser.parseBuffer(buff)) == ((Ok, hs, "foo")))
        assert(buff.remaining() == 0)
      }
  }

  fixture.test(
    "Http1ServerStage: routes should Handle routes that runs the request body for non-chunked") {
    tw =>
      val routes = HttpRoutes
        .of[IO] { case req =>
          req.body.compile.drain *> IO.pure(Response().withEntity("foo"))
        }
        .orNotFound

      // The first request will get split into two chunks, leaving the last byte off
      val req1 = "POST /sync HTTP/1.1\r\nConnection:keep-alive\r\nContent-Length: 4\r\n\r\ndone"
      val (r11, r12) = req1.splitAt(req1.length - 1)
      val req2 = "POST /sync HTTP/1.1\r\nConnection:keep-alive\r\nContent-Length: 5\r\n\r\ntotal"

      (runRequest(tw, Seq(r11, r12, req2), routes).result).map { buff =>
        val hs = Set(
          H.`Content-Type`(MediaType.text.plain, Charset.`UTF-8`),
          H.`Content-Length`.unsafeFromLong(3))
        // Both responses must succeed
        assert(dropDate(ResponseParser.parseBuffer(buff)) == ((Ok, hs, "foo")))
        assert(dropDate(ResponseParser.parseBuffer(buff)) == ((Ok, hs, "foo")))
      }
  }

  // Think of this as drunk HTTP pipelining
  fixture.test("Http1ServerStage: routes should Not die when two requests come in back to back") {
    tw =>
      val routes = HttpRoutes
        .of[IO] { case req =>
          IO.pure(Response(body = req.body))
        }
        .orNotFound

      // The first request will get split into two chunks, leaving the last byte off
      val req1 = "POST /sync HTTP/1.1\r\nConnection:keep-alive\r\nContent-Length: 4\r\n\r\ndone"
      val req2 = "POST /sync HTTP/1.1\r\nConnection:keep-alive\r\nContent-Length: 5\r\n\r\ntotal"

      (runRequest(tw, Seq(req1 + req2), routes).result).map { buff =>
        // Both responses must succeed
        assert(
          dropDate(ResponseParser.parseBuffer(buff)) == (
            (
              Ok,
              Set(H.`Content-Length`.unsafeFromLong(4)),
              "done")))
        assert(
          dropDate(ResponseParser.parseBuffer(buff)) == (
            (
              Ok,
              Set(H.`Content-Length`.unsafeFromLong(5)),
              "total")))
      }
  }

  fixture.test(
    "Http1ServerStage: routes should Handle using the request body as the response body") { tw =>
    val routes = HttpRoutes
      .of[IO] { case req =>
        IO.pure(Response(body = req.body))
      }
      .orNotFound

    // The first request will get split into two chunks, leaving the last byte off
    val req1 = "POST /sync HTTP/1.1\r\nConnection:keep-alive\r\nContent-Length: 4\r\n\r\ndone"
    val req2 = "POST /sync HTTP/1.1\r\nConnection:keep-alive\r\nContent-Length: 5\r\n\r\ntotal"

    (runRequest(tw, Seq(req1, req2), routes).result).map { buff =>
      // Both responses must succeed
      assert(
        dropDate(ResponseParser.parseBuffer(buff)) == (
          (
            Ok,
            Set(H.`Content-Length`.unsafeFromLong(4)),
            "done")))
      assert(
        dropDate(ResponseParser.parseBuffer(buff)) == (
          (
            Ok,
            Set(H.`Content-Length`.unsafeFromLong(5)),
            "total")))
    }
  }

  def req(path: String) =
    s"POST /$path HTTP/1.1\r\nTransfer-Encoding: chunked\r\n\r\n" +
      "3\r\n" +
      "foo\r\n" +
      "0\r\n" +
      "Foo:Bar\r\n\r\n"

  val routes2 = HttpRoutes
    .of[IO] {
      case req if req.pathInfo === path"/foo" =>
        for {
          _ <- req.body.compile.drain
          hs <- req.trailerHeaders
          resp <- Ok(hs.toList.mkString)
        } yield resp

      case req if req.pathInfo === path"/bar" =>
        for {
          // Don't run the body
          hs <- req.trailerHeaders
          resp <- Ok(hs.toList.mkString)
        } yield resp
    }
    .orNotFound

  fixture.test("Http1ServerStage: routes should Handle trailing headers") { tw =>
    (runRequest(tw, Seq(req("foo")), routes2).result).map { buff =>
      val results = dropDate(ResponseParser.parseBuffer(buff))
      assert(results._1 == Ok)
      assert(results._3 == "Foo: Bar")
    }
  }

  fixture.test(
    "Http1ServerStage: routes should Fail if you use the trailers before they have resolved") {
    tw =>
      (runRequest(tw, Seq(req("bar")), routes2).result).map { buff =>
        val results = dropDate(ResponseParser.parseBuffer(buff))
        assertEquals(results._1, InternalServerError)
      }
  }

  fixture.test("Http1ServerStage: routes should cancels on stage shutdown".flaky) { tw =>
    Deferred[IO, Unit]
      .flatMap { canceled =>
        Deferred[IO, Unit].flatMap { gate =>
          val req =
            "POST /sync HTTP/1.1\r\nConnection:keep-alive\r\nContent-Length: 4\r\n\r\ndone"
          val app: HttpApp[IO] = HttpApp { _ =>
            gate.complete(()) >> canceled.complete(()) >> IO.never[Response[IO]]
          }
          for {
            head <- IO(runRequest(tw, List(req), app))
            _ <- gate.get
            _ <- IO(head.closePipeline(None))
            _ <- canceled.get
          } yield ()
        }
      }
  }

  fixture.test("Http1ServerStage: routes should Disconnect if we read an EOF") { tw =>
    val head = runRequest(tw, Seq.empty, Kleisli.liftF(Ok("")))
    head.result.map { _ =>
      assert(head.closeCauses == Seq(None))
    }
  }
}<|MERGE_RESOLUTION|>--- conflicted
+++ resolved
@@ -21,14 +21,8 @@
 import cats.data.Kleisli
 import cats.syntax.eq._
 import cats.effect._
-<<<<<<< HEAD
 import cats.effect.kernel.Deferred
 import cats.effect.std.Dispatcher
-=======
-import cats.effect.concurrent.Deferred
-import cats.syntax.all._
-
->>>>>>> f12631c7
 import java.nio.ByteBuffer
 import java.nio.charset.StandardCharsets
 import org.http4s.{headers => H}
@@ -46,14 +40,8 @@
 import scala.concurrent.duration._
 
 class Http1ServerStageSpec extends Http4sSuite {
-<<<<<<< HEAD
-  implicit val ec: scala.concurrent.ExecutionContext = scala.concurrent.ExecutionContext.global
+  implicit val ec: ExecutionContext = Http4sSuite.TestExecutionContext
   val fixture = ResourceFixture(Resource.make(IO.delay(new TickWheelExecutor())) { twe =>
-=======
-
-  implicit val ec: ExecutionContext = Http4sSuite.TestExecutionContext
-  val tickWheel = ResourceFixture(Resource.make(IO.delay(new TickWheelExecutor())) { twe =>
->>>>>>> f12631c7
     IO.delay(twe.shutdown())
   })
 
