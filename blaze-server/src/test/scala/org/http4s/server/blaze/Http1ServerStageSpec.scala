package org.http4s.server
package blaze

import java.nio.ByteBuffer
import java.nio.charset.StandardCharsets
import java.time.Instant
import java.util.concurrent.Executors

import org.http4s.headers.{`Transfer-Encoding`, Date, `Content-Length`}
import org.http4s.{headers => H, _}
import org.http4s.blaze._
import org.http4s.blaze.pipeline.{Command => Cmd}
import org.http4s.dsl._
import org.specs2.specification.core.Fragment

import scala.concurrent.{Await, Future}
import scala.concurrent.duration._

import fs2._

import scala.concurrent.ExecutionContext.Implicits.global

<<<<<<< HEAD
class Http1ServerStageSpec extends Specification {
=======
import scodec.bits.ByteVector

class Http1ServerStageSpec extends Http4sSpec {
>>>>>>> 2bfd475f
  def makeString(b: ByteBuffer): String = {
    val p = b.position()
    val a = new Array[Byte](b.remaining())
    b.get(a).position(p)
    new String(a)
  }

  def parseAndDropDate(buff: ByteBuffer): (Status, Set[Header], String) =
    dropDate(ResponseParser.apply(buff))

  def dropDate(resp: (Status, Set[Header], String)): (Status, Set[Header], String) = {
    val hds = resp._2.filter(_.name != Date.name)
    (resp._1, hds, resp._3)
  }

  def runRequest(req: Seq[String], service: HttpService, maxReqLine: Int = 4*1024, maxHeaders: Int = 16*1024): Future[ByteBuffer] = {
    val head = new SeqTestHead(req.map(s => ByteBuffer.wrap(s.getBytes(StandardCharsets.ISO_8859_1))))
    val httpStage = Http1ServerStage(service, AttributeMap.empty, Executors.newCachedThreadPool(), true, maxReqLine, maxHeaders)

    pipeline.LeafBuilder(httpStage).base(head)
    head.sendInboundCommand(Cmd.Connected)
    head.result
  }

  "Http1ServerStage: Invalid Lengths" should {
    val req = "GET /foo HTTP/1.1\r\nheader: value\r\n\r\n"

    val service = HttpService {
      case req => Response().withBody("foo!")
    }
    "fail on too long of a request line" in {
      val buff = Await.result(runRequest(Seq(req), service, maxReqLine = 1), 5.seconds)
      val str = StandardCharsets.ISO_8859_1.decode(buff.duplicate()).toString
      // make sure we don't have signs of chunked encoding.
      str.contains("400 Bad Request") must_== true
    }

    "fail on too long of a header" in {
      val buff = Await.result(runRequest(Seq(req), service, maxHeaders = 1), 5.seconds)
      val str = StandardCharsets.ISO_8859_1.decode(buff.duplicate()).toString
      // make sure we don't have signs of chunked encoding.
      str.contains("400 Bad Request") must_== true
    }
  }

  "Http1ServerStage: Common responses" should {
    Fragment.foreach(ServerTestRoutes.testRequestResults.zipWithIndex) { case ((req, (status,headers,resp)), i) =>
      if (i == 7 || i == 8) // Awful temporary hack
      s"Run request $i Run request: --------\n${req.split("\r\n\r\n")(0)}\n" in {
        val result = Await.result(runRequest(Seq(req), ServerTestRoutes()), 5.seconds)
        parseAndDropDate(result) must_== ((status, headers, resp))
      }
      else
      s"Run request $i Run request: --------\n${req.split("\r\n\r\n")(0)}\n" in {
        val result = Await.result(runRequest(Seq(req), ServerTestRoutes()), 5.seconds)
        parseAndDropDate(result) must_== ((status, headers, resp))
      }
    }
  }

  "Http1ServerStage: Errors" should {
    val exceptionService = HttpService {
      case GET -> Root / "sync" => sys.error("Synchronous error!")
      case GET -> Root / "async" => Task.fail(new Exception("Asynchronous error!"))
      case GET -> Root / "sync" / "422" => throw InvalidMessageBodyFailure("lol, I didn't even look")
      case GET -> Root / "async" / "422" => Task.fail(new InvalidMessageBodyFailure("lol, I didn't even look"))
    }

    def runError(path: String) = runRequest(List(path), exceptionService)
        .map(parseAndDropDate)
        .map{ case (s, h, r) =>
        val close = h.exists{ h => h.toRaw.name == "connection".ci && h.toRaw.value == "close"}
        (s, close, r)
      }

    "Deal with synchronous errors" in {
      val path = "GET /sync HTTP/1.1\r\nConnection:keep-alive\r\n\r\n"
      val (s,c,_) = Await.result(runError(path), 10.seconds)
      s must_== InternalServerError
      c must_== true
    }

    "Call toHttpResponse on synchronous errors" in {
      val path = "GET /sync/422 HTTP/1.1\r\nConnection:keep-alive\r\n\r\n"
      val (s,c,_) = Await.result(runError(path), 10.seconds)
      s must_== UnprocessableEntity
      c must_== false
    }

    "Deal with asynchronous errors" in {
      val path = "GET /async HTTP/1.1\r\nConnection:keep-alive\r\n\r\n"
      val (s,c,_) = Await.result(runError(path), 10.seconds)
      s must_== InternalServerError
      c must_== true
    }

    "Call toHttpResponse on asynchronous errors" in {
      val path = "GET /async/422 HTTP/1.1\r\nConnection:keep-alive\r\n\r\n"
      val (s,c,_) = Await.result(runError(path), 10.seconds)
      s must_== UnprocessableEntity
      c must_== false
    }
  }

  "Http1ServerStage: routes" should {
    "Do not send `Transfer-Encoding: identity` response" in {
      val service = HttpService {
        case req =>
          val headers = Headers(H.`Transfer-Encoding`(TransferCoding.identity))
          Response(headers = headers)
            .withBody("hello world")
      }

      // The first request will get split into two chunks, leaving the last byte off
      val req = "GET /foo HTTP/1.1\r\n\r\n"

      val buff = Await.result(runRequest(Seq(req), service), 5.seconds)

      val str = StandardCharsets.ISO_8859_1.decode(buff.duplicate()).toString
      // make sure we don't have signs of chunked encoding.
      str.contains("0\r\n\r\n") must_== false
      str.contains("hello world") must_== true

      val (_, hdrs, _) = ResponseParser.apply(buff)
      hdrs.find(_.name == `Transfer-Encoding`.name) must_== None
    }

    "Do not send an entity or entity-headers for a status that doesn't permit it" in {
      val service: HttpService = HttpService {
        case req =>
          Response(status = Status.NotModified)
            .putHeaders(`Transfer-Encoding`(TransferCoding.chunked))
            .withBody("Foo!")
      }

      val req = "GET /foo HTTP/1.1\r\n\r\n"

      val buf = Await.result(runRequest(Seq(req), service), 5.seconds)
      val (status, hs, body) = ResponseParser.parseBuffer(buf)

      val hss = Headers(hs.toList)
      `Content-Length`.from(hss).isDefined must_== false
      body must_== ""
      status must_== Status.NotModified
    }

    "Add a date header" in {
      val service = HttpService {
        case req => Task.now(Response(body = req.body))
      }

      // The first request will get split into two chunks, leaving the last byte off
      val req1 = "POST /sync HTTP/1.1\r\nConnection:keep-alive\r\nContent-Length: 4\r\n\r\ndone"

      val buff = Await.result(runRequest(Seq(req1), service), 5.seconds)

      // Both responses must succeed
      val (_, hdrs, _) = ResponseParser.apply(buff)
      hdrs.find(_.name == Date.name) must beSome[Header]
    }

    "Honor an explicitly added date header" in {
      val dateHeader = Date(Instant.ofEpochMilli(0))
      val service = HttpService {
        case req => Task.now(Response(body = req.body).replaceAllHeaders(dateHeader))
      }

      // The first request will get split into two chunks, leaving the last byte off
      val req1 = "POST /sync HTTP/1.1\r\nConnection:keep-alive\r\nContent-Length: 4\r\n\r\ndone"

      val buff = Await.result(runRequest(Seq(req1), service), 5.seconds)

      // Both responses must succeed
      val (_, hdrs, _) = ResponseParser.apply(buff)

      hdrs.find(_.name == Date.name) must_== Some(dateHeader)
    }

    "Handle routes that echos full request body for non-chunked" in {
      val service = HttpService {
        case req => Task.now(Response(body = req.body))
      }

      // The first request will get split into two chunks, leaving the last byte off
      val req1 = "POST /sync HTTP/1.1\r\nConnection:keep-alive\r\nContent-Length: 4\r\n\r\ndone"
      val (r11,r12) = req1.splitAt(req1.length - 1)

      val buff = Await.result(runRequest(Seq(r11,r12), service), 5.seconds)

      // Both responses must succeed
      parseAndDropDate(buff) must_== ((Ok, Set(H.`Content-Length`(4)), "done"))
    }

    "Handle routes that consumes the full request body for non-chunked" in {
      val service = HttpService {
        case req => req.as[String].flatMap { s => Response().withBody("Result: " + s) }
      }

      // The first request will get split into two chunks, leaving the last byte off
      val req1 = "POST /sync HTTP/1.1\r\nConnection:keep-alive\r\nContent-Length: 4\r\n\r\ndone"
      val (r11,r12) = req1.splitAt(req1.length - 1)

      val buff = Await.result(runRequest(Seq(r11,r12), service), 5.seconds)

      // Both responses must succeed
      parseAndDropDate(buff) must_== ((Ok, Set(H.`Content-Length`(8 + 4), H.
                                       `Content-Type`(MediaType.`text/plain`, Charset.`UTF-8`)), "Result: done"))
    }

    "Maintain the connection if the body is ignored but was already read to completion by the Http1Stage" in {

      val service = HttpService {
        case _ =>  Response().withBody("foo")
      }

      // The first request will get split into two chunks, leaving the last byte off
      val req1 = "POST /sync HTTP/1.1\r\nConnection:keep-alive\r\nContent-Length: 4\r\n\r\ndone"
      val req2 = "POST /sync HTTP/1.1\r\nConnection:keep-alive\r\nContent-Length: 5\r\n\r\ntotal"

      val buff = Await.result(runRequest(Seq(req1,req2), service), 5.seconds)

      val hs = Set(H.`Content-Type`(MediaType.`text/plain`, Charset.`UTF-8`), H.`Content-Length`(3))
      // Both responses must succeed
      dropDate(ResponseParser.parseBuffer(buff)) must_== ((Ok, hs, "foo"))
      dropDate(ResponseParser.parseBuffer(buff)) must_== ((Ok, hs, "foo"))
    }

    "Drop the connection if the body is ignored and was not read to completion by the Http1Stage" in {

      val service = HttpService {
        case req =>  Response().withBody("foo")
      }

      // The first request will get split into two chunks, leaving the last byte off
      val req1 = "POST /sync HTTP/1.1\r\nConnection:keep-alive\r\nContent-Length: 4\r\n\r\ndone"
      val (r11,r12) = req1.splitAt(req1.length - 1)

      val req2 = "POST /sync HTTP/1.1\r\nConnection:keep-alive\r\nContent-Length: 5\r\n\r\ntotal"

      val buff = Await.result(runRequest(Seq(r11, r12, req2), service), 5.seconds)

      val hs = Set(H.`Content-Type`(MediaType.`text/plain`, Charset.`UTF-8`), H.`Content-Length`(3))
      // Both responses must succeed
      dropDate(ResponseParser.parseBuffer(buff)) must_== ((Ok, hs, "foo"))
      buff.remaining() must_== 0
    }

    "Handle routes that runs the request body for non-chunked" in {

      val service = HttpService {
        case req =>  req.body.run.flatMap { _ => Response().withBody("foo") }
      }

      // The first request will get split into two chunks, leaving the last byte off
      val req1 = "POST /sync HTTP/1.1\r\nConnection:keep-alive\r\nContent-Length: 4\r\n\r\ndone"
      val (r11,r12) = req1.splitAt(req1.length - 1)
      val req2 = "POST /sync HTTP/1.1\r\nConnection:keep-alive\r\nContent-Length: 5\r\n\r\ntotal"

      val buff = Await.result(runRequest(Seq(r11,r12,req2), service), 5.seconds)

      val hs = Set(H.`Content-Type`(MediaType.`text/plain`, Charset.`UTF-8`), H.`Content-Length`(3))
      // Both responses must succeed
      dropDate(ResponseParser.parseBuffer(buff)) must_== ((Ok, hs, "foo"))
      dropDate(ResponseParser.parseBuffer(buff)) must_== ((Ok, hs, "foo"))
    }

    // Think of this as drunk HTTP pipelining
    "Not die when two requests come in back to back" in {

      val service = HttpService { case req =>
        Task.now(Response(body = req.body))
      }

      // The first request will get split into two chunks, leaving the last byte off
      val req1 = "POST /sync HTTP/1.1\r\nConnection:keep-alive\r\nContent-Length: 4\r\n\r\ndone"
      val req2 = "POST /sync HTTP/1.1\r\nConnection:keep-alive\r\nContent-Length: 5\r\n\r\ntotal"

      val buff = Await.result(runRequest(Seq(req1 + req2), service), 5.seconds)

      // Both responses must succeed
      dropDate(ResponseParser.parseBuffer(buff)) must_== ((Ok, Set(H.`Content-Length`(4)), "done"))
      dropDate(ResponseParser.parseBuffer(buff)) must_== ((Ok, Set(H.`Content-Length`(5)), "total"))
    }

    "Handle using the request body as the response body" in {

      val service = HttpService {
        case req => Task.now(Response(body = req.body))
      }

      // The first request will get split into two chunks, leaving the last byte off
      val req1 = "POST /sync HTTP/1.1\r\nConnection:keep-alive\r\nContent-Length: 4\r\n\r\ndone"
      val req2 = "POST /sync HTTP/1.1\r\nConnection:keep-alive\r\nContent-Length: 5\r\n\r\ntotal"

      val buff = Await.result(runRequest(Seq(req1, req2), service), 5.seconds)

      // Both responses must succeed
      dropDate(ResponseParser.parseBuffer(buff)) must_== ((Ok, Set(H.`Content-Length`(4)), "done"))
      dropDate(ResponseParser.parseBuffer(buff)) must_== ((Ok, Set(H.`Content-Length`(5)), "total"))
    }

    {
      def req(path: String) = s"GET /$path HTTP/1.1\r\nTransfer-Encoding: chunked\r\n\r\n" +
        "3\r\n" +
        "foo\r\n" +
        "0\r\n" +
        "Foo:Bar\r\n\r\n"

      val service = HttpService {
        case req if req.pathInfo == "/foo" =>
          for {
            _ <- req.body.run
            hs <- req.trailerHeaders
            resp <- Response().withBody(hs.mkString)
          } yield resp

        case req if req.pathInfo == "/bar" =>
          for {
          // Don't run the body
            hs <- req.trailerHeaders
            resp <- Response().withBody(hs.mkString)
          } yield resp

      }

      "Handle trailing headers" in {
        val buff = Await.result(runRequest(Seq(req("foo")), service), 5.seconds)

        val results = dropDate(ResponseParser.parseBuffer(buff))
        results._1 must_== Ok
        results._3 must_== "Foo: Bar"
      }

      "Fail if you use the trailers before they have resolved" in {
        val buff = Await.result(runRequest(Seq(req("bar")), service), 5.seconds)

        val results = dropDate(ResponseParser.parseBuffer(buff))
        results._1 must_== InternalServerError
      }
    }
  }
}<|MERGE_RESOLUTION|>--- conflicted
+++ resolved
@@ -20,13 +20,9 @@
 
 import scala.concurrent.ExecutionContext.Implicits.global
 
-<<<<<<< HEAD
-class Http1ServerStageSpec extends Specification {
-=======
 import scodec.bits.ByteVector
 
 class Http1ServerStageSpec extends Http4sSpec {
->>>>>>> 2bfd475f
   def makeString(b: ByteBuffer): String = {
     val p = b.position()
     val a = new Array[Byte](b.remaining())
