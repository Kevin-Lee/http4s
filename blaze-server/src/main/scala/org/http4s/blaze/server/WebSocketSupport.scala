--- conflicted
+++ resolved
@@ -38,29 +38,20 @@
 import scala.util.Success
 
 private[http4s] trait WebSocketSupport[F[_]] extends Http1ServerStage[F] {
-<<<<<<< HEAD
-  protected implicit val F: Async[F]
+  implicit protected val F: Async[F]
 
   protected def webSocketKey: Key[WebSocketContext[F]]
 
   implicit val dispatcher: Dispatcher[F]
-=======
-  implicit protected val F: ConcurrentEffect[F]
->>>>>>> 37f452b1
 
   protected def maxBufferSize: Option[Int]
 
   override protected def renderResponse(
       req: Request[F],
       resp: Response[F],
-<<<<<<< HEAD
-      cleanup: () => Future[ByteBuffer]): Unit = {
-    val ws = resp.attributes.lookup(webSocketKey)
-=======
       cleanup: () => Future[ByteBuffer],
   ): Unit = {
-    val ws = resp.attributes.lookup(org.http4s.server.websocket.websocketKey[F])
->>>>>>> 37f452b1
+    val ws = resp.attributes.lookup(webSocketKey)
     logger.debug(s"Websocket key: $ws\nRequest headers: " + req.headers)
 
     ws match {
@@ -76,9 +67,9 @@
                   .map(
                     _.withHeaders(
                       Connection(ci"close"),
-<<<<<<< HEAD
-                      "Sec-WebSocket-Version" -> "13"
-                    ))
+                      "Sec-WebSocket-Version" -> "13",
+                    )
+                  )
                   .attempt
                   .flatMap {
                     case Right(resp) =>
@@ -90,17 +81,6 @@
               dispatcher.unsafeRunAndForget(fa)
 
               ()
-=======
-                      "Sec-WebSocket-Version" -> "13",
-                    )
-                  )
-              } {
-                case Right(resp) =>
-                  IO(super.renderResponse(req, resp, cleanup))
-                case Left(_) =>
-                  IO.unit
-              }
->>>>>>> 37f452b1
 
             case Right(hdrs) => // Successful handshake
               val sb = new StringBuilder
@@ -131,7 +111,7 @@
                         sentClose,
                         deadSignal,
                         writeSemaphore,
-                        dispatcher
+                        dispatcher,
                       )
                     ) // TODO: there is a constructor
                       .prepend(new WSFrameAggregator)
