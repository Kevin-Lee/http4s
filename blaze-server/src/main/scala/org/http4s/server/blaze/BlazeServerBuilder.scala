--- conflicted
+++ resolved
@@ -367,13 +367,8 @@
           } yield factory.bind(address, pipelineFactory(scheduler, engineCfg)).get
         )(serverChannel => F.delay(serverChannel.close()))
 
-<<<<<<< HEAD
       def logStart(server: Server): Resource[F, Unit] =
-        Resource.liftF(F.delay {
-=======
-      def logStart(server: Server[F]): Resource[F, Unit] =
         Resource.eval(F.delay {
->>>>>>> cd5a0846
           Option(banner)
             .filter(_.nonEmpty)
             .map(_.mkString("\n", "\n", ""))
