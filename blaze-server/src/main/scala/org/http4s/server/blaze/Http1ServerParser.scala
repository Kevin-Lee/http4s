--- conflicted
+++ resolved
@@ -54,11 +54,7 @@
       if (minorVersion() == 1 && isChunked)
         attrs.insert(
           Message.Keys.TrailerHeaders[F],
-<<<<<<< HEAD
-          F.defer[v2.Headers] {
-=======
-          F.suspend[Headers] {
->>>>>>> 051da9f5
+          F.defer[Headers] {
             if (!contentComplete())
               F.raiseError(
                 new IllegalStateException(
