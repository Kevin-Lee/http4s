package org.http4s
package server
package blaze

import java.nio.ByteBuffer
import java.nio.charset.StandardCharsets

import cats.implicits._
import fs2._
import org.http4s.blaze.Http1Stage
import org.http4s.blaze.http.http_parser.BaseExceptions.{BadRequest, ParserException}
import org.http4s.blaze.pipeline.Command.EOF
import org.http4s.blaze.pipeline.{TailStage, Command => Cmd}
import org.http4s.blaze.util.BodylessWriter
import org.http4s.blaze.util.BufferTools.emptyBuffer
import org.http4s.blaze.util.Execution._
import org.http4s.headers.{Connection, `Content-Length`, `Transfer-Encoding`}
import org.http4s.syntax.string._
import org.http4s.util.StringWriter

import scala.concurrent.{ExecutionContext, Future}
import scala.util.{Either, Failure, Left, Right, Success, Try}

private object Http1ServerStage {

  def apply(service: HttpService,
            attributes: AttributeMap,
            executionContext: ExecutionContext,
            enableWebSockets: Boolean,
            maxRequestLineLen: Int,
<<<<<<< HEAD
            maxHeadersLen: Int): Http1ServerStage = {
    if (enableWebSockets) new Http1ServerStage(service, attributes, executionContext, maxRequestLineLen, maxHeadersLen) with WebSocketSupport
    else                  new Http1ServerStage(service, attributes, executionContext, maxRequestLineLen, maxHeadersLen)
=======
            maxHeadersLen: Int,
            serviceErrorHandler: ServiceErrorHandler): Http1ServerStage = {
    if (enableWebSockets) new Http1ServerStage(service, attributes, pool, maxRequestLineLen, maxHeadersLen, serviceErrorHandler) with WebSocketSupport
    else                  new Http1ServerStage(service, attributes, pool, maxRequestLineLen, maxHeadersLen, serviceErrorHandler)
>>>>>>> e5e40bcc
  }
}

private class Http1ServerStage(service: HttpService,
                               requestAttrs: AttributeMap,
<<<<<<< HEAD
                               implicit protected val executionContext: ExecutionContext,
                               maxRequestLineLen: Int,
                               maxHeadersLen: Int)
=======
                               pool: ExecutorService,
                               maxRequestLineLen: Int,
                               maxHeadersLen: Int,
                               serviceErrorHandler: ServiceErrorHandler)
>>>>>>> e5e40bcc
                  extends Http1Stage
                  with TailStage[ByteBuffer] {
  // micro-optimization: unwrap the service and call its .run directly
  private[this] val serviceFn = service.run
  private[this] val parser = new Http1ServerParser(logger, maxRequestLineLen, maxHeadersLen)

  private implicit val strategy = Strategy.fromExecutionContext(executionContext)

  val name = "Http4sServerStage"

  logger.trace(s"Http4sStage starting up")

  final override protected def doParseContent(buffer: ByteBuffer): Option[ByteBuffer] =
    parser.doParseContent(buffer)

  final override protected def contentComplete(): Boolean = parser.contentComplete()

  // Will act as our loop
  override def stageStartup(): Unit = {
    logger.debug("Starting HTTP pipeline")
    requestLoop()
  }

  private def requestLoop(): Unit = channelRead().onComplete(reqLoopCallback)(trampoline)

  private def reqLoopCallback(buff: Try[ByteBuffer]): Unit = buff match {
    case Success(buff) =>
      logger.trace {
        buff.mark()
        val sb = new StringBuilder
        while(buff.hasRemaining) sb.append(buff.get().toChar)

        buff.reset()
        s"Received request\n${sb.result}"
      }

      try {
        if (!parser.requestLineComplete() && !parser.doParseRequestLine(buff)) {
          requestLoop()
          return
        }
        if (!parser.headersComplete() && !parser.doParseHeaders(buff)) {
          requestLoop()
          return
        }
        // we have enough to start the request
        runRequest(buff)
      }
      catch {
        case t: BadRequest => badMessage("Error parsing status or headers in requestLoop()", t, Request())
        case t: Throwable  => internalServerError("error in requestLoop()", t, Request(), () => Future.successful(emptyBuffer))
      }

    case Failure(Cmd.EOF) => stageShutdown()
    case Failure(t)       => fatalError(t, "Error in requestLoop()")
  }

  private def runRequest(buffer: ByteBuffer): Unit = {
    val (body, cleanup) = collectBodyFromParser(buffer, () => Either.left(InvalidBodyException("Received premature EOF.")))

    parser.collectMessage(body, requestAttrs) match {
<<<<<<< HEAD
      case Right(req) =>
        {
          try serviceFn(req).handleWith(messageFailureHandler(req))
          catch messageFailureHandler(req)
        }.unsafeRunAsync {
          case Right(resp) => renderResponse(req, resp, cleanup)
          case Left(t)     => internalServerError(s"Error running route: $req", t, req, cleanup)
        }
      case Left((e,protocol)) => badMessage(e.details, new BadRequest(e.sanitized), Request().withHttpVersion(protocol))
=======
      case \/-(req) =>
        Task.fork(
          try serviceFn(req).handleWith(serviceErrorHandler(req))
          catch serviceErrorHandler(req)
        )(pool)
          .unsafePerformAsync {
            case \/-(resp) =>
              renderResponse(req, resp, cleanup)
            case -\/(t)    =>
              internalServerError("Unhandled error servicing request", t, req, cleanup)
          }

      case -\/((e,protocol)) => badMessage(e.details, new BadRequest(e.sanitized), Request().withHttpVersion(protocol))
>>>>>>> e5e40bcc
    }
  }

  protected def renderResponse(req: Request, maybeResponse: MaybeResponse, bodyCleanup: () => Future[ByteBuffer]): Unit = {
    val resp = maybeResponse.orNotFound
    val rr = new StringWriter(512)
    rr << req.httpVersion << ' ' << resp.status.code << ' ' << resp.status.reason << "\r\n"

    Http1Stage.encodeHeaders(resp.headers, rr, true)

    val respTransferCoding = `Transfer-Encoding`.from(resp.headers)
    val lengthHeader = `Content-Length`.from(resp.headers)
    val respConn = Connection.from(resp.headers)

    // Need to decide which encoder and if to close on finish
    val closeOnFinish = respConn.map(_.hasClose).orElse {
                          Connection.from(req.headers).map(checkCloseConnection(_, rr))
                        }.getOrElse(parser.minorVersion == 0)   // Finally, if nobody specifies, http 1.0 defaults to close

    // choose a body encoder. Will add a Transfer-Encoding header if necessary
    val bodyEncoder = {
      if (req.method == Method.HEAD || !resp.status.isEntityAllowed) {
        // We don't have a body (or don't want to send it) so we just get the headers

        if (!resp.status.isEntityAllowed &&
          (lengthHeader.isDefined || respTransferCoding.isDefined)) {
          logger.warn(s"Body detected for response code ${resp.status.code} which doesn't permit an entity. Dropping.")
        }

        if (req.method == Method.HEAD) {
          // write message body header for HEAD response
          (parser.minorVersion, respTransferCoding, lengthHeader) match {
            case (minor, Some(enc), _) if minor > 0 && enc.hasChunked => rr << "Transfer-Encoding: chunked\r\n"
            case (_, _, Some(len)) => rr << len << "\r\n"
            case _ => // nop
          }
        }

        // add KeepAlive to Http 1.0 responses if the header isn't already present
        rr << (if (!closeOnFinish && parser.minorVersion == 0 && respConn.isEmpty) "Connection: keep-alive\r\n\r\n" else "\r\n")

        val b = ByteBuffer.wrap(rr.result.getBytes(StandardCharsets.ISO_8859_1))
        new BodylessWriter(b, this, closeOnFinish)(executionContext)
      }
      else getEncoder(respConn, respTransferCoding, lengthHeader, resp.trailerHeaders, rr, parser.minorVersion, closeOnFinish)
    }

    bodyEncoder.writeEntityBody(resp.body).unsafeRunAsync {
      case Right(requireClose) =>
        if (closeOnFinish || requireClose) {
          closeConnection()
          logger.trace("Request/route requested closing connection.")
        } else bodyCleanup().onComplete {
          case s@ Success(_) => // Serve another request
            parser.reset()
            reqLoopCallback(s)

          case Failure(EOF) => closeConnection()

          case Failure(t) => fatalError(t, "Failure in body cleanup")
        }(directec)

      case Left(EOF) =>
        closeConnection()

      case Left(t) =>
        logger.error(t)("Error writing body")
        closeConnection()
    }
  }

  private def closeConnection(): Unit = {
    logger.debug("closeConnection()")
    stageShutdown()
    sendOutboundCommand(Cmd.Disconnect)
  }

  override protected def stageShutdown(): Unit = {
    logger.debug("Shutting down HttpPipeline")
    parser.shutdownParser()
    super.stageShutdown()
  }

  /////////////////// Error handling /////////////////////////////////////////

  final protected def badMessage(debugMessage: String, t: ParserException, req: Request): Unit = {
    logger.debug(t)(s"Bad Request: $debugMessage")
    val resp = Response(Status.BadRequest).replaceAllHeaders(Connection("close".ci), `Content-Length`.zero)
    renderResponse(req, resp, () => Future.successful(emptyBuffer))
  }

<<<<<<< HEAD
=======
  // The error handler of last resort
>>>>>>> e5e40bcc
  final protected def internalServerError(errorMsg: String, t: Throwable, req: Request, bodyCleanup: () => Future[ByteBuffer]): Unit = {
    logger.error(t)(errorMsg)
    val resp = Response(Status.InternalServerError).replaceAllHeaders(Connection("close".ci), `Content-Length`.zero)
    renderResponse(req, resp, bodyCleanup)  // will terminate the connection due to connection: close header
  }
}<|MERGE_RESOLUTION|>--- conflicted
+++ resolved
@@ -28,31 +28,19 @@
             executionContext: ExecutionContext,
             enableWebSockets: Boolean,
             maxRequestLineLen: Int,
-<<<<<<< HEAD
-            maxHeadersLen: Int): Http1ServerStage = {
-    if (enableWebSockets) new Http1ServerStage(service, attributes, executionContext, maxRequestLineLen, maxHeadersLen) with WebSocketSupport
-    else                  new Http1ServerStage(service, attributes, executionContext, maxRequestLineLen, maxHeadersLen)
-=======
             maxHeadersLen: Int,
             serviceErrorHandler: ServiceErrorHandler): Http1ServerStage = {
-    if (enableWebSockets) new Http1ServerStage(service, attributes, pool, maxRequestLineLen, maxHeadersLen, serviceErrorHandler) with WebSocketSupport
-    else                  new Http1ServerStage(service, attributes, pool, maxRequestLineLen, maxHeadersLen, serviceErrorHandler)
->>>>>>> e5e40bcc
+    if (enableWebSockets) new Http1ServerStage(service, attributes, executionContext, maxRequestLineLen, maxHeadersLen, serviceErrorHandler) with WebSocketSupport
+    else                  new Http1ServerStage(service, attributes, executionContext, maxRequestLineLen, maxHeadersLen, serviceErrorHandler)
   }
 }
 
 private class Http1ServerStage(service: HttpService,
                                requestAttrs: AttributeMap,
-<<<<<<< HEAD
                                implicit protected val executionContext: ExecutionContext,
-                               maxRequestLineLen: Int,
-                               maxHeadersLen: Int)
-=======
-                               pool: ExecutorService,
                                maxRequestLineLen: Int,
                                maxHeadersLen: Int,
                                serviceErrorHandler: ServiceErrorHandler)
->>>>>>> e5e40bcc
                   extends Http1Stage
                   with TailStage[ByteBuffer] {
   // micro-optimization: unwrap the service and call its .run directly
@@ -114,31 +102,15 @@
     val (body, cleanup) = collectBodyFromParser(buffer, () => Either.left(InvalidBodyException("Received premature EOF.")))
 
     parser.collectMessage(body, requestAttrs) match {
-<<<<<<< HEAD
       case Right(req) =>
         {
-          try serviceFn(req).handleWith(messageFailureHandler(req))
-          catch messageFailureHandler(req)
+          try serviceFn(req).handleWith(serviceErrorHandler(req))
+          catch serviceErrorHandler(req)
         }.unsafeRunAsync {
           case Right(resp) => renderResponse(req, resp, cleanup)
           case Left(t)     => internalServerError(s"Error running route: $req", t, req, cleanup)
         }
       case Left((e,protocol)) => badMessage(e.details, new BadRequest(e.sanitized), Request().withHttpVersion(protocol))
-=======
-      case \/-(req) =>
-        Task.fork(
-          try serviceFn(req).handleWith(serviceErrorHandler(req))
-          catch serviceErrorHandler(req)
-        )(pool)
-          .unsafePerformAsync {
-            case \/-(resp) =>
-              renderResponse(req, resp, cleanup)
-            case -\/(t)    =>
-              internalServerError("Unhandled error servicing request", t, req, cleanup)
-          }
-
-      case -\/((e,protocol)) => badMessage(e.details, new BadRequest(e.sanitized), Request().withHttpVersion(protocol))
->>>>>>> e5e40bcc
     }
   }
 
@@ -230,10 +202,7 @@
     renderResponse(req, resp, () => Future.successful(emptyBuffer))
   }
 
-<<<<<<< HEAD
-=======
   // The error handler of last resort
->>>>>>> e5e40bcc
   final protected def internalServerError(errorMsg: String, t: Throwable, req: Request, bodyCleanup: () => Future[ByteBuffer]): Unit = {
     logger.error(t)(errorMsg)
     val resp = Response(Status.InternalServerError).replaceAllHeaders(Connection("close".ci), `Content-Length`.zero)
