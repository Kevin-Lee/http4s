package org.http4s
package server
package blaze

import java.nio.ByteBuffer
import java.nio.charset.StandardCharsets
import java.util.concurrent.ExecutorService

import scala.concurrent.{ ExecutionContext, Future }
import scala.util.{Try, Success, Failure}
import scala.util.{Either, Left, Right}

import cats.syntax.either._
import fs2._
import org.http4s.blaze.pipeline.Command.EOF
import org.http4s.blaze.Http1Stage
import org.http4s.blaze.pipeline.{Command => Cmd, TailStage}
import org.http4s.blaze.util.BodylessWriter
import org.http4s.blaze.util.Execution._
import org.http4s.blaze.util.BufferTools.emptyBuffer
import org.http4s.blaze.http.http_parser.BaseExceptions.{BadRequest, ParserException}
import org.http4s.headers.{Connection, `Content-Length`, `Transfer-Encoding`}
import org.http4s.util.StringWriter
import org.http4s.syntax.string._
import org.http4s.headers.{Connection, `Content-Length`, `Transfer-Encoding`}

private object Http1ServerStage {

  def apply(service: HttpService,
            attributes: AttributeMap,
            pool: ExecutorService,
            enableWebSockets: Boolean,
            maxRequestLineLen: Int,
            maxHeadersLen: Int): Http1ServerStage = {
    // TODO fs2 port
    /*
    if (enableWebSockets) new Http1ServerStage(service, attributes, pool, maxRequestLineLen, maxHeadersLen) with WebSocketSupport
    else                  new Http1ServerStage(service, attributes, pool, maxRequestLineLen, maxHeadersLen)
     */
    new Http1ServerStage(service, attributes, pool, maxRequestLineLen, maxHeadersLen)
  }
}

private class Http1ServerStage(service: HttpService,
                       requestAttrs: AttributeMap,
                       pool: ExecutorService,
                       maxRequestLineLen: Int,
                       maxHeadersLen: Int)
                  extends Http1Stage
                  with TailStage[ByteBuffer]
{
  // micro-optimization: unwrap the service and call its .run directly
  private[this] val serviceFn = service.run
  private[this] val parser = new Http1ServerParser(logger, maxRequestLineLen, maxHeadersLen)

  protected val ec = ExecutionContext.fromExecutorService(pool)

  private implicit val strategy =
    Strategy.fromExecutionContext(ec)

  val name = "Http4sServerStage"

  logger.trace(s"Http4sStage starting up")

  final override protected def doParseContent(buffer: ByteBuffer): Option[ByteBuffer] =
    parser.doParseContent(buffer)

  final override protected def contentComplete(): Boolean = parser.contentComplete()

  // Will act as our loop
  override def stageStartup(): Unit = {
    logger.debug("Starting HTTP pipeline")
    requestLoop()
  }

  private def requestLoop(): Unit = channelRead().onComplete(reqLoopCallback)(trampoline)

  private def reqLoopCallback(buff: Try[ByteBuffer]): Unit = buff match {
    case Success(buff) =>
      logger.trace {
        buff.mark()
        val sb = new StringBuilder
        while(buff.hasRemaining) sb.append(buff.get().toChar)

        buff.reset()
        s"Received request\n${sb.result}"
      }

      try {
        if (!parser.requestLineComplete() && !parser.doParseRequestLine(buff)) {
          requestLoop()
          return
        }
        if (!parser.headersComplete() && !parser.doParseHeaders(buff)) {
          requestLoop()
          return
        }
        // we have enough to start the request
        runRequest(buff)
      }
      catch {
        case t: BadRequest => badMessage("Error parsing status or headers in requestLoop()", t, Request())
        case t: Throwable  => internalServerError("error in requestLoop()", t, Request(), () => Future.successful(emptyBuffer))
      }

    case Failure(Cmd.EOF) => stageShutdown()
    case Failure(t)       => fatalError(t, "Error in requestLoop()")
  }

  private def runRequest(buffer: ByteBuffer): Unit = {
    val (body, cleanup) = collectBodyFromParser(buffer, () => Either.left(InvalidBodyException("Received premature EOF.")))

    parser.collectMessage(body, requestAttrs) match {
<<<<<<< HEAD
      case Right(req) =>
        (try serviceFn(req).handleWith {
          case mf: MessageFailure => mf.toHttpResponse(req.httpVersion)
        } catch {
          case mf: MessageFailure => mf.toHttpResponse(req.httpVersion)
        }).unsafeRunAsync {
          case Right(resp) => renderResponse(req, resp, cleanup)
          case Left(t)     => internalServerError(s"Error running route: $req", t, req, cleanup)
        }
      case Left((e,protocol)) => badMessage(e.details, new BadRequest(e.sanitized), Request().copy(httpVersion = protocol))
=======
      case \/-(req) =>
        Task.fork(serviceFn(req))(pool)
          .handleWith(messageFailureHandler(req))
          .unsafePerformSync {
            case \/-(resp) => renderResponse(req, resp, cleanup)
            case -\/(t)    => internalServerError(s"Error running route: $req", t, req, cleanup)
          }

      case -\/((e,protocol)) => badMessage(e.details, new BadRequest(e.sanitized), Request().copy(httpVersion = protocol))
>>>>>>> a4503409
    }
  }

  protected def renderResponse(req: Request, maybeResponse: MaybeResponse, bodyCleanup: () => Future[ByteBuffer]): Unit = {
    val resp = maybeResponse.orNotFound
    val rr = new StringWriter(512)
    rr << req.httpVersion << ' ' << resp.status.code << ' ' << resp.status.reason << "\r\n"

    Http1Stage.encodeHeaders(resp.headers, rr, true)

    val respTransferCoding = `Transfer-Encoding`.from(resp.headers)
    val lengthHeader = `Content-Length`.from(resp.headers)
    val respConn = Connection.from(resp.headers)

    // Need to decide which encoder and if to close on finish
    val closeOnFinish = respConn.map(_.hasClose).orElse {
                          Connection.from(req.headers).map(checkCloseConnection(_, rr))
                        }.getOrElse(parser.minorVersion == 0)   // Finally, if nobody specifies, http 1.0 defaults to close

    // choose a body encoder. Will add a Transfer-Encoding header if necessary
    val bodyEncoder = {
      if (req.method == Method.HEAD || !resp.status.isEntityAllowed) {
        // We don't have a body (or don't want to send it) so we just get the headers

        if (!resp.status.isEntityAllowed &&
          (lengthHeader.isDefined || respTransferCoding.isDefined)) {
          logger.warn(s"Body detected for response code ${resp.status.code} which doesn't permit an entity. Dropping.")
        }

        if (req.method == Method.HEAD) {
          // write message body header for HEAD response
          (parser.minorVersion, respTransferCoding, lengthHeader) match {
            case (minor, Some(enc), _) if minor > 0 && enc.hasChunked => rr << "Transfer-Encoding: chunked\r\n"
            case (_, _, Some(len)) => rr << len << "\r\n"
            case _ => // nop
          }
        }

        // add KeepAlive to Http 1.0 responses if the header isn't already present
        rr << (if (!closeOnFinish && parser.minorVersion == 0 && respConn.isEmpty) "Connection: keep-alive\r\n\r\n" else "\r\n")

        val b = ByteBuffer.wrap(rr.result.getBytes(StandardCharsets.ISO_8859_1))
        new BodylessWriter(b, this, closeOnFinish)(ec)
      }
      else getEncoder(respConn, respTransferCoding, lengthHeader, resp.trailerHeaders, rr, parser.minorVersion, closeOnFinish)
    }

    bodyEncoder.writeEntityBody(resp.body).unsafeRunAsync {
      case Right(requireClose) =>
        if (closeOnFinish || requireClose) {
          closeConnection()
          logger.trace("Request/route requested closing connection.")
        } else bodyCleanup().onComplete {
          case s@ Success(_) => // Serve another request
            parser.reset()
            reqLoopCallback(s)

          case Failure(EOF) => closeConnection()

          case Failure(t) => fatalError(t, "Failure in body cleanup")
        }(directec)

      case Left(EOF) =>
        closeConnection()

      case Left(t) =>
        logger.error(t)("Error writing body")
        closeConnection()
    }
  }

  private def closeConnection(): Unit = {
    logger.debug("closeConnection()")
    stageShutdown()
    sendOutboundCommand(Cmd.Disconnect)
  }

  override protected def stageShutdown(): Unit = {
    logger.debug("Shutting down HttpPipeline")
    parser.shutdownParser()
    super.stageShutdown()
  }

  /////////////////// Error handling /////////////////////////////////////////

  final protected def badMessage(debugMessage: String, t: ParserException, req: Request): Unit = {
    logger.debug(t)(s"Bad Request: $debugMessage")
    val resp = Response(Status.BadRequest).replaceAllHeaders(Connection("close".ci), `Content-Length`(0))
    renderResponse(req, resp, () => Future.successful(emptyBuffer))
  }
  
  final protected def internalServerError(errorMsg: String, t: Throwable, req: Request, bodyCleanup: () => Future[ByteBuffer]): Unit = {
    logger.error(t)(errorMsg)
    val resp = Response(Status.InternalServerError).replaceAllHeaders(Connection("close".ci), `Content-Length`(0))
    renderResponse(req, resp, bodyCleanup)  // will terminate the connection due to connection: close header
  }
}<|MERGE_RESOLUTION|>--- conflicted
+++ resolved
@@ -111,28 +111,15 @@
     val (body, cleanup) = collectBodyFromParser(buffer, () => Either.left(InvalidBodyException("Received premature EOF.")))
 
     parser.collectMessage(body, requestAttrs) match {
-<<<<<<< HEAD
       case Right(req) =>
-        (try serviceFn(req).handleWith {
-          case mf: MessageFailure => mf.toHttpResponse(req.httpVersion)
-        } catch {
-          case mf: MessageFailure => mf.toHttpResponse(req.httpVersion)
-        }).unsafeRunAsync {
+        {
+          try serviceFn(req).handleWith(messageFailureHandler(req))
+          catch messageFailureHandler(req)
+        }.unsafeRunAsync {
           case Right(resp) => renderResponse(req, resp, cleanup)
           case Left(t)     => internalServerError(s"Error running route: $req", t, req, cleanup)
         }
       case Left((e,protocol)) => badMessage(e.details, new BadRequest(e.sanitized), Request().copy(httpVersion = protocol))
-=======
-      case \/-(req) =>
-        Task.fork(serviceFn(req))(pool)
-          .handleWith(messageFailureHandler(req))
-          .unsafePerformSync {
-            case \/-(resp) => renderResponse(req, resp, cleanup)
-            case -\/(t)    => internalServerError(s"Error running route: $req", t, req, cleanup)
-          }
-
-      case -\/((e,protocol)) => badMessage(e.details, new BadRequest(e.sanitized), Request().copy(httpVersion = protocol))
->>>>>>> a4503409
     }
   }
 
