/*
 * Copyright 2013 http4s.org
 *
 * Licensed under the Apache License, Version 2.0 (the "License");
 * you may not use this file except in compliance with the License.
 * You may obtain a copy of the License at
 *
 *     http://www.apache.org/licenses/LICENSE-2.0
 *
 * Unless required by applicable law or agreed to in writing, software
 * distributed under the License is distributed on an "AS IS" BASIS,
 * WITHOUT WARRANTIES OR CONDITIONS OF ANY KIND, either express or implied.
 * See the License for the specific language governing permissions and
 * limitations under the License.
 */

package com.example.http4s.blaze.demo.server.service

<<<<<<< HEAD
import java.io.File
import java.nio.file.Paths
import cats.effect.Async
=======
import cats.effect.Blocker
import cats.effect.ContextShift
import cats.effect.Effect
>>>>>>> a0024595
import com.example.http4s.blaze.demo.StreamUtils
import fs2.Stream
import fs2.io.file.{Files, Path}
import org.http4s.multipart.Part

<<<<<<< HEAD
class FileService[F[_]](implicit F: Async[F], S: StreamUtils[F]) {
=======
import java.io.File
import java.nio.file.Paths

class FileService[F[_]: ContextShift](blocker: Blocker)(implicit F: Effect[F], S: StreamUtils[F]) {
>>>>>>> a0024595
  def homeDirectories(depth: Option[Int]): Stream[F, String] =
    S.env("HOME").flatMap { maybePath =>
      val ifEmpty = S.error("HOME environment variable not found!")
      maybePath.fold(ifEmpty)(directories(_, depth.getOrElse(1)))
    }

  def directories(path: String, depth: Int): Stream[F, String] = {
    def dir(f: File, d: Int): Stream[F, File] = {
      val dirs = Stream.emits(f.listFiles().toSeq).filter(_.isDirectory).covary[F]

      if (d <= 0) Stream.empty
      else if (d == 1) dirs
      else dirs ++ dirs.flatMap(x => dir(x, d - 1))
    }

    S.evalF(new File(path)).flatMap { file =>
      dir(file, depth)
        .map(_.getName)
        .filter(!_.startsWith("."))
        .intersperse("\n")
    }
  }

  def store(part: Part[F]): Stream[F, Unit] =
    for {
      home <- S.evalF(sys.env.getOrElse("HOME", "/tmp"))
      filename <- S.evalF(part.filename.getOrElse("sample"))
      path <- S.evalF(Paths.get(s"$home/$filename"))
      result <- part.body.through(Files[F].writeAll(Path.fromNioPath(path)))
    } yield result
}<|MERGE_RESOLUTION|>--- conflicted
+++ resolved
@@ -16,28 +16,17 @@
 
 package com.example.http4s.blaze.demo.server.service
 
-<<<<<<< HEAD
-import java.io.File
-import java.nio.file.Paths
 import cats.effect.Async
-=======
-import cats.effect.Blocker
-import cats.effect.ContextShift
-import cats.effect.Effect
->>>>>>> a0024595
 import com.example.http4s.blaze.demo.StreamUtils
 import fs2.Stream
-import fs2.io.file.{Files, Path}
+import fs2.io.file.Files
+import fs2.io.file.Path
 import org.http4s.multipart.Part
 
-<<<<<<< HEAD
-class FileService[F[_]](implicit F: Async[F], S: StreamUtils[F]) {
-=======
 import java.io.File
 import java.nio.file.Paths
 
-class FileService[F[_]: ContextShift](blocker: Blocker)(implicit F: Effect[F], S: StreamUtils[F]) {
->>>>>>> a0024595
+class FileService[F[_]](implicit F: Async[F], S: StreamUtils[F]) {
   def homeDirectories(depth: Option[Int]): Stream[F, String] =
     S.env("HOME").flatMap { maybePath =>
       val ifEmpty = S.error("HOME environment variable not found!")
