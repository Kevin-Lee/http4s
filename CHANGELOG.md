--- conflicted
+++ resolved
@@ -1,11 +1,7 @@
 # v0.15.10-SNAPSHOT
-<<<<<<< HEAD
 * Patch-level upgrades to dependencies
+    * argonaut-6.2
     * scalaz-7.2.12
-=======
-* Patch-level upgrades to dependencies:
-    * argonaut-6.2
->>>>>>> 96a9d5f2
 
 # v0.15.9 (2017-04-19)
 * Terminate `ServerApp` even if the server fails to start
