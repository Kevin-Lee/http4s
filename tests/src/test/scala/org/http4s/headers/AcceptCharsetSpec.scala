--- conflicted
+++ resolved
@@ -6,46 +6,43 @@
 
   "is satisfied by a charset if the q value is > 0" in {
     prop { (h: `Accept-Charset`, cs: Charset) =>
-<<<<<<< HEAD
-      h.qValue(cs) > QValue.Zero ==> { h.isSatisfiedBy(cs) }
-=======
       h.qValue(cs) > QValue.Zero ==> { h.satisfiedBy(cs) }
->>>>>>> 8173289a
     }
   }
 
   "is not satisfied by a charset if the q value is 0" in {
-<<<<<<< HEAD
     prop { (h: `Accept-Charset`, cs: Charset) =>
-      !h.map(_.withQValue(QValue.Zero)).isSatisfiedBy(cs)
+      !(h.map(_.withQValue(QValue.Zero)).satisfiedBy(cs))
     }
-=======
-    prop { (h: `Accept-Charset`, cs: Charset) => !(h.map(_.withQValue(QValue.Zero)).satisfiedBy(cs)) }
   }
 
   "matches atom before splatted" in {
-    val acceptCharset = `Accept-Charset`(CharsetRange.*, CharsetRange.Atom(Charset.`UTF-8`, QValue.q(0.5)))
+    val acceptCharset =
+      `Accept-Charset`(CharsetRange.*, CharsetRange.Atom(Charset.`UTF-8`, QValue.q(0.5)))
     acceptCharset.qValue(Charset.`UTF-8`) must_== QValue.q(0.5)
   }
 
   "matches splatted if atom not present" in {
-    val acceptCharset = `Accept-Charset`(CharsetRange.*, CharsetRange.Atom(Charset.`ISO-8859-1`, QValue.q(0.5)))
+    val acceptCharset =
+      `Accept-Charset`(CharsetRange.*, CharsetRange.Atom(Charset.`ISO-8859-1`, QValue.q(0.5)))
     acceptCharset.qValue(Charset.`UTF-8`) must_== QValue.One
   }
 
   "rejects charset matching atom with q=0" in {
-    val acceptCharset = `Accept-Charset`(CharsetRange.*, CharsetRange.Atom(Charset.`UTF-8`, QValue.Zero))
+    val acceptCharset =
+      `Accept-Charset`(CharsetRange.*, CharsetRange.Atom(Charset.`UTF-8`, QValue.Zero))
     acceptCharset.qValue(Charset.`UTF-8`) must_== QValue.Zero
   }
 
   "rejects charset matching splat with q=0" in {
-    val acceptCharset = `Accept-Charset`(CharsetRange.*.withQValue(QValue.Zero), CharsetRange.Atom(Charset.`ISO-8859-1`, QValue.q(0.5)))
+    val acceptCharset = `Accept-Charset`(
+      CharsetRange.*.withQValue(QValue.Zero),
+      CharsetRange.Atom(Charset.`ISO-8859-1`, QValue.q(0.5)))
     acceptCharset.qValue(Charset.`UTF-8`) must_== QValue.Zero
   }
 
   "rejects unmatched charset" in {
     val acceptCharset = `Accept-Charset`(CharsetRange.Atom(Charset.`ISO-8859-1`, QValue.q(0.5)))
     acceptCharset.qValue(Charset.`UTF-8`) must_== QValue.Zero
->>>>>>> 8173289a
   }
 }