/*
 * Copyright 2013 http4s.org
 *
 * Licensed under the Apache License, Version 2.0 (the "License");
 * you may not use this file except in compliance with the License.
 * You may obtain a copy of the License at
 *
 *     http://www.apache.org/licenses/LICENSE-2.0
 *
 * Unless required by applicable law or agreed to in writing, software
 * distributed under the License is distributed on an "AS IS" BASIS,
 * WITHOUT WARRANTIES OR CONDITIONS OF ANY KIND, either express or implied.
 * See the License for the specific language governing permissions and
 * limitations under the License.
 */

package org.http4s
package multipart

import cats._
import cats.effect._
import cats.syntax.all._
import fs2._
import java.io.File
import org.http4s.headers._
import org.http4s.syntax.literals._
import org.http4s.EntityEncoder._

class MultipartSuite extends Http4sSuite {
  implicit val contextShift: ContextShift[IO] = Http4sSuite.TestContextShift

  val url = uri"https://example.com/path/to/some/where"

  implicit def partIOEq: Eq[Part[IO]] =
    Eq.instance[Part[IO]] { case (a, b) =>
      a.headers === b.headers && {
        for {
          abv <- a.body.compile.toVector
          bbv <- b.body.compile.toVector
        } yield abv === bbv
      }.unsafeRunSync()
    }

  implicit def multipartIOEq: Eq[Multipart[IO]] =
    Eq.instance[Multipart[IO]] { (a, b) =>
      a.headers === b.headers &&
      a.boundary === b.boundary &&
      a.parts === b.parts
    }

  def multipartSpec(name: String)(implicit E: EntityDecoder[IO, Multipart[IO]]) = {
    {
      test(s"Multipart form data $name should be encoded and decoded with content types") {
        val field1 =
          Part.formData[IO]("field1", "Text_Field_1", `Content-Type`(MediaType.text.plain))
        val field2 = Part.formData[IO]("field2", "Text_Field_2")
        val multipart = Multipart(Vector(field1, field2))
        val entity = EntityEncoder[IO, Multipart[IO]].toEntity(multipart)
        val body = entity.body
        val request =
          Request(method = Method.POST, uri = url, body = body, headers = multipart.headers)
        val decoded = EntityDecoder[IO, Multipart[IO]].decode(request, true)
        val result = decoded.value

        assertIOBoolean(result.map(_ === Right(multipart)))
      }

      test(s"Multipart form data $name should be encoded and decoded without content types") {
        val field1 = Part.formData[IO]("field1", "Text_Field_1")
        val multipart = Multipart[IO](Vector(field1))

        val entity = EntityEncoder[IO, Multipart[IO]].toEntity(multipart)
        val body = entity.body
        val request =
          Request(method = Method.POST, uri = url, body = body, headers = multipart.headers)
        val decoded = EntityDecoder[IO, Multipart[IO]].decode(request, true)
        val result = decoded.value

        assertIOBoolean(result.map(_ === Right(multipart)))
      }

      test(s"Multipart form data $name should encoded and decoded with binary data") {
        val file = new File(getClass.getResource("/ball.png").toURI)

        val field1 = Part.formData[IO]("field1", "Text_Field_1")
        val field2 = Part
          .fileData[IO]("image", file, Http4sSuite.TestBlocker, `Content-Type`(MediaType.image.png))

        val multipart = Multipart[IO](Vector(field1, field2))

        val entity = EntityEncoder[IO, Multipart[IO]].toEntity(multipart)
        val body = entity.body
        val request =
          Request(method = Method.POST, uri = url, body = body, headers = multipart.headers)

        val decoded = EntityDecoder[IO, Multipart[IO]].decode(request, true)
        val result = decoded.value

        assertIOBoolean(result.map(_ === Right(multipart)))
      }

      test(s"Multipart form data $name should be decoded and encode with content types") {
        val body =
          """
------WebKitFormBoundarycaZFo8IAKVROTEeD
Content-Disposition: form-data; name="text"

I AM A MOOSE
------WebKitFormBoundarycaZFo8IAKVROTEeD
Content-Disposition: form-data; name="file1"; filename="Graph_Databases_2e_Neo4j.pdf"
Content-Type: application/pdf


------WebKitFormBoundarycaZFo8IAKVROTEeD
Content-Disposition: form-data; name="file2"; filename="DataTypesALaCarte.pdf"
Content-Type: application/pdf


------WebKitFormBoundarycaZFo8IAKVROTEeD--
      """.replace("\n", "\r\n")
        val header = v2.Headers(
          `Content-Type`(
            MediaType.multipartType("form-data", Some("----WebKitFormBoundarycaZFo8IAKVROTEeD"))))
        val request = Request[IO](
          method = Method.POST,
          uri = url,
          body = Stream.emit(body).covary[IO].through(text.utf8Encode),
          headers = header)

        val decoded = EntityDecoder[IO, Multipart[IO]].decode(request, true)
        val result = decoded.value.map(_.isRight)

        result.assertEquals(true)
      }

      test(s"Multipart form data $name should be decoded and encoded without content types") {
        val body =
          """--bQskVplbbxbC2JO8ibZ7KwmEe3AJLx_Olz
Content-Disposition: form-data; name="Mooses"

We are big mooses
--bQskVplbbxbC2JO8ibZ7KwmEe3AJLx_Olz
Content-Disposition: form-data; name="Moose"

I am a big moose
--bQskVplbbxbC2JO8ibZ7KwmEe3AJLx_Olz--

      """.replace("\n", "\r\n")
        val header = v2.Headers(
          `Content-Type`(
            MediaType.multipartType("form-data", Some("bQskVplbbxbC2JO8ibZ7KwmEe3AJLx_Olz"))))
        val request = Request[IO](
          method = Method.POST,
          uri = url,
          body = Stream.emit(body).through(text.utf8Encode),
          headers = header)
        val decoded = EntityDecoder[IO, Multipart[IO]].decode(request, true)
        val result = decoded.value.map(_.isRight)

        result.assertEquals(true)
      }

      test(s"Multipart form data $name should extract name properly if it is present") {
        val part = Part(
          v2.Headers(`Content-Disposition`("form-data", Map("name" -> "Rich Homie Quan"))),
          Stream.empty.covary[IO])
        assertEquals(part.name, Some("Rich Homie Quan"))
      }

      test(s"Multipart form data $name should extract filename property if it is present") {
        val part = Part(
          v2.Headers(
            `Content-Disposition`("form-data", Map("name" -> "file", "filename" -> "file.txt"))),
          Stream.empty.covary[IO]
        )
        assertEquals(part.filename, Some("file.txt"))
      }

      test(
        s"Multipart form data $name should include chunked transfer encoding header so that body is streamed by client") {
        val multipart = Multipart(Vector())
        val request = Request(method = Method.POST, uri = url, headers = multipart.headers)
        assert(request.isChunked)
      }
    }
  }

  multipartSpec("with default decoder")(implicitly)
  multipartSpec("with mixed decoder")(EntityDecoder.mixedMultipart[IO](Http4sSuite.TestBlocker))

<<<<<<< HEAD
  def testPart[F[_]] = Part[F](v2.Headers.empty, EmptyBody)
  test("Part.covary should disallow unrelated effects") {
    assertNoDiff(
      compileErrors("testPart[Option].covary[IO]"),
      """|error: type arguments [cats.effect.IO] do not conform to method covary's type parameter bounds [F2[x] >: Option[x]]
         |testPart[Option].covary[IO]
         |                       ^
         |""".stripMargin
=======
  def testPart[F[_]] = Part[F](Headers.empty, EmptyBody)

  // todo compiles on dotty
  test("Part.covary should disallow unrelated effects".ignore) {
    assert(
      compileErrors("testPart[Option].covary[IO]").nonEmpty
>>>>>>> 6fec593f
    )
  }

  test("Part.covary should allow related effects") {
    trait F1[A]
    trait F2[A] extends F1[A]
    testPart[F2].covary[F1]
  }

}<|MERGE_RESOLUTION|>--- conflicted
+++ resolved
@@ -188,23 +188,12 @@
   multipartSpec("with default decoder")(implicitly)
   multipartSpec("with mixed decoder")(EntityDecoder.mixedMultipart[IO](Http4sSuite.TestBlocker))
 
-<<<<<<< HEAD
   def testPart[F[_]] = Part[F](v2.Headers.empty, EmptyBody)
-  test("Part.covary should disallow unrelated effects") {
-    assertNoDiff(
-      compileErrors("testPart[Option].covary[IO]"),
-      """|error: type arguments [cats.effect.IO] do not conform to method covary's type parameter bounds [F2[x] >: Option[x]]
-         |testPart[Option].covary[IO]
-         |                       ^
-         |""".stripMargin
-=======
-  def testPart[F[_]] = Part[F](Headers.empty, EmptyBody)
 
   // todo compiles on dotty
   test("Part.covary should disallow unrelated effects".ignore) {
     assert(
       compileErrors("testPart[Option].covary[IO]").nonEmpty
->>>>>>> 6fec593f
     )
   }
 
