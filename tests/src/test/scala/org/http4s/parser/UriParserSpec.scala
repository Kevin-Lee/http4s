--- conflicted
+++ resolved
@@ -36,22 +36,14 @@
       } yield (f + "::" + b))
 
       foreach(v) { s =>
-<<<<<<< HEAD
-        Either.fromTry(new IpParser(s, StandardCharsets.UTF_8).CaptureIPv6.run()) must beRight(s)
-=======
-        new IpParserImpl(s, StandardCharsets.UTF_8).CaptureIPv6.run() must be_==(Success(s))
->>>>>>> 32146ee5
+        Either.fromTry(new IpParserImpl(s, StandardCharsets.UTF_8).CaptureIPv6.run()) must beRight(s)
       }
     }
 
     "parse a IPv4 address" in {
       foreach(0 to 255) { i =>
         val addr = s"$i.$i.$i.$i"
-<<<<<<< HEAD
-        Either.fromTry(new IpParser(addr, StandardCharsets.UTF_8).CaptureIPv4.run()) must beRight(addr)
-=======
-        new IpParserImpl(addr, StandardCharsets.UTF_8).CaptureIPv4.run() must_==(Success(addr))
->>>>>>> 32146ee5
+        Either.fromTry(new IpParserImpl(addr, StandardCharsets.UTF_8).CaptureIPv4.run()) must beRight(addr)
       }
     }
 
