--- conflicted
+++ resolved
@@ -23,13 +23,10 @@
 import fs2._
 import fs2.text.utf8
 import munit._
-<<<<<<< HEAD
+import munit.catseffect._
 import org.scalacheck.Prop
 import org.typelevel.log4cats.LoggerFactory
 import org.typelevel.log4cats.noop.NoOpFactory
-=======
-import munit.catseffect._
->>>>>>> 963a13de
 
 /** Common stack for http4s' munit based tests
   */
