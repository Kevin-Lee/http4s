--- conflicted
+++ resolved
@@ -634,36 +634,10 @@
       )
     assertEquals(i, Map("param" -> List("value1", "value2")))
   }
-<<<<<<< HEAD
-
-  {
-    test("Uri.params.+ should add parameter to empty query") {
-      val i = Uri(query = Query.empty).params + (("param", "value"))
-      assertEquals(i, Map("param" -> "value"))
-    }
-    test("Uri.params.+ should add parameter") {
-      val i = Uri(query = Query.unsafeFromString("param1")).params + (("param2", ""))
-      assertEquals(i, Map("param1" -> "", "param2" -> ""))
-    }
-    test("Uri.params.+ should replace an existing parameter") {
-      val i =
-        Uri(query = Query.unsafeFromString("param=value")).params + (
-          (
-            "param",
-            Seq("value1", "value2"),
-          ),
-        )
-      assertEquals(i, Map("param" -> Seq("value1", "value2")))
-    }
-    test("Uri.params.+ should replace an existing parameter with empty value") {
-      val i = Uri(query = Query.unsafeFromString("param=value")).params + (("param", List()))
-      assertEquals(i, Map("param" -> List()))
-    }
-=======
+
   test("Uri.params.+ should replace an existing parameter with empty value") {
     val i = Uri(query = Query.unsafeFromString("param=value")).params + (("param", List.empty))
     assertEquals(i, Map("param" -> List.empty))
->>>>>>> 89a6e249
   }
 
   test("Uri.params.- should not do anything on an URI without a query") {
@@ -708,68 +682,6 @@
     intercept[NoSuchElementException](i.next())
   }
 
-<<<<<<< HEAD
-  {
-    test("Uri.multiParams should find first value of parameter with many values") {
-      val u = Uri(
-        query = Query.unsafeFromString(
-          "param1=value1&param1=value2&param1=value3&param2=value4&param2=value5"
-        )
-      )
-      assertEquals(
-        u.multiParams,
-        Map("param1" -> List("value1", "value2", "value3"), "param2" -> List("value4", "value5")),
-      )
-    }
-    test("Uri.multiParams should find parameter with empty key and a value") {
-      val u = Uri(query = Query.unsafeFromString("param1=&=value-of-empty-key&param2=value"))
-      assertEquals(
-        u.multiParams,
-        Map("" -> List("value-of-empty-key"), "param1" -> List(""), "param2" -> List("value")),
-      )
-    }
-    test("Uri.multiParams should find first value of parameter with empty key") {
-      assertEquals(
-        Uri(query = Query.unsafeFromString("=value1&=value2")).multiParams,
-        Map("" -> List("value1", "value2")),
-      )
-      assertEquals(
-        Uri(query = Query.unsafeFromString("&=value1&=value2")).multiParams,
-        Map("" -> List("value1", "value2")),
-      )
-      assertEquals(
-        Uri(query = Query.unsafeFromString("&&&=value1&&&=value2&=&")).multiParams,
-        Map("" -> List("value1", "value2", "")),
-      )
-    }
-    test("Uri.multiParams should find parameter with empty key and without value") {
-      assertEquals(Uri(query = Query.unsafeFromString("&")).multiParams, Map("" -> List()))
-      assertEquals(Uri(query = Query.unsafeFromString("&&")).multiParams, Map("" -> List()))
-      assertEquals(Uri(query = Query.unsafeFromString("&&&")).multiParams, Map("" -> List()))
-    }
-    test("Uri.multiParams should find parameter with an empty value") {
-      assertEquals(
-        Uri(query = Query.unsafeFromString("param1=")).multiParams,
-        Map("param1" -> List("")),
-      )
-      assertEquals(
-        Uri(query = Query.unsafeFromString("param1=&param2=")).multiParams,
-        Map("param1" -> List(""), "param2" -> List("")),
-      )
-    }
-    test("Uri.multiParams should find parameter with single value") {
-      assertEquals(
-        Uri(query = Query.unsafeFromString("param1=value1&param2=value2")).multiParams,
-        Map("param1" -> List("value1"), "param2" -> List("value2")),
-      )
-    }
-    test("Uri.multiParams should find parameter without value") {
-      assertEquals(
-        Uri(query = Query.unsafeFromString("param1&param2&param3")).multiParams,
-        Map("param1" -> List(), "param2" -> List(), "param3" -> List()),
-      )
-    }
-=======
   test("Uri.multiParams should find first value of parameter with many values") {
     val u = Uri(
       query = Query.unsafeFromString(
@@ -778,57 +690,56 @@
     )
     assertEquals(
       u.multiParams,
-      Map("param1" -> Seq("value1", "value2", "value3"), "param2" -> Seq("value4", "value5")),
+      Map("param1" -> List("value1", "value2", "value3"), "param2" -> List("value4", "value5")),
     )
   }
   test("Uri.multiParams should find parameter with empty key and a value") {
     val u = Uri(query = Query.unsafeFromString("param1=&=value-of-empty-key&param2=value"))
     assertEquals(
       u.multiParams,
-      Map("" -> Seq("value-of-empty-key"), "param1" -> Seq(""), "param2" -> Seq("value")),
+      Map("" -> List("value-of-empty-key"), "param1" -> List(""), "param2" -> List("value")),
     )
   }
   test("Uri.multiParams should find first value of parameter with empty key") {
     assertEquals(
       Uri(query = Query.unsafeFromString("=value1&=value2")).multiParams,
-      Map("" -> Seq("value1", "value2")),
+      Map("" -> List("value1", "value2")),
     )
     assertEquals(
       Uri(query = Query.unsafeFromString("&=value1&=value2")).multiParams,
-      Map("" -> Seq("value1", "value2")),
+      Map("" -> List("value1", "value2")),
     )
     assertEquals(
       Uri(query = Query.unsafeFromString("&&&=value1&&&=value2&=&")).multiParams,
-      Map("" -> Seq("value1", "value2", "")),
+      Map("" -> List("value1", "value2", "")),
     )
   }
   test("Uri.multiParams should find parameter with empty key and without value") {
-    assertEquals(Uri(query = Query.unsafeFromString("&")).multiParams, Map("" -> Seq()))
-    assertEquals(Uri(query = Query.unsafeFromString("&&")).multiParams, Map("" -> Seq()))
-    assertEquals(Uri(query = Query.unsafeFromString("&&&")).multiParams, Map("" -> Seq()))
+    assertEquals(Uri(query = Query.unsafeFromString("&")).multiParams, Map("" -> List()))
+    assertEquals(Uri(query = Query.unsafeFromString("&&")).multiParams, Map("" -> List()))
+    assertEquals(Uri(query = Query.unsafeFromString("&&&")).multiParams, Map("" -> List()))
   }
   test("Uri.multiParams should find parameter with an empty value") {
     assertEquals(
       Uri(query = Query.unsafeFromString("param1=")).multiParams,
-      Map("param1" -> Seq("")),
+      Map("param1" -> List("")),
     )
     assertEquals(
       Uri(query = Query.unsafeFromString("param1=&param2=")).multiParams,
-      Map("param1" -> Seq(""), "param2" -> Seq("")),
+      Map("param1" -> List(""), "param2" -> List("")),
     )
   }
   test("Uri.multiParams should find parameter with single value") {
     assertEquals(
       Uri(query = Query.unsafeFromString("param1=value1&param2=value2")).multiParams,
-      Map("param1" -> Seq("value1"), "param2" -> Seq("value2")),
+      Map("param1" -> List("value1"), "param2" -> List("value2")),
     )
   }
   test("Uri.multiParams should find parameter without value") {
     assertEquals(
       Uri(query = Query.unsafeFromString("param1&param2&param3")).multiParams,
-      Map("param1" -> Seq(), "param2" -> Seq(), "param3" -> Seq()),
-    )
->>>>>>> 89a6e249
+      Map("param1" -> List(), "param2" -> List(), "param3" -> List()),
+    )
   }
 
   test("Uri.params.get should find first value of parameter with many values") {
