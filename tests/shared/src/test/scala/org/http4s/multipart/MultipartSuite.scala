/*
 * Copyright 2013 http4s.org
 *
 * Licensed under the Apache License, Version 2.0 (the "License");
 * you may not use this file except in compliance with the License.
 * You may obtain a copy of the License at
 *
 *     http://www.apache.org/licenses/LICENSE-2.0
 *
 * Unless required by applicable law or agreed to in writing, software
 * distributed under the License is distributed on an "AS IS" BASIS,
 * WITHOUT WARRANTIES OR CONDITIONS OF ANY KIND, either express or implied.
 * See the License for the specific language governing permissions and
 * limitations under the License.
 */

package org.http4s
package multipart

import cats.data._
import cats.effect._
import cats.syntax.all._
import fs2._
import org.http4s.EntityEncoder._
import org.http4s.headers._
import org.http4s.syntax.literals._
import org.typelevel.ci._

import scala.annotation.nowarn

class MultipartSuite extends Http4sSuite {
  private val url = uri"https://example.com/path/to/some/where"

  def eqPartIO(a: Part[IO], b: Part[IO]): IO[Boolean] =
    for {
      abv <- a.body.compile.toVector
      bbv <- b.body.compile.toVector
    } yield a.headers === b.headers && abv === bbv

  def eqMultipartIO(a: Multipart[IO], b: Multipart[IO]): IO[Boolean] =
    a.parts
      .zip(b.parts)
      .traverse { case (a, b) =>
        eqPartIO(a, b)
      }
      .map { parts =>
        a.headers === b.headers &&
        a.boundary === b.boundary &&
        parts.forall(identity)
      }

  private def multipartSpec(name: String)(
      mkDecoder: Resource[IO, EntityDecoder[IO, Multipart[IO]]]
  ) = {
    test(s"Multipart form data $name should be encoded and decoded with content types") {
      val field1 =
        Part.formData[IO]("field1", "Text_Field_1", `Content-Type`(MediaType.text.plain))
      val field2 = Part.formData[IO]("field2", "Text_Field_2")
      val multipart = Multipart(Vector(field1, field2))
      val entity = EntityEncoder[IO, Multipart[IO]].toEntity(multipart)
      val request =
        Request(method = Method.POST, uri = url, entity = entity, headers = multipart.headers)

      mkDecoder.use { decoder =>
        val decoded = decoder.decode(request, true)
        val result = decoded.value

        assertIOBoolean(EitherT(result).semiflatMap(eqMultipartIO(_, multipart)).getOrElse(false))
      }
    }

    test(s"Multipart form data $name should be encoded and decoded without content types") {
      val field1 = Part.formData[IO]("field1", "Text_Field_1")
      val multipart = Multipart[IO](Vector(field1))

      val entity = EntityEncoder[IO, Multipart[IO]].toEntity(multipart)
      val request =
        Request(method = Method.POST, uri = url, entity = entity, headers = multipart.headers)

      mkDecoder.use { decoder =>
        val decoded = decoder.decode(request, true)
        val result = decoded.value

        assertIOBoolean(EitherT(result).semiflatMap(eqMultipartIO(_, multipart)).getOrElse(false))
      }
    }

    test(s"Multipart form data $name should encoded and decoded with binary data") {
      val path = CrossPlatformResource("/ball.png")

      val field1 = Part.formData[IO]("field1", "Text_Field_1")
      val field2 = Part
        .fileData[IO]("image", path, `Content-Type`(MediaType.image.png))

      val multipart = Multipart[IO](Vector(field1, field2))

      val entity = EntityEncoder[IO, Multipart[IO]].toEntity(multipart)
      val request =
        Request(method = Method.POST, uri = url, entity = entity, headers = multipart.headers)

      mkDecoder.use { decoder =>
        val decoded = decoder.decode(request, true)
        val result = decoded.value

        assertIOBoolean(EitherT(result).semiflatMap(eqMultipartIO(_, multipart)).getOrElse(false))
      }
    }

    test(s"Multipart form data $name should be decoded and encode with content types") {
      val body =
        """
------WebKitFormBoundarycaZFo8IAKVROTEeD
Content-Disposition: form-data; name="text"

I AM A MOOSE
------WebKitFormBoundarycaZFo8IAKVROTEeD
Content-Disposition: form-data; name="file1"; filename="Graph_Databases_2e_Neo4j.pdf"
Content-Type: application/pdf


------WebKitFormBoundarycaZFo8IAKVROTEeD
Content-Disposition: form-data; name="file2"; filename="DataTypesALaCarte.pdf"
Content-Type: application/pdf


------WebKitFormBoundarycaZFo8IAKVROTEeD--
      """.replace("\n", "\r\n")
      val header = Headers(
        `Content-Type`(
          MediaType.multipartType("form-data", Some("----WebKitFormBoundarycaZFo8IAKVROTEeD"))
        )
      )
      val request = Request[IO](
        method = Method.POST,
        uri = url,
        entity = Entity(Stream.emit(body).covary[IO].through(text.utf8.encode)),
        headers = header,
      )

      mkDecoder.use { decoder =>
        val decoded = decoder.decode(request, true)
        val result = decoded.value.map(_.isRight)

        result.assertEquals(true)
      }
    }

    test(s"Multipart form data $name should be decoded and encoded without content types") {
      val body =
        """--bQskVplbbxbC2JO8ibZ7KwmEe3AJLx_Olz
Content-Disposition: form-data; name="Mooses"

We are big mooses
--bQskVplbbxbC2JO8ibZ7KwmEe3AJLx_Olz
Content-Disposition: form-data; name="Moose"

I am a big moose
--bQskVplbbxbC2JO8ibZ7KwmEe3AJLx_Olz--

      """.replace("\n", "\r\n")
      val header = Headers(
        `Content-Type`(
          MediaType.multipartType("form-data", Some("bQskVplbbxbC2JO8ibZ7KwmEe3AJLx_Olz"))
        )
      )
      val request = Request[IO](
        method = Method.POST,
        uri = url,
        entity = Entity(Stream.emit(body).through(text.utf8.encode)),
        headers = header,
      )

      mkDecoder.use { decoder =>
        val decoded = decoder.decode(request, true)
        val result = decoded.value.map(_.isRight)

        result.assertEquals(true)
      }
    }

    test(s"Multipart form data $name should extract name properly if it is present") {
      val part = Part(
        Headers(`Content-Disposition`("form-data", Map(ci"name" -> "Rich Homie Quan"))),
        Entity.empty,
      )
      assertEquals(part.name, Some("Rich Homie Quan"))
    }

    test(s"Multipart form data $name should extract filename property if it is present") {
      val part = Part(
        Headers(
          `Content-Disposition`("form-data", Map(ci"name" -> "file", ci"filename" -> "file.txt"))
        ),
        Entity.empty,
      )
      assertEquals(part.filename, Some("file.txt"))
    }

    test(
      s"Multipart form data $name should include chunked transfer encoding header so that body is streamed by client"
    ) {
      val multipart = Multipart(Vector())
      val request = Request(method = Method.POST, uri = url, headers = multipart.headers)
      assert(request.isChunked)
    }
  }

  multipartSpec("with default decoder")(Resource.pure(implicitly))

  {
    @nowarn("cat=deprecation")
    val testDeprecated =
      multipartSpec("with mixed decoder")(Resource.pure(EntityDecoder.mixedMultipart[IO]()))
    testDeprecated
  }
  multipartSpec("with mixed resource decoder")(EntityDecoder.mixedMultipartResource[IO]())

<<<<<<< HEAD
  def testPart[F[_]] = Part[F](Headers.empty, Entity.empty)
=======
  private def testPart[F[_]] = Part[F](Headers.empty, EmptyBody)
>>>>>>> 8ca0998f

  test("Part.covary should disallow unrelated effects") {
    assert(
      compileErrors("testPart[Option].covary[IO]").nonEmpty
    )
  }

  test("Part.covary should allow related effects") {
    trait F1[A]
    trait F2[A] extends F1[A]
    testPart[F2].covary[F1]
  }

}<|MERGE_RESOLUTION|>--- conflicted
+++ resolved
@@ -215,11 +215,7 @@
   }
   multipartSpec("with mixed resource decoder")(EntityDecoder.mixedMultipartResource[IO]())
 
-<<<<<<< HEAD
-  def testPart[F[_]] = Part[F](Headers.empty, Entity.empty)
-=======
-  private def testPart[F[_]] = Part[F](Headers.empty, EmptyBody)
->>>>>>> 8ca0998f
+  private def testPart[F[_]] = Part[F](Headers.empty, Entity.empty)
 
   test("Part.covary should disallow unrelated effects") {
     assert(
