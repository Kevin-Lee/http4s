/*
 * Copyright 2013 http4s.org
 *
 * Licensed under the Apache License, Version 2.0 (the "License");
 * you may not use this file except in compliance with the License.
 * You may obtain a copy of the License at
 *
 *     http://www.apache.org/licenses/LICENSE-2.0
 *
 * Unless required by applicable law or agreed to in writing, software
 * distributed under the License is distributed on an "AS IS" BASIS,
 * WITHOUT WARRANTIES OR CONDITIONS OF ANY KIND, either express or implied.
 * See the License for the specific language governing permissions and
 * limitations under the License.
 */

package org.http4s
package multipart

import cats.data.EitherT
import cats.effect._
import cats.syntax.all._
import fs2._
import org.http4s.EntityEncoder._
import org.http4s.headers._
import org.http4s.syntax.literals._
import org.typelevel.ci._

import scala.annotation.nowarn
import scala.util.Random

class MultipartSuite extends Http4sSuite {
  private val url = uri"https://example.com/path/to/some/where"

  private val random = new Random()
  private val multiparts = Multiparts.fromScalaRandom[IO](random)

  def eqPartIO(a: Part[IO], b: Part[IO]): IO[Boolean] =
    for {
      abv <- a.body.compile.toVector
      bbv <- b.body.compile.toVector
    } yield a.headers === b.headers && abv === bbv

  def eqMultipartIO(a: Multipart[IO], b: Multipart[IO]): IO[Boolean] =
    a.parts
      .zip(b.parts)
      .traverse { case (a, b) =>
        eqPartIO(a, b)
      }
      .map { parts =>
        a.headers === b.headers &&
        a.boundary === b.boundary &&
        parts.forall(identity)
      }

  private def multipartSpec(name: String)(
      mkDecoder: Resource[IO, EntityDecoder[IO, Multipart[IO]]]
  ) = {
    test(s"Multipart form data $name should be encoded and decoded with content types") {
      val field1 =
        Part.formData[IO]("field1", "Text_Field_1", `Content-Type`(MediaType.text.plain))
      val field2 = Part.formData[IO]("field2", "Text_Field_2")
<<<<<<< HEAD
      val multipart = Multipart(Vector(field1, field2))
      val entity = EntityEncoder[IO, Multipart[IO]].toEntity(multipart)
      val request =
        Request(method = Method.POST, uri = url, entity = entity, headers = multipart.headers)

      mkDecoder.use { decoder =>
        val decoded = decoder.decode(request, true)
        val result = decoded.value
=======
>>>>>>> 756c8940

      multiparts
        .multipart(Vector(field1, field2))
        .flatMap { multipart =>
          val entity = EntityEncoder[IO, Multipart[IO]].toEntity(multipart)
          val body = entity.body
          val request =
            Request(method = Method.POST, uri = url, body = body, headers = multipart.headers)

          mkDecoder.use { decoder =>
            val decoded = decoder.decode(request, true)
            val result = decoded.value

            assertIOBoolean(
              EitherT(result).semiflatMap(eqMultipartIO(_, multipart)).getOrElse(false)
            )
          }
        }
        .assert
    }

    test(s"Multipart form data $name should be encoded and decoded without content types") {
      val field1 = Part.formData[IO]("field1", "Text_Field_1")
<<<<<<< HEAD
      val multipart = Multipart[IO](Vector(field1))

      val entity = EntityEncoder[IO, Multipart[IO]].toEntity(multipart)
      val request =
        Request(method = Method.POST, uri = url, entity = entity, headers = multipart.headers)
=======
>>>>>>> 756c8940

      multiparts
        .multipart(Vector(field1))
        .flatMap { multipart =>
          val entity = EntityEncoder[IO, Multipart[IO]].toEntity(multipart)
          val body = entity.body
          val request =
            Request(method = Method.POST, uri = url, body = body, headers = multipart.headers)

          mkDecoder.use { decoder =>
            val decoded = decoder.decode(request, true)
            val result = decoded.value

            assertIOBoolean(
              EitherT(result).semiflatMap(eqMultipartIO(_, multipart)).getOrElse(false)
            )
          }
        }
        .assert
    }

    test(s"Multipart form data $name should encoded and decoded with binary data") {
      val path = CrossPlatformResource("/ball.png")

      val field1 = Part.formData[IO]("field1", "Text_Field_1")
      val field2 = Part
        .fileData[IO]("image", path, `Content-Type`(MediaType.image.png))

<<<<<<< HEAD
      val multipart = Multipart[IO](Vector(field1, field2))

      val entity = EntityEncoder[IO, Multipart[IO]].toEntity(multipart)
      val request =
        Request(method = Method.POST, uri = url, entity = entity, headers = multipart.headers)

      mkDecoder.use { decoder =>
        val decoded = decoder.decode(request, true)
        val result = decoded.value

        assertIOBoolean(EitherT(result).semiflatMap(eqMultipartIO(_, multipart)).getOrElse(false))
      }
=======
      multiparts
        .multipart(Vector(field1, field2))
        .flatMap { multipart =>
          val entity = EntityEncoder[IO, Multipart[IO]].toEntity(multipart)
          val body = entity.body
          val request =
            Request(method = Method.POST, uri = url, body = body, headers = multipart.headers)

          mkDecoder.use { decoder =>
            val decoded = decoder.decode(request, true)
            val result = decoded.value

            assertIOBoolean(
              EitherT(result).semiflatMap(eqMultipartIO(_, multipart)).getOrElse(false)
            )
          }
        }
        .assert
>>>>>>> 756c8940
    }

    test(s"Multipart form data $name should be decoded and encode with content types") {
      val body =
        """
------WebKitFormBoundarycaZFo8IAKVROTEeD
Content-Disposition: form-data; name="text"

I AM A MOOSE
------WebKitFormBoundarycaZFo8IAKVROTEeD
Content-Disposition: form-data; name="file1"; filename="Graph_Databases_2e_Neo4j.pdf"
Content-Type: application/pdf


------WebKitFormBoundarycaZFo8IAKVROTEeD
Content-Disposition: form-data; name="file2"; filename="DataTypesALaCarte.pdf"
Content-Type: application/pdf


------WebKitFormBoundarycaZFo8IAKVROTEeD--
      """.replace("\n", "\r\n")
      val header = Headers(
        `Content-Type`(
          MediaType.multipartType("form-data", Some("----WebKitFormBoundarycaZFo8IAKVROTEeD"))
        )
      )
      val request = Request[IO](
        method = Method.POST,
        uri = url,
        entity = Entity(Stream.emit(body).covary[IO].through(text.utf8.encode)),
        headers = header,
      )

      mkDecoder.use { decoder =>
        val decoded = decoder.decode(request, true)
        val result = decoded.value.map(_.isRight)

        result.assertEquals(true)
      }
    }

    test(s"Multipart form data $name should be decoded and encoded without content types") {
      val body =
        """--bQskVplbbxbC2JO8ibZ7KwmEe3AJLx_Olz
Content-Disposition: form-data; name="Mooses"

We are big mooses
--bQskVplbbxbC2JO8ibZ7KwmEe3AJLx_Olz
Content-Disposition: form-data; name="Moose"

I am a big moose
--bQskVplbbxbC2JO8ibZ7KwmEe3AJLx_Olz--

      """.replace("\n", "\r\n")
      val header = Headers(
        `Content-Type`(
          MediaType.multipartType("form-data", Some("bQskVplbbxbC2JO8ibZ7KwmEe3AJLx_Olz"))
        )
      )
      val request = Request[IO](
        method = Method.POST,
        uri = url,
        entity = Entity(Stream.emit(body).through(text.utf8.encode)),
        headers = header,
      )

      mkDecoder.use { decoder =>
        val decoded = decoder.decode(request, true)
        val result = decoded.value.map(_.isRight)

        result.assertEquals(true)
      }
    }

    test(s"Multipart form data $name should extract name properly if it is present") {
      val part = Part(
        Headers(`Content-Disposition`("form-data", Map(ci"name" -> "Rich Homie Quan"))),
        Entity.empty,
      )
      assertEquals(part.name, Some("Rich Homie Quan"))
    }

    test(s"Multipart form data $name should extract filename property if it is present") {
      val part = Part(
        Headers(
          `Content-Disposition`("form-data", Map(ci"name" -> "file", ci"filename" -> "file.txt"))
        ),
        Entity.empty,
      )
      assertEquals(part.filename, Some("file.txt"))
    }

    test(
      s"Multipart form data $name should include chunked transfer encoding header so that body is streamed by client"
    ) {
      multiparts.boundary.map { boundary =>
        val multipart = Multipart(Vector(), boundary)
        Request(method = Method.POST, uri = url, headers = multipart.headers).isChunked
      }.assert
    }

    test("Multipart should be encoded with a \\r\\n after the final part for robustness") {
      val field1 = Part.formData[IO]("bow", "wow")
      val multipart = Multipart[IO](Vector(field1), Boundary("arf"))
      val entity = EntityEncoder[IO, Multipart[IO]].toEntity(multipart)
      val request =
        Request(method = Method.POST, uri = url, entity = entity, headers = multipart.headers)
      request.as[String].map(s => assert(s.endsWith("--arf--\r\n"), s))
    }
  }

  multipartSpec("with default decoder")(Resource.pure(implicitly))

  {
    @nowarn("cat=deprecation")
    val testDeprecated =
      multipartSpec("with mixed decoder")(Resource.pure(EntityDecoder.mixedMultipart[IO]()))
    testDeprecated
  }
  multipartSpec("with mixed resource decoder")(EntityDecoder.mixedMultipartResource[IO]())

  private def testPart[F[_]] = Part[F](Headers.empty, Entity.empty)

  test("Part.covary should disallow unrelated effects") {
    assert(
      compileErrors("testPart[Option].covary[IO]").nonEmpty
    )
  }

  test("Part.covary should allow related effects") {
    trait F1[A]
    trait F2[A] extends F1[A]
    testPart[F2].covary[F1]
  }

}<|MERGE_RESOLUTION|>--- conflicted
+++ resolved
@@ -60,17 +60,6 @@
       val field1 =
         Part.formData[IO]("field1", "Text_Field_1", `Content-Type`(MediaType.text.plain))
       val field2 = Part.formData[IO]("field2", "Text_Field_2")
-<<<<<<< HEAD
-      val multipart = Multipart(Vector(field1, field2))
-      val entity = EntityEncoder[IO, Multipart[IO]].toEntity(multipart)
-      val request =
-        Request(method = Method.POST, uri = url, entity = entity, headers = multipart.headers)
-
-      mkDecoder.use { decoder =>
-        val decoded = decoder.decode(request, true)
-        val result = decoded.value
-=======
->>>>>>> 756c8940
 
       multiparts
         .multipart(Vector(field1, field2))
@@ -94,14 +83,6 @@
 
     test(s"Multipart form data $name should be encoded and decoded without content types") {
       val field1 = Part.formData[IO]("field1", "Text_Field_1")
-<<<<<<< HEAD
-      val multipart = Multipart[IO](Vector(field1))
-
-      val entity = EntityEncoder[IO, Multipart[IO]].toEntity(multipart)
-      val request =
-        Request(method = Method.POST, uri = url, entity = entity, headers = multipart.headers)
-=======
->>>>>>> 756c8940
 
       multiparts
         .multipart(Vector(field1))
@@ -130,20 +111,6 @@
       val field2 = Part
         .fileData[IO]("image", path, `Content-Type`(MediaType.image.png))
 
-<<<<<<< HEAD
-      val multipart = Multipart[IO](Vector(field1, field2))
-
-      val entity = EntityEncoder[IO, Multipart[IO]].toEntity(multipart)
-      val request =
-        Request(method = Method.POST, uri = url, entity = entity, headers = multipart.headers)
-
-      mkDecoder.use { decoder =>
-        val decoded = decoder.decode(request, true)
-        val result = decoded.value
-
-        assertIOBoolean(EitherT(result).semiflatMap(eqMultipartIO(_, multipart)).getOrElse(false))
-      }
-=======
       multiparts
         .multipart(Vector(field1, field2))
         .flatMap { multipart =>
@@ -162,7 +129,6 @@
           }
         }
         .assert
->>>>>>> 756c8940
     }
 
     test(s"Multipart form data $name should be decoded and encode with content types") {
