--- conflicted
+++ resolved
@@ -84,16 +84,11 @@
     dependencyUpdatesFilter -= moduleFilter(organization = "org.eclipse.jetty.http2", revision = "10.0.0.beta0"),
     dependencyUpdatesFilter -= moduleFilter(organization = "org.eclipse.jetty.http2", revision = "10.0.0.beta1"),
     dependencyUpdatesFilter -= moduleFilter(organization = "org.eclipse.jetty.http2", revision = "11.0.0-alpha0"),
-<<<<<<< HEAD
-=======
     dependencyUpdatesFilter -= moduleFilter(organization = "org.eclipse.jetty.http2", revision = "11.0.0.beta1"),
     // Broke binary compatibility with 2.10.5
     dependencyUpdatesFilter -= moduleFilter(organization = "org.asynchttpclient", revision = "2.11.0"),
     dependencyUpdatesFilter -= moduleFilter(organization = "org.asynchttpclient", revision = "2.12.0"),
     dependencyUpdatesFilter -= moduleFilter(organization = "org.asynchttpclient", revision = "2.12.1"),
-    // No release notes. If it's compatible with 6.2.5, prove it and PR it.
-    dependencyUpdatesFilter -= moduleFilter(organization = "io.argonaut", revision = "6.3.0"),
->>>>>>> 6ad94f6f
     // Cursed release. Calls ByteBuffer incompatibly with JDK8
     dependencyUpdatesFilter -= moduleFilter(name = "boopickle", revision = "1.3.2"),
 
