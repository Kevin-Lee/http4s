--- conflicted
+++ resolved
@@ -280,35 +280,21 @@
     val boopickle = "1.3.3"
     val caseInsensitive = "1.1.0"
     val cats = "2.4.2"
-<<<<<<< HEAD
     val catsEffect = "3.0.0-RC2"
-=======
-    val catsEffect = "2.4.0"
->>>>>>> 868815f1
     val catsParse = "0.3.1"
     val circe = "0.14.0-M4"
     val cryptobits = "1.3"
     val disciplineCore = "1.1.4"
     val dropwizardMetrics = "4.1.18"
-<<<<<<< HEAD
     val fs2 = "3.0.0-M9"
     val ip4s = "3.0.0-RC2"
-    val jacksonDatabind = "2.12.1"
-=======
-    val fs2 = "2.5.3"
-    val ip4s = "2.0.0-RC1"
     val jacksonDatabind = "2.12.2"
->>>>>>> 868815f1
     val jawn = "1.1.0"
     val jawnFs2 = "2.0.0-RC3"
     val jetty = "9.4.38.v20210224"
     val keypool = "0.4.0-RC2"
     val logback = "1.2.3"
-<<<<<<< HEAD
     val log4cats = "2.0.0-RC1"
-=======
-    val log4cats = "1.2.1"
->>>>>>> 868815f1
     val log4s = "1.10.0-M5"
     val munit = "0.7.18"
     val munitCatsEffect = "0.13.1"
@@ -330,11 +316,7 @@
     val tomcat = "9.0.44"
     val treehugger = "0.4.4"
     val twirl = "1.4.2"
-<<<<<<< HEAD
     val vault = "3.0.0-RC2"
-=======
-    val vault = "2.1.8"
->>>>>>> 868815f1
   }
 
   lazy val asyncHttpClient                  = "org.asynchttpclient"    %  "async-http-client"         % V.asyncHttpClient
