package org.http4s.sbt

import com.github.tkawachi.doctest.DoctestPlugin.autoImport._
import com.typesafe.sbt.SbtGit.git
import com.typesafe.sbt.git.JGit
import com.typesafe.tools.mima.plugin.MimaKeys._
import de.heikoseeberger.sbtheader.{License, LicenseStyle}
import de.heikoseeberger.sbtheader.HeaderPlugin.autoImport._
import explicitdeps.ExplicitDepsPlugin.autoImport.unusedCompileDependenciesFilter
import org.portablescala.sbtplatformdeps.PlatformDepsPlugin.autoImport._
import sbt.Keys._
import sbt._
import org.typelevel.sbt.gha.GenerativeKeys._
import org.typelevel.sbt.gha.GitHubActionsKeys._
import org.typelevel.sbt.gha.JavaSpec

object Http4sPlugin extends AutoPlugin {
  object autoImport {
    val isCi = settingKey[Boolean]("true if this build is running on CI")
    val http4sApiVersion = settingKey[(Int, Int)]("API version of http4s")
  }
  import autoImport._

  override def trigger = allRequirements

  override def requires = Http4sOrgPlugin

  val scala_213 = "2.13.8"
  val scala_212 = "2.12.15"
  val scala_3 = "3.1.1"

  override lazy val globalSettings = Seq(
    isCi := githubIsWorkflowBuild.value
  )

  override lazy val buildSettings = Seq(
    // Many steps only run on one build. We distinguish the primary build from
    // secondary builds by the Travis build number.
    http4sApiVersion := {
      version.value match {
        case VersionNumber(Seq(major, minor, _*), _, _) =>
          (major.toInt, minor.toInt)
      }
    }
  )

  override lazy val projectSettings: Seq[Setting[_]] = Seq(
    headerSources / excludeFilter := HiddenFileFilter,
    doctestTestFramework := DoctestTestFramework.Munit,
  )

  def extractApiVersion(version: String) = {
    val VersionExtractor = """(\d+)\.(\d+)[-.].*""".r
    version match {
      case VersionExtractor(major, minor) => (major.toInt, minor.toInt)
    }
  }

  def extractDocsPrefix(version: String) =
    extractApiVersion(version).productIterator.mkString("/v", ".", "")

  def latestPerMinorVersion(file: File): Map[(Long, Long), VersionNumber] = {
    def majorMinor(v: VersionNumber) = v match {
      case VersionNumber(Seq(major, minor, _), _, _) =>
        Some((major, minor))
      case _ =>
        None
    }

    // M before RC before final
    def patchSortKey(v: VersionNumber) = v match {
      case VersionNumber(Seq(_, _, patch), Seq(q), _) if q.startsWith("M") =>
        (patch, 0L, q.drop(1).toLong)
      case VersionNumber(Seq(_, _, patch), Seq(q), _) if q.startsWith("RC") =>
        (patch, 1L, q.drop(2).toLong)
      case VersionNumber(Seq(_, _, patch), Seq(), _) => (patch, 2L, 0L)
      case _ => (-1L, -1L, -1L)
    }

    JGit(file).tags
      .collect {
        case ref if ref.getName.startsWith("refs/tags/v") =>
          VersionNumber(ref.getName.substring("refs/tags/v".size))
      }
      .foldLeft(Map.empty[(Long, Long), VersionNumber]) { case (m, v) =>
        majorMinor(v) match {
          case Some(key) =>
            val max =
              m.get(key).fold(v)(v0 => Ordering[(Long, Long, Long)].on(patchSortKey).max(v, v0))
            m.updated(key, max)
          case None => m
        }
      }
  }

  object V { // Dependency versions
    // We pull multiple modules from several projects. This is a convenient
    // reference of all the projects we depend on, and hopefully will reduce
    // error-prone merge conflicts in the dependencies below.
    val asyncHttpClient = "2.12.3"
    val blaze = "0.15.3"
    val boopickle = "1.4.0"
    val caseInsensitive = "1.2.0"
    val cats = "2.7.0"
    val catsEffect = "3.3.7"
    val catsParse = "0.3.6"
    val circe = "0.14.1"
    val circe15 = "0.15.0-M1"
    val crypto = "0.2.2"
    val cryptobits = "1.3"
    val disciplineCore = "1.4.0"
<<<<<<< HEAD
    val dropwizardMetrics = "4.2.8"
    val fs2 = "3.2.5"
    val ip4s = "3.1.2"
    val hpack = "1.0.3"
=======
    val dropwizardMetrics = "4.2.9"
    val fs2 = "2.5.10"
    val ip4s = "2.0.4"
>>>>>>> b7e1612c
    val javaWebSocket = "1.5.2"
    val jawn = "1.3.2"
    val jawnFs2 = "2.2.0"
    val jetty = "9.4.45.v20220203"
    val jnrUnixSocket = "0.38.17"
    val keypool = "0.4.7"
    val literally = "1.0.2"
    val logback = "1.2.6"
    val log4cats = "2.2.0"
    val log4s = "1.10.0"
    val munit = "0.7.29"
    val munitCatsEffect = "1.0.7"
    val munitDiscipline = "1.0.9"
    val netty = "4.1.75.Final"
    val okio = "2.10.0"
    val okhttp = "4.9.3"
    val playJson = "2.9.2"
    val prometheusClient = "0.11.0"
    val reactiveStreams = "1.0.3"
    val quasiquotes = "2.1.0"
    val scalacheck = "1.15.4"
    val scalacheckEffect = "1.0.3"
    val scalaJavaLocales = "1.3.0"
    val scalaJavaTime = "2.3.0"
    val scalatags = "0.10.0"
    val scalaXml = "2.0.1"
    val scodecBits = "1.1.30"
    val servlet = "3.1.0"
    val slf4j = "1.7.36"
    val tomcat = "9.0.59"
    val treehugger = "0.4.4"
    val twirl = "1.4.2"
    val twitterHpack = "1.0.2"
    val vault = "3.1.0"
  }

  lazy val asyncHttpClient = "org.asynchttpclient" % "async-http-client" % V.asyncHttpClient
  lazy val blazeCore = "org.http4s" %% "blaze-core" % V.blaze
  lazy val blazeHttp = "org.http4s" %% "blaze-http" % V.blaze
  lazy val boopickle = Def.setting("io.suzaku" %%% "boopickle" % V.boopickle)
  lazy val caseInsensitive = Def.setting("org.typelevel" %%% "case-insensitive" % V.caseInsensitive)
  lazy val caseInsensitiveTesting =
    Def.setting("org.typelevel" %%% "case-insensitive-testing" % V.caseInsensitive)
  lazy val catsCore = Def.setting("org.typelevel" %%% "cats-core" % V.cats)
  lazy val catsEffect = Def.setting("org.typelevel" %%% "cats-effect" % V.catsEffect)
  lazy val catsEffectStd = Def.setting("org.typelevel" %%% "cats-effect-std" % V.catsEffect)
  lazy val catsEffectLaws = Def.setting("org.typelevel" %%% "cats-effect-laws" % V.catsEffect)
  lazy val catsEffectTestkit = Def.setting("org.typelevel" %%% "cats-effect-testkit" % V.catsEffect)
  lazy val catsLaws = Def.setting("org.typelevel" %%% "cats-laws" % V.cats)
  lazy val catsParse = Def.setting("org.typelevel" %%% "cats-parse" % V.catsParse)
  lazy val circeCore = Def.setting("io.circe" %%% "circe-core" % V.circe)
  lazy val circeGeneric = "io.circe" %% "circe-generic" % V.circe
  lazy val circeJawn = Def.setting("io.circe" %%% "circe-jawn" % V.circe)
  lazy val circeJawn15 = Def.setting("io.circe" %%% "circe-jawn" % V.circe15)
  lazy val circeLiteral = "io.circe" %% "circe-literal" % V.circe
  lazy val circeParser = "io.circe" %% "circe-parser" % V.circe
  lazy val circeTesting = Def.setting("io.circe" %%% "circe-testing" % V.circe)
  lazy val crypto = Def.setting("org.http4s" %%% "http4s-crypto" % V.crypto)
  lazy val cryptobits = "org.reactormonk" %% "cryptobits" % V.cryptobits
  lazy val disciplineCore = Def.setting("org.typelevel" %%% "discipline-core" % V.disciplineCore)
  lazy val dropwizardMetricsCore = "io.dropwizard.metrics" % "metrics-core" % V.dropwizardMetrics
  lazy val dropwizardMetricsJson = "io.dropwizard.metrics" % "metrics-json" % V.dropwizardMetrics
  lazy val fs2Core = Def.setting("co.fs2" %%% "fs2-core" % V.fs2)
  lazy val fs2Io = Def.setting("co.fs2" %%% "fs2-io" % V.fs2)
  lazy val fs2ReactiveStreams = "co.fs2" %% "fs2-reactive-streams" % V.fs2
  lazy val ip4sCore = Def.setting("com.comcast" %%% "ip4s-core" % V.ip4s)
  lazy val ip4sTestKit = Def.setting("com.comcast" %%% "ip4s-test-kit" % V.ip4s)
  lazy val hpack = Def.setting("org.http4s" %%% "hpack" % V.hpack)
  lazy val javaxServletApi = "javax.servlet" % "javax.servlet-api" % V.servlet
  lazy val jawnFs2 = Def.setting("org.typelevel" %%% "jawn-fs2" % V.jawnFs2)
  lazy val javaWebSocket = "org.java-websocket" % "Java-WebSocket" % V.javaWebSocket
  lazy val jawnParser = Def.setting("org.typelevel" %%% "jawn-parser" % V.jawn)
  lazy val jawnPlay = "org.typelevel" %% "jawn-play" % V.jawn
  lazy val jettyClient = "org.eclipse.jetty" % "jetty-client" % V.jetty
  lazy val jettyHttp = "org.eclipse.jetty" % "jetty-http" % V.jetty
  lazy val jettyHttp2Server = "org.eclipse.jetty.http2" % "http2-server" % V.jetty
  lazy val jettyRunner = "org.eclipse.jetty" % "jetty-runner" % V.jetty
  lazy val jettyServer = "org.eclipse.jetty" % "jetty-server" % V.jetty
  lazy val jettyServlet = "org.eclipse.jetty" % "jetty-servlet" % V.jetty
  lazy val jettyUtil = "org.eclipse.jetty" % "jetty-util" % V.jetty
  lazy val jnrUnixSocket = "com.github.jnr" % "jnr-unixsocket" % V.jnrUnixSocket
  lazy val keypool = Def.setting("org.typelevel" %%% "keypool" % V.keypool)
  lazy val literally = Def.setting("org.typelevel" %%% "literally" % V.literally)
  lazy val log4catsCore = Def.setting("org.typelevel" %%% "log4cats-core" % V.log4cats)
  lazy val log4catsNoop = Def.setting("org.typelevel" %%% "log4cats-noop" % V.log4cats)
  lazy val log4catsSlf4j = "org.typelevel" %% "log4cats-slf4j" % V.log4cats
  lazy val log4catsTesting = Def.setting("org.typelevel" %%% "log4cats-testing" % V.log4cats)
  lazy val log4s = Def.setting("org.log4s" %%% "log4s" % V.log4s)
  lazy val logbackClassic = "ch.qos.logback" % "logback-classic" % V.logback
  lazy val munit = Def.setting("org.scalameta" %%% "munit" % V.munit)
  lazy val munitCatsEffect =
    Def.setting("org.typelevel" %%% "munit-cats-effect-3" % V.munitCatsEffect)
  lazy val munitDiscipline = Def.setting("org.typelevel" %%% "discipline-munit" % V.munitDiscipline)
  lazy val nettyBuffer = "io.netty" % "netty-buffer" % V.netty
  lazy val nettyCodecHttp = "io.netty" % "netty-codec-http" % V.netty
  lazy val okio = "com.squareup.okio" % "okio" % V.okio
  lazy val okhttp = "com.squareup.okhttp3" % "okhttp" % V.okhttp
  lazy val playJson = "com.typesafe.play" %% "play-json" % V.playJson
  lazy val prometheusClient = "io.prometheus" % "simpleclient" % V.prometheusClient
  lazy val prometheusCommon = "io.prometheus" % "simpleclient_common" % V.prometheusClient
  lazy val prometheusHotspot = "io.prometheus" % "simpleclient_hotspot" % V.prometheusClient
  lazy val reactiveStreams = "org.reactivestreams" % "reactive-streams" % V.reactiveStreams
  lazy val quasiquotes = "org.scalamacros" %% "quasiquotes" % V.quasiquotes
  lazy val scalacheck = Def.setting("org.scalacheck" %%% "scalacheck" % V.scalacheck)
  lazy val scalacheckEffect =
    Def.setting("org.typelevel" %%% "scalacheck-effect" % V.scalacheckEffect)
  lazy val scalacheckEffectMunit =
    Def.setting("org.typelevel" %%% "scalacheck-effect-munit" % V.scalacheckEffect)
  lazy val scalaJavaLocalesEnUS =
    Def.setting("io.github.cquiroz" %%% "locales-minimal-en_us-db" % V.scalaJavaLocales)
  lazy val scalaJavaTime = Def.setting("io.github.cquiroz" %%% "scala-java-time" % V.scalaJavaTime)
  lazy val scalaJavaTimeTzdb =
    Def.setting("io.github.cquiroz" %%% "scala-java-time-tzdb" % V.scalaJavaTime)
  def scalaReflect(sv: String) = "org.scala-lang" % "scala-reflect" % sv
  lazy val scalatagsApi = "com.lihaoyi" %% "scalatags" % V.scalatags
  lazy val scalaXml = "org.scala-lang.modules" %% "scala-xml" % V.scalaXml
  lazy val scodecBits = Def.setting("org.scodec" %%% "scodec-bits" % V.scodecBits)
  lazy val slf4jApi = "org.slf4j" % "slf4j-api" % V.slf4j
  lazy val tomcatCatalina = "org.apache.tomcat" % "tomcat-catalina" % V.tomcat
  lazy val tomcatCoyote = "org.apache.tomcat" % "tomcat-coyote" % V.tomcat
  lazy val tomcatUtilScan = "org.apache.tomcat" % "tomcat-util-scan" % V.tomcat
  lazy val treeHugger = "com.eed3si9n" %% "treehugger" % V.treehugger
  lazy val twirlApi = "com.typesafe.play" %% "twirl-api" % V.twirl
  lazy val twitterHpack = "com.twitter" % "hpack" % V.twitterHpack
  lazy val vault = Def.setting("org.typelevel" %%% "vault" % V.vault)
}<|MERGE_RESOLUTION|>--- conflicted
+++ resolved
@@ -109,16 +109,10 @@
     val crypto = "0.2.2"
     val cryptobits = "1.3"
     val disciplineCore = "1.4.0"
-<<<<<<< HEAD
-    val dropwizardMetrics = "4.2.8"
+    val dropwizardMetrics = "4.2.9"
     val fs2 = "3.2.5"
     val ip4s = "3.1.2"
     val hpack = "1.0.3"
-=======
-    val dropwizardMetrics = "4.2.9"
-    val fs2 = "2.5.10"
-    val ip4s = "2.0.4"
->>>>>>> b7e1612c
     val javaWebSocket = "1.5.2"
     val jawn = "1.3.2"
     val jawnFs2 = "2.2.0"
