--- conflicted
+++ resolved
@@ -302,33 +302,20 @@
     val cryptobits = "1.3"
     val disciplineCore = "1.1.5"
     val dropwizardMetrics = "4.2.3"
-<<<<<<< HEAD
     val fs2 = "3.0-117-375521f"
     val ip4s = "3.0.3"
+    val javaWebSocket = "1.5.2"
     val jacksonDatabind = "2.12.3"
     val jawn = "1.2.0"
     val jawnFs2 = "2.1.0"
     val jetty = "9.4.41.v20210516"
-=======
-    val fs2 = "3.0.6"
-    val ip4s = "3.0.3"
-    val javaWebSocket = "1.5.2"
-    val jawn = "1.1.2"
-    val jawnFs2 = "2.0.2"
-    val jetty = "9.4.43.v20210629"
->>>>>>> 453221b5
     val keypool = "0.4.6"
     val literally = "1.0.2"
     val logback = "1.2.5"
     val log4cats = "2.1.1"
     val log4s = "1.10.0"
-<<<<<<< HEAD
     val munit = "0.7.27"
-    val munitCatsEffect = "1.0.3"
-=======
-    val munit = "0.7.18"
     val munitCatsEffect = "1.0.5"
->>>>>>> 453221b5
     val munitDiscipline = "1.0.9"
     val netty = "4.1.66.Final"
     val okio = "2.10.0"
@@ -352,7 +339,6 @@
     val vault = "3.0.3"
   }
 
-<<<<<<< HEAD
   lazy val asyncHttpClient = "org.asynchttpclient" % "async-http-client" % V.asyncHttpClient
   lazy val blazeCore = Def.setting("org.http4s" %%% "blaze-core" % V.blaze)
   lazy val blazeHttp = Def.setting("org.http4s" %%% "blaze-http" % V.blaze)
@@ -385,6 +371,7 @@
   lazy val ip4sCore = Def.setting("com.comcast" %%% "ip4s-core" % V.ip4s)
   lazy val ip4sTestKit = Def.setting("com.comcast" %%% "ip4s-test-kit" % V.ip4s)
   lazy val javaxServletApi = "javax.servlet" % "javax.servlet-api" % V.servlet
+  lazy val javaWebSocket = "org.java-websocket" % "Java-WebSocket" % V.javaWebSocket
   lazy val jawnFs2 = Def.setting("org.typelevel" %%% "jawn-fs2" % V.jawnFs2)
   lazy val jawnParser = Def.setting("org.typelevel" %%% "jawn-parser" % V.jawn)
   lazy val jawnPlay = Def.setting("org.typelevel" %%% "jawn-play" % V.jawn)
@@ -435,80 +422,4 @@
   lazy val treeHugger = Def.setting("com.eed3si9n" %%% "treehugger" % V.treehugger)
   lazy val twirlApi = Def.setting("com.typesafe.play" %%% "twirl-api" % V.twirl)
   lazy val vault = Def.setting("org.typelevel" %%% "vault" % V.vault)
-=======
-  lazy val asyncHttpClient                  = "org.asynchttpclient"    %  "async-http-client"         % V.asyncHttpClient
-  lazy val blazeCore                        = "org.http4s"             %% "blaze-core"                % V.blaze
-  lazy val blazeHttp                        = "org.http4s"             %% "blaze-http"                % V.blaze
-  lazy val boopickle                        = "io.suzaku"              %% "boopickle"                 % V.boopickle
-  lazy val caseInsensitive                  = "org.typelevel"          %% "case-insensitive"          % V.caseInsensitive
-  lazy val caseInsensitiveTesting           = "org.typelevel"          %% "case-insensitive-testing"  % V.caseInsensitive
-  lazy val catsCore                         = "org.typelevel"          %% "cats-core"                 % V.cats
-  lazy val catsEffect                       = "org.typelevel"          %% "cats-effect"               % V.catsEffect
-  lazy val catsEffectStd                    = "org.typelevel"          %% "cats-effect-std"           % V.catsEffect
-  lazy val catsEffectLaws                   = "org.typelevel"          %% "cats-effect-laws"          % V.catsEffect
-  lazy val catsEffectTestkit                = "org.typelevel"          %% "cats-effect-testkit"       % V.catsEffect
-  lazy val catsLaws                         = "org.typelevel"          %% "cats-laws"                 % V.cats
-  lazy val catsParse                        = "org.typelevel"          %% "cats-parse"                % V.catsParse
-  lazy val circeCore                        = "io.circe"               %% "circe-core"                % V.circe
-  lazy val circeGeneric                     = "io.circe"               %% "circe-generic"             % V.circe
-  lazy val circeJawn                        = "io.circe"               %% "circe-jawn"                % V.circe
-  lazy val circeLiteral                     = "io.circe"               %% "circe-literal"             % V.circe
-  lazy val circeParser                      = "io.circe"               %% "circe-parser"              % V.circe
-  lazy val circeTesting                     = "io.circe"               %% "circe-testing"             % V.circe
-  lazy val cryptobits                       = "org.reactormonk"        %% "cryptobits"                % V.cryptobits
-  lazy val disciplineCore                   = "org.typelevel"          %% "discipline-core"           % V.disciplineCore
-  lazy val dropwizardMetricsCore            = "io.dropwizard.metrics"  %  "metrics-core"              % V.dropwizardMetrics
-  lazy val dropwizardMetricsJson            = "io.dropwizard.metrics"  %  "metrics-json"              % V.dropwizardMetrics
-  lazy val fs2Core                          = "co.fs2"                 %% "fs2-core"                  % V.fs2
-  lazy val fs2Io                            = "co.fs2"                 %% "fs2-io"                    % V.fs2
-  lazy val fs2ReactiveStreams               = "co.fs2"                 %% "fs2-reactive-streams"      % V.fs2
-  lazy val ip4sCore                         = "com.comcast"            %% "ip4s-core"                 % V.ip4s
-  lazy val ip4sTestKit                      = "com.comcast"            %% "ip4s-test-kit"             % V.ip4s
-  lazy val javaxServletApi                  = "javax.servlet"          %  "javax.servlet-api"         % V.servlet
-  lazy val jawnFs2                          = "org.typelevel"          %% "jawn-fs2"                  % V.jawnFs2
-  lazy val javaWebSocket                    = "org.java-websocket"     %  "Java-WebSocket"            % V.javaWebSocket
-  lazy val jawnParser                       = "org.typelevel"          %% "jawn-parser"               % V.jawn
-  lazy val jawnPlay                         = "org.typelevel"          %% "jawn-play"                 % V.jawn
-  lazy val jettyClient                      = "org.eclipse.jetty"      %  "jetty-client"              % V.jetty
-  lazy val jettyHttp                        = "org.eclipse.jetty"      %  "jetty-http"                % V.jetty
-  lazy val jettyHttp2Server                 = "org.eclipse.jetty.http2" %  "http2-server"             % V.jetty
-  lazy val jettyRunner                      = "org.eclipse.jetty"      %  "jetty-runner"              % V.jetty
-  lazy val jettyServer                      = "org.eclipse.jetty"      %  "jetty-server"              % V.jetty
-  lazy val jettyServlet                     = "org.eclipse.jetty"      %  "jetty-servlet"             % V.jetty
-  lazy val jettyUtil                        = "org.eclipse.jetty"      %  "jetty-util"                % V.jetty
-  lazy val keypool                          = "org.typelevel"          %% "keypool"                   % V.keypool
-  lazy val literally                        = "org.typelevel"          %% "literally"                 % V.literally
-  lazy val log4catsCore                     = "org.typelevel"          %% "log4cats-core"             % V.log4cats
-  lazy val log4catsSlf4j                    = "org.typelevel"          %% "log4cats-slf4j"            % V.log4cats
-  lazy val log4catsTesting                  = "org.typelevel"          %% "log4cats-testing"          % V.log4cats
-  lazy val log4s                            = "org.log4s"              %% "log4s"                     % V.log4s
-  lazy val logbackClassic                   = "ch.qos.logback"         %  "logback-classic"           % V.logback
-  lazy val munit                            = "org.scalameta"          %% "munit"                     % V.munit
-  lazy val munitCatsEffect                  = "org.typelevel"          %% "munit-cats-effect-3"       % V.munitCatsEffect
-  lazy val munitDiscipline                  = "org.typelevel"          %% "discipline-munit"          % V.munitDiscipline
-  lazy val nettyBuffer                      = "io.netty"               %  "netty-buffer"              % V.netty
-  lazy val nettyCodecHttp                   = "io.netty"               %  "netty-codec-http"          % V.netty
-  lazy val okio                             = "com.squareup.okio"      %  "okio"                      % V.okio
-  lazy val okhttp                           = "com.squareup.okhttp3"   %  "okhttp"                    % V.okhttp
-  lazy val playJson                         = "com.typesafe.play"      %% "play-json"                 % V.playJson
-  lazy val prometheusClient                 = "io.prometheus"          %  "simpleclient"              % V.prometheusClient
-  lazy val prometheusCommon                 = "io.prometheus"          %  "simpleclient_common"       % V.prometheusClient
-  lazy val prometheusHotspot                = "io.prometheus"          %  "simpleclient_hotspot"      % V.prometheusClient
-  lazy val reactiveStreams                  = "org.reactivestreams"    %  "reactive-streams"          % V.reactiveStreams
-  lazy val quasiquotes                      = "org.scalamacros"        %% "quasiquotes"               % V.quasiquotes
-  lazy val scalacheck                       = "org.scalacheck"         %% "scalacheck"                % V.scalacheck
-  lazy val scalacheckEffect                 = "org.typelevel"          %% "scalacheck-effect"         % V.scalacheckEffect
-  lazy val scalacheckEffectMunit            = "org.typelevel"          %% "scalacheck-effect-munit"   % V.scalacheckEffect
-  def scalaReflect(sv: String)              = "org.scala-lang"         %  "scala-reflect"             % sv
-  lazy val scalatagsApi                     = "com.lihaoyi"            %% "scalatags"                 % V.scalatags
-  lazy val scalaXml                         = "org.scala-lang.modules" %% "scala-xml"                 % V.scalaXml
-  lazy val scodecBits                       = "org.scodec"             %% "scodec-bits"               % V.scodecBits
-  lazy val slf4jApi                         = "org.slf4j"              %  "slf4j-api"                 % V.slf4j
-  lazy val tomcatCatalina                   = "org.apache.tomcat"      %  "tomcat-catalina"           % V.tomcat
-  lazy val tomcatCoyote                     = "org.apache.tomcat"      %  "tomcat-coyote"             % V.tomcat
-  lazy val tomcatUtilScan                   = "org.apache.tomcat"      %  "tomcat-util-scan"          % V.tomcat
-  lazy val treeHugger                       = "com.eed3si9n"           %% "treehugger"                % V.treehugger
-  lazy val twirlApi                         = "com.typesafe.play"      %% "twirl-api"                 % V.twirl
-  lazy val vault                            = "org.typelevel"          %% "vault"                     % V.vault
->>>>>>> 453221b5
 }