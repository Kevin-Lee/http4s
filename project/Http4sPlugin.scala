--- conflicted
+++ resolved
@@ -131,12 +131,7 @@
         _.revision == "0.21.10"
       )
     },
-<<<<<<< HEAD
     doctestTestFramework := DoctestTestFramework.Munit
-=======
-
-    doctestTestFramework := DoctestTestFramework.Munit,
->>>>>>> e9eb469a
   )
 
   def extractApiVersion(version: String) = {
@@ -302,11 +297,7 @@
     val boopickle = "1.4.0"
     val caseInsensitive = "1.1.4"
     val cats = "2.6.1"
-<<<<<<< HEAD
-    val catsEffect = "3.2.0"
-=======
     val catsEffect = "3.2.1"
->>>>>>> e9eb469a
     val catsParse = "0.3.4"
     val circe = "0.15.0-M1"
     val cryptobits = "1.3"
