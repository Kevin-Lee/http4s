package org.http4s.build

import com.typesafe.sbt.SbtGit.git
import com.typesafe.sbt.SbtPgp.autoImport._
import com.typesafe.sbt.git.JGit
import com.typesafe.tools.mima.plugin.MimaPlugin, MimaPlugin.autoImport._
import org.eclipse.jgit.lib.Repository
import sbt._
import sbt.Keys._
import sbtrelease._
import sbtrelease.ReleasePlugin.autoImport._
import sbtrelease.ReleaseStateTransformations._
import scoverage.ScoverageKeys.{coverageEnabled,coverageHighlighting}
import scala.util.Properties.envOrNone
import verizon.build.RigPlugin
import verizon.build.RigPlugin._
import verizon.build.RigPlugin.autoImport._
import verizon.build.common._

object Http4sPlugin extends AutoPlugin {
  object autoImport {
    val http4sMimaVersion = settingKey[Option[String]]("Version to target for MiMa compatibility")
    val http4sPrimary = settingKey[Boolean]("Is this the primary build?")
    val http4sPublish = settingKey[Boolean]("Is this a publishing build?")
    val http4sMasterBranch = settingKey[Boolean]("Is this the master branch?")
    val http4sApiVersion = taskKey[(Int, Int)]("API version of http4s")
    val http4sJvmTarget = taskKey[String]("JVM target")
    val http4sBuildData = taskKey[Unit]("Export build metadata for Hugo")
  }
  import autoImport._

  override def trigger = allRequirements

  override def requires = RigPlugin && MimaPlugin

  override lazy val buildSettings = Seq(
    // Many steps only run on one build. We distinguish the primary build from
    // secondary builds by the Travis build number.
    http4sPrimary := sys.env.get("TRAVIS_JOB_NUMBER").fold(true)(_.endsWith(".1")),
    // Publishing to gh-pages and sonatype only done from select branches and
    // never from pull requests.
    http4sPublish := {
      sys.env.get("TRAVIS") == Some("true") &&
        sys.env.get("TRAVIS_PULL_REQUEST") == Some("false") &&
        sys.env.get("TRAVIS_REPO_SLUG") == Some("http4s/http4s") &&
        (sys.env.get("TRAVIS_BRANCH") match {
           case Some("master") => true
           case Some(branch) if branch.startsWith("release-") => true
           case _ => false
         })
    },
    http4sMasterBranch := sys.env.get("TRAVIS_BRANCH") == Some("master"),
    http4sApiVersion in ThisBuild := (version in ThisBuild).map {
      case VersionNumber(Seq(major, minor, _*), _, _) => (major.toInt, minor.toInt)
    }.value,
    coverageEnabled := isTravisBuild.value && http4sPrimary.value,
    coverageHighlighting := true,
    git.remoteRepo := "git@github.com:http4s/http4s.git"
  ) ++ signingSettings

  override lazy val projectSettings: Seq[Setting[_]] = Seq(
    scalaVersion := (sys.env.get("TRAVIS_SCALA_VERSION") orElse sys.env.get("SCALA_VERSION") getOrElse "2.12.3"),

    scalacOptions in Compile ++= Seq(
      "-Yno-adapted-args", // Curiously missing from RigPlugin
      "-Ypartial-unification" // Needed on 2.11 for Either, good idea in general
    ) ++ {
      // https://issues.scala-lang.org/browse/SI-8340
      CrossVersion.partialVersion(scalaVersion.value) match {
        case Some((2, n)) if n >= 11 => Seq("-Ywarn-numeric-widen")
        case _ => Seq.empty
      }
    },

    http4sMimaVersion := {
      version.value match {
        case VersionNumber(Seq(major, minor, patch), _, _) if patch.toInt > 0 =>
          Some(s"${major}.${minor}.${patch.toInt - 1}")
        case _ =>
          None
      }
    },
    mimaFailOnProblem := http4sMimaVersion.value.isDefined,
    mimaPreviousArtifacts := (http4sMimaVersion.value map {
      organization.value % s"${moduleName.value}_${scalaBinaryVersion.value}" % _
    }).toSet,


    http4sBuildData := {
      val dest = target.value / "hugo-data" / "build.toml"
      val (major, minor) = http4sApiVersion.value

      val releases = latestPerMinorVersion(baseDirectory.value)
        .map { case ((major, minor), v) => s""""$major.$minor" = "${v.string}""""}
        .mkString("\n")

      // Would be more elegant if `[versions.http4s]` was nested, but then
      // the index lookups in `shortcodes/version.html` get complicated.
      val buildData: String =
        s"""
           |[versions]
           |"http4s.api" = "$major.$minor"
           |"http4s.current" = "${version.value}"
           |"http4s.doc" = "${docExampleVersion(version.value)}"
           |circe = "${circeJawn.revision}"
           |cryptobits = "${cryptobits.revision}"
           |"argonaut-shapeless_6.2" = "1.2.0-M6"
           |
           |[releases]
           |${releases}
         """.stripMargin

      IO.write(dest, buildData)
    }
  ) ++ releaseSettings

  val releaseSettings = Seq(
    // Reset a couple sbt-release defaults that rig changed
    releaseVersion := { ver => Version(ver).map(_.withoutQualifier.string).getOrElse(versionFormatError) },
    releaseTagName := s"v${if (releaseUseGlobalVersion.value) (version in ThisBuild).value else version.value}",

    releaseProcess := {
      implicit class StepSyntax(val step: ReleaseStep) {
        def when(cond: Boolean) =
          if (cond) step else ReleaseStep(identity)
      }

      implicit class StateFCommand(val step: State => State) {
        def when(cond: Boolean) =
          StepSyntax(step).when(cond)
      }

      val release = !isSnapshot.value
      val publish = http4sPublish.value
      val primary = http4sPrimary.value
      val master = http4sMasterBranch.value

      Seq(
        checkSnapshotDependencies.when(release),
        inquireVersions.when(release),
        setReleaseVersion.when(release),
        tagRelease.when(primary && release),
        runTestWithCoverage,
        releaseStepCommand("mimaReportBinaryIssues"),
        releaseStepCommand("docs/makeSite").when(primary),
        releaseStepCommand("website/makeSite").when(primary),
        openSonatypeRepo.when(publish && release),
        publishArtifacsWithoutInstrumentation.when(publish),
        releaseAndClose.when(publish && release),
        releaseStepCommand("docs/ghpagesPushSite").when(publish && primary),
        releaseStepCommand("website/ghpagesPushSite").when(publish && primary && master),
        setNextVersion.when(publish && primary && release),
        commitNextVersion.when(publish && primary && release),
        pushChanges.when(publish && primary && release),
        // We need a superfluous final step to ensure exit code
        // propagation from failed steps above.
        //
        // https://github.com/sbt/sbt-release/issues/95
        releaseStepCommand("show version")
      )
    }
  )

  val signingSettings = Seq(
    useGpg := false,
    usePgpKeyHex("42FAD8A85B13261D"),
    pgpPublicRing := baseDirectory.value / "project" / ".gnupg" / "pubring.gpg",
    pgpSecretRing := baseDirectory.value / "project" / ".gnupg" / "secring.gpg",
    pgpPassphrase := sys.env.get("PGP_PASS").map(_.toArray)
  )

  def extractApiVersion(version: String) = {
    val VersionExtractor = """(\d+)\.(\d+)\..*""".r
    version match {
      case VersionExtractor(major, minor) => (major.toInt, minor.toInt)
    }
  }

  def extractDocsPrefix(version: String) =
    extractApiVersion(version).productIterator.mkString("/v", ".", "")

  /**
   * @return the version we want to document, for example in tuts,
   * given the version being built.
   *
   * For snapshots after a stable release, return the previous stable
   * release.  For snapshots of 0.16.0 and 0.17.0, return the latest
   * milestone.  Otherwise, just return the current version.  Favors
   * scalaz-7.2 "a" versions for 0.15.x and 0.16.x.
   */
  def docExampleVersion(currentVersion: String) = {
    val MilestoneVersionExtractor = """(0).(16|17).(0)a?-SNAPSHOT""".r
    val latestMilestone = "M1"
    val VersionExtractor = """(\d+)\.(\d+)\.(\d+).*""".r
    currentVersion match {
      case MilestoneVersionExtractor(major, minor, patch) if minor.toInt == 16 =>
        s"${major.toInt}.${minor.toInt}.${patch.toInt}a-$latestMilestone" // scalaz-7.2 for 0.16.x
      case MilestoneVersionExtractor(major, minor, patch) =>
        s"${major.toInt}.${minor.toInt}.${patch.toInt}-$latestMilestone"
      case VersionExtractor(major, minor, patch) if minor.toInt == 15 =>
        s"${major.toInt}.${minor.toInt}.${patch.toInt - 1}a"              // scalaz-7.2 for 0.15.x
      case VersionExtractor(major, minor, patch) if patch.toInt > 0 =>
        s"${major.toInt}.${minor.toInt}.${patch.toInt - 1}"
      case _ =>
        currentVersion
    }
  }

  val macroParadiseSetting =
    libraryDependencies += compilerPlugin("org.scalamacros" % "paradise" % "2.1.1" cross CrossVersion.patch)

  def latestPerMinorVersion(file: File): Map[(Int, Int), Version] =
    JGit(file).tags.collect {
      case ref if ref.getName.startsWith("refs/tags/v") =>
        Version(ref.getName.substring("refs/tags/v".size))
    }.foldLeft(Map.empty[(Int, Int), Version]) {
      case (m, Some(v)) =>
        def toMinor(v: Version) = (v.major, v.subversions.headOption.getOrElse(0))
        def patch(v: Version) = v.subversions.drop(1).headOption.getOrElse(0)
        // M before RC before final
        def milestone(v: Version) = v.qualifier match {
          case Some(q) if q.startsWith("-M") => (0, q.substring(2).toInt)
          case Some(q) if q.startsWith("-RC") => (1, q.substring(3).toInt)
          case None => (2, 0)
        }
        val versionOrdering: Ordering[Version] =
          Ordering[(Int, (Int, Int))].on(v => (patch(v), milestone(v)))
        val key = toMinor(v)
        val max = m.get(key).fold(v) { v0 => versionOrdering.max(v, v0) }
        m.updated(key, max)
      case (m, None) => m
    }

  lazy val alpnBoot                         = "org.mortbay.jetty.alpn" %  "alpn-boot"                 % "8.1.11.v20170118"
  lazy val argonaut                         = "io.argonaut"            %% "argonaut"                  % "6.2"
  lazy val asyncHttpClient                  = "org.asynchttpclient"    %  "async-http-client"         % "2.0.37"
  lazy val blaze                            = "org.http4s"             %% "blaze-http"                % "0.12.9"
  lazy val catsKernelLaws                   = "org.typelevel"          %% "cats-kernel-laws"          % catsLaws.revision
  lazy val catsLaws                         = "org.typelevel"          %% "cats-laws"                 % "0.9.0"
  lazy val circeGeneric                     = "io.circe"               %% "circe-generic"             % circeJawn.revision
  lazy val circeJawn                        = "io.circe"               %% "circe-jawn"                % "0.8.0"
  lazy val circeLiteral                     = "io.circe"               %% "circe-literal"             % circeJawn.revision
  lazy val circeParser                      = "io.circe"               %% "circe-parser"              % circeJawn.revision
  lazy val cryptobits                       = "org.reactormonk"        %% "cryptobits"                % "1.1"
  lazy val discipline                       = "org.typelevel"          %% "discipline"                % "0.8"
  lazy val fs2Cats                          = "co.fs2"                 %% "fs2-cats"                  % "0.3.0"
  lazy val fs2Io                            = "co.fs2"                 %% "fs2-io"                    % "0.9.7"
  lazy val fs2ReactiveStreams               = "com.github.zainab-ali"  %% "fs2-reactive-streams"      % "0.1.0"
  lazy val gatlingTest                      = "io.gatling"             %  "gatling-test-framework"    % "2.2.5"
  lazy val gatlingHighCharts                = "io.gatling.highcharts"  %  "gatling-charts-highcharts" % gatlingTest.revision
  lazy val http4sWebsocket                  = "org.http4s"             %% "http4s-websocket"          % "0.2.0"
  lazy val javaxServletApi                  = "javax.servlet"          %  "javax.servlet-api"         % "3.1.0"
  lazy val jawnJson4s                       = "org.spire-math"         %% "jawn-json4s"               % "0.10.4"
  lazy val jawnFs2                          = "org.http4s"             %% "jawn-fs2"                  % "0.10.1"
  lazy val jettyServer                      = "org.eclipse.jetty"      %  "jetty-server"              % "9.4.7.v20170914"
  lazy val jettyServlet                     = "org.eclipse.jetty"      %  "jetty-servlet"             % jettyServer.revision
  lazy val json4sCore                       = "org.json4s"             %% "json4s-core"               % "3.5.3"
  lazy val json4sJackson                    = "org.json4s"             %% "json4s-jackson"            % json4sCore.revision
  lazy val json4sNative                     = "org.json4s"             %% "json4s-native"             % json4sCore.revision
  lazy val jspApi                           = "javax.servlet.jsp"      %  "javax.servlet.jsp-api"     % "2.3.1" // YourKit hack
  lazy val log4s                            = "org.log4s"              %% "log4s"                     % "1.3.6"
  lazy val logbackClassic                   = "ch.qos.logback"         %  "logback-classic"           % "1.2.3"
  lazy val macroCompat                      = "org.typelevel"          %% "macro-compat"              % "1.1.1"
<<<<<<< HEAD
  lazy val metricsCore                      = "io.dropwizard.metrics"  %  "metrics-core"              % "3.2.4"
=======
  lazy val metricsCore                      = "io.dropwizard.metrics"  %  "metrics-core"              % "3.2.5"
>>>>>>> 70b19df9
  lazy val metricsJson                      = "io.dropwizard.metrics"  %  "metrics-json"              % metricsCore.revision
  lazy val parboiled                        = "org.http4s"             %% "parboiled"                 % "1.0.0"
  lazy val quasiquotes                      = "org.scalamacros"        %% "quasiquotes"               % "2.1.0"
<<<<<<< HEAD
=======
  lazy val reactiveStreamsTck               = "org.reactivestreams"    %  "reactive-streams-tck"      % "1.0.1"
>>>>>>> 70b19df9
  lazy val scalacheck                       = "org.scalacheck"         %% "scalacheck"                % "1.13.5"
  def scalaCompiler(so: String, sv: String) = so                       %  "scala-compiler"            % sv
  def scalaReflect(so: String, sv: String)  = so                       %  "scala-reflect"             % sv
  lazy val scalaXml                         = "org.scala-lang.modules" %% "scala-xml"                 % "1.0.6"
<<<<<<< HEAD
  lazy val scodecBits                       = "org.scodec"             %% "scodec-bits"               % "1.1.5"
  lazy val specs2Core                       = "org.specs2"             %% "specs2-core"               % "3.9.4"
  lazy val specs2MatcherExtra               = "org.specs2"             %% "specs2-matcher-extra"      % specs2Core.revision
  lazy val specs2Scalacheck                 = "org.specs2"             %% "specs2-scalacheck"         % specs2Core.revision
  lazy val tomcatCatalina                   = "org.apache.tomcat"      %  "tomcat-catalina"           % "8.5.21"
=======
  def scalazCore(szv: String)               = "org.scalaz"             %% "scalaz-core"               % szv
  def scalazScalacheckBinding(szv: String)  = "org.scalaz"             %% "scalaz-scalacheck-binding" % szv
  def specs2Core(szv: String)               = "org.specs2"             %% "specs2-core"               % "3.8.6" forScalaz szv
  def specs2MatcherExtra(szv: String)       = "org.specs2"             %% "specs2-matcher-extra"      % specs2Core(szv).revision
  def specs2Scalacheck(szv: String)         = "org.specs2"             %% "specs2-scalacheck"         % specs2Core(szv).revision
  def scalazStream(szv: String)             = "org.scalaz.stream"      %% "scalaz-stream"             % "0.8.6" forScalaz szv
  lazy val tomcatCatalina                   = "org.apache.tomcat"      %  "tomcat-catalina"           % "8.5.23"
>>>>>>> 70b19df9
  lazy val tomcatCoyote                     = "org.apache.tomcat"      %  "tomcat-coyote"             % tomcatCatalina.revision
  lazy val twirlApi                         = "com.typesafe.play"      %% "twirl-api"                 % "1.3.12"
}<|MERGE_RESOLUTION|>--- conflicted
+++ resolved
@@ -261,37 +261,19 @@
   lazy val log4s                            = "org.log4s"              %% "log4s"                     % "1.3.6"
   lazy val logbackClassic                   = "ch.qos.logback"         %  "logback-classic"           % "1.2.3"
   lazy val macroCompat                      = "org.typelevel"          %% "macro-compat"              % "1.1.1"
-<<<<<<< HEAD
-  lazy val metricsCore                      = "io.dropwizard.metrics"  %  "metrics-core"              % "3.2.4"
-=======
   lazy val metricsCore                      = "io.dropwizard.metrics"  %  "metrics-core"              % "3.2.5"
->>>>>>> 70b19df9
   lazy val metricsJson                      = "io.dropwizard.metrics"  %  "metrics-json"              % metricsCore.revision
   lazy val parboiled                        = "org.http4s"             %% "parboiled"                 % "1.0.0"
   lazy val quasiquotes                      = "org.scalamacros"        %% "quasiquotes"               % "2.1.0"
-<<<<<<< HEAD
-=======
-  lazy val reactiveStreamsTck               = "org.reactivestreams"    %  "reactive-streams-tck"      % "1.0.1"
->>>>>>> 70b19df9
   lazy val scalacheck                       = "org.scalacheck"         %% "scalacheck"                % "1.13.5"
   def scalaCompiler(so: String, sv: String) = so                       %  "scala-compiler"            % sv
   def scalaReflect(so: String, sv: String)  = so                       %  "scala-reflect"             % sv
   lazy val scalaXml                         = "org.scala-lang.modules" %% "scala-xml"                 % "1.0.6"
-<<<<<<< HEAD
   lazy val scodecBits                       = "org.scodec"             %% "scodec-bits"               % "1.1.5"
   lazy val specs2Core                       = "org.specs2"             %% "specs2-core"               % "3.9.4"
   lazy val specs2MatcherExtra               = "org.specs2"             %% "specs2-matcher-extra"      % specs2Core.revision
   lazy val specs2Scalacheck                 = "org.specs2"             %% "specs2-scalacheck"         % specs2Core.revision
-  lazy val tomcatCatalina                   = "org.apache.tomcat"      %  "tomcat-catalina"           % "8.5.21"
-=======
-  def scalazCore(szv: String)               = "org.scalaz"             %% "scalaz-core"               % szv
-  def scalazScalacheckBinding(szv: String)  = "org.scalaz"             %% "scalaz-scalacheck-binding" % szv
-  def specs2Core(szv: String)               = "org.specs2"             %% "specs2-core"               % "3.8.6" forScalaz szv
-  def specs2MatcherExtra(szv: String)       = "org.specs2"             %% "specs2-matcher-extra"      % specs2Core(szv).revision
-  def specs2Scalacheck(szv: String)         = "org.specs2"             %% "specs2-scalacheck"         % specs2Core(szv).revision
-  def scalazStream(szv: String)             = "org.scalaz.stream"      %% "scalaz-stream"             % "0.8.6" forScalaz szv
   lazy val tomcatCatalina                   = "org.apache.tomcat"      %  "tomcat-catalina"           % "8.5.23"
->>>>>>> 70b19df9
   lazy val tomcatCoyote                     = "org.apache.tomcat"      %  "tomcat-coyote"             % tomcatCatalina.revision
   lazy val twirlApi                         = "com.typesafe.play"      %% "twirl-api"                 % "1.3.12"
 }