package org.http4s.sbt

import dotty.tools.sbtplugin.DottyPlugin.autoImport._
import com.timushev.sbt.updates.UpdatesPlugin.autoImport._ // autoImport vs. UpdateKeys necessary here for implicit
import com.typesafe.sbt.SbtGit.git
import com.typesafe.sbt.git.JGit
import de.heikoseeberger.sbtheader.{License, LicenseStyle}
import de.heikoseeberger.sbtheader.HeaderPlugin.autoImport._
import explicitdeps.ExplicitDepsPlugin.autoImport.unusedCompileDependenciesFilter
import sbt.Keys._
import sbt._
import sbtspiewak.NowarnCompatPlugin.autoImport.nowarnCompatAnnotationProvider

object Http4sPlugin extends AutoPlugin {
  object autoImport {
    val isCi = settingKey[Boolean]("true if this build is running on CI")
    val http4sApiVersion = taskKey[(Int, Int)]("API version of http4s")
    val http4sBuildData = taskKey[Unit]("Export build metadata for Hugo")
  }
  import autoImport._

  override def trigger = allRequirements

  override def requires = Http4sOrgPlugin

  val scala_213 = "2.13.5"
  val scala_212 = "2.12.13"
  val scala_3 = "3.0.0-RC1"

  override lazy val globalSettings = Seq(
    isCi := sys.env.get("CI").isDefined
  )

  override lazy val buildSettings = Seq(
    // Many steps only run on one build. We distinguish the primary build from
    // secondary builds by the Travis build number.
    http4sApiVersion := version.map {
      case VersionNumber(Seq(major, minor, _*), _, _) => (major.toInt, minor.toInt)
    }.value,
  ) ++ sbtghactionsSettings

  override lazy val projectSettings: Seq[Setting[_]] = Seq(
    http4sBuildData := {
      val dest = target.value / "hugo-data" / "build.toml"
      val (major, minor) = http4sApiVersion.value

      val releases = latestPerMinorVersion(baseDirectory.value)
        .map { case ((major, minor), v) => s""""$major.$minor" = "${v.toString}""""}
        .mkString("\n")

      // Would be more elegant if `[versions.http4s]` was nested, but then
      // the index lookups in `shortcodes/version.html` get complicated.
      val buildData: String =
        s"""
           |[versions]
           |"http4s.api" = "$major.$minor"
           |"http4s.current" = "${version.value}"
           |"http4s.doc" = "${docExampleVersion(version.value)}"
           |circe = "${circeJawn.revision}"
           |cryptobits = "${cryptobits.revision}"
           |
           |[releases]
           |$releases
         """.stripMargin

      IO.write(dest, buildData)
    },

    // servlet-4.0 is not yet supported by jetty-9 or tomcat-9, so don't accidentally depend on its new features
    dependencyUpdatesFilter -= moduleFilter(organization = "javax.servlet", revision = "4.0.0"),
    dependencyUpdatesFilter -= moduleFilter(organization = "javax.servlet", revision = "4.0.1"),
    // servlet containers skipped until we figure out our Jakarta EE strategy
    dependencyUpdatesFilter -= moduleFilter(organization = "org.eclipse.jetty*", revision = "10.0.*"),
    dependencyUpdatesFilter -= moduleFilter(organization = "org.eclipse.jetty*", revision = "11.0.*"),
    dependencyUpdatesFilter -= moduleFilter(organization = "org.apache.tomcat", revision = "10.0.*"),
    // Cursed release. Calls ByteBuffer incompatibly with JDK8
    dependencyUpdatesFilter -= moduleFilter(name = "boopickle", revision = "1.3.2"),

    excludeFilter.in(headerSources) := HiddenFileFilter ||
      new FileFilter {
        def accept(file: File) = {
          attributedSources.contains(baseDirectory.value.toPath.relativize(file.toPath).toString)
        }

        val attributedSources = Set(
          "src/main/scala/org/http4s/CacheDirective.scala",
          "src/main/scala/org/http4s/Challenge.scala",
          "src/main/scala/org/http4s/Charset.scala",
          "src/main/scala/org/http4s/ContentCoding.scala",
          "src/main/scala/org/http4s/Credentials.scala",
          "src/main/scala/org/http4s/Header.scala",
          "src/main/scala/org/http4s/LanguageTag.scala",
          "src/main/scala/org/http4s/MediaType.scala",
          "src/main/scala/org/http4s/RangeUnit.scala",
          "src/main/scala/org/http4s/ResponseCookie.scala",
          "src/main/scala/org/http4s/TransferCoding.scala",
          "src/main/scala/org/http4s/Uri.scala",
          "src/main/scala/org/http4s/dsl/impl/Path.scala",
          "src/main/scala/org/http4s/ember/core/ChunkedEncoding.scala",
          "src/main/scala/org/http4s/internal/CharPredicate.scala",
          "src/main/scala/org/http4s/parser/AcceptCharsetHeader.scala",
          "src/main/scala/org/http4s/parser/AcceptEncodingHeader.scala",
          "src/main/scala/org/http4s/parser/AcceptHeader.scala",
          "src/main/scala/org/http4s/parser/AcceptLanguageHeader.scala",
          "src/main/scala/org/http4s/parser/AdditionalRules.scala",
          "src/main/scala/org/http4s/parser/AuthorizationHeader.scala",
          "src/main/scala/org/http4s/parser/CacheControlHeader.scala",
          "src/main/scala/org/http4s/parser/ContentTypeHeader.scala",
          "src/main/scala/org/http4s/parser/CookieHeader.scala",
          "src/main/scala/org/http4s/parser/HttpHeaderParser.scala",
          "src/main/scala/org/http4s/parser/Rfc2616BasicRules.scala",
          "src/main/scala/org/http4s/parser/SimpleHeaders.scala",
          "src/main/scala/org/http4s/parser/WwwAuthenticateHeader.scala",
          "src/main/scala/org/http4s/play/Parser.scala",
          "src/main/scala/org/http4s/util/UrlCoding.scala",
          "src/test/scala/org/http4s/Http4sSpec.scala",
          "src/test/scala/org/http4s/UriSpec.scala",
          "src/test/scala/org/http4s/dsl/PathSpec.scala",
          "src/test/scala/org/http4s/testing/ErrorReporting.scala",
        )
      },

    nowarnCompatAnnotationProvider := None,
  )

  def extractApiVersion(version: String) = {
    val VersionExtractor = """(\d+)\.(\d+)[-.].*""".r
    version match {
      case VersionExtractor(major, minor) => (major.toInt, minor.toInt)
    }
  }

  def extractDocsPrefix(version: String) =
    extractApiVersion(version).productIterator.mkString("/v", ".", "")

  /**
    * @return the version we want to document, for example in mdoc,
    * given the version being built.
    *
    * For snapshots after a stable release, return the previous stable
    * release.  For snapshots of 0.16.0 and 0.17.0, return the latest
    * milestone.  Otherwise, just return the current version.
    */
  def docExampleVersion(currentVersion: String) = {
    val MilestoneVersionExtractor = """(0).(16|17).(0)a?-SNAPSHOT""".r
    val latestMilestone = "M1"
    val VersionExtractor = """(\d+)\.(\d+)\.(\d+).*""".r
    currentVersion match {
      case MilestoneVersionExtractor(major, minor, patch) =>
        s"${major.toInt}.${minor.toInt}.${patch.toInt}-$latestMilestone"
      case VersionExtractor(major, minor, patch) if patch.toInt > 0 =>
        s"${major.toInt}.${minor.toInt}.${patch.toInt - 1}"
      case _ =>
        currentVersion
    }
  }

  def latestPerMinorVersion(file: File): Map[(Long, Long), VersionNumber] = {
    def majorMinor(v: VersionNumber) = v match {
      case VersionNumber(Seq(major, minor, _), _, _) =>
        Some((major, minor))
      case _ =>
        None
    }

    // M before RC before final
    def patchSortKey(v: VersionNumber) = v match {
      case VersionNumber(Seq(_, _, patch), Seq(q), _) if q startsWith "M" =>
        (patch, 0L, q.drop(1).toLong)
      case VersionNumber(Seq(_, _, patch), Seq(q), _) if q startsWith "RC" =>
        (patch, 1L, q.drop(2).toLong)
      case VersionNumber(Seq(_, _, patch), Seq(), _) => (patch, 2L, 0L)
      case _ => (-1L, -1L, -1L)
    }

    JGit(file).tags.collect {
      case ref if ref.getName.startsWith("refs/tags/v") =>
        VersionNumber(ref.getName.substring("refs/tags/v".size))
    }.foldLeft(Map.empty[(Long, Long), VersionNumber]) {
      case (m, v) =>
        majorMinor(v) match {
          case Some(key) =>
            val max = m.get(key).fold(v) { v0 => Ordering[(Long, Long, Long)].on(patchSortKey).max(v, v0) }
            m.updated(key, max)
          case None => m
        }
    }
  }

  def docsProjectSettings: Seq[Setting[_]] = {
    import com.typesafe.sbt.site.hugo.HugoPlugin.autoImport._
    Seq(
      git.remoteRepo := "git@github.com:http4s/http4s.git",
      Hugo / includeFilter := (
        "*.html" | "*.png" | "*.jpg" | "*.gif" | "*.ico" | "*.svg" |
          "*.js" | "*.swf" | "*.json" | "*.md" |
          "*.css" | "*.woff" | "*.woff2" | "*.ttf" |
          "CNAME" | "_config.yml" | "_redirects"
      )
    )
  }

  def sbtghactionsSettings: Seq[Setting[_]] = {
    import sbtghactions._
    import sbtghactions.GenerativeKeys._

    val setupHugoStep = WorkflowStep.Run(List("""
      |echo "$HOME/bin" > $GITHUB_PATH
      |HUGO_VERSION=0.26 scripts/install-hugo
    """.stripMargin), name = Some("Setup Hugo"))

    def siteBuildJob(subproject: String) =
      WorkflowJob(
        id = subproject,
        name = s"Build $subproject",
        scalas = List(scala_212),
        steps = List(
          WorkflowStep.CheckoutFull,
          WorkflowStep.SetupScala,
          setupHugoStep,
          WorkflowStep.Sbt(List(s"$subproject/makeSite"), name = Some(s"Build $subproject"))
        )
      )

    def sitePublishStep(subproject: String) = WorkflowStep.Run(List(s"""
      |eval "$$(ssh-agent -s)"
      |echo "$$SSH_PRIVATE_KEY" | ssh-add -
      |git config --global user.name "GitHub Actions CI"
      |git config --global user.email "ghactions@invalid"
      |sbt ++$scala_212 $subproject/makeSite $subproject/ghpagesPushSite
      |
      """.stripMargin),
      name = Some(s"Publish $subproject"),
      env = Map("SSH_PRIVATE_KEY" -> "${{ secrets.SSH_PRIVATE_KEY }}")
    )

    Http4sOrgPlugin.githubActionsSettings ++ Seq(
      githubWorkflowBuild := Seq(
        WorkflowStep
          .Sbt(List("scalafmtCheckAll"), name = Some("Check formatting")),
        WorkflowStep.Sbt(List("headerCheck", "test:headerCheck"), name = Some("Check headers")),
        WorkflowStep.Sbt(List("test:compile"), name = Some("Compile")),
        WorkflowStep.Sbt(List("mimaReportBinaryIssues"), name = Some("Check binary compatibility")),
        WorkflowStep.Sbt(List("unusedCompileDependenciesTest"), name = Some("Check unused dependencies")),
        WorkflowStep.Sbt(List("test"), name = Some("Run tests")),
        // WorkflowStep.Sbt(List("doc"), name = Some("Build docs"))
      ),
      githubWorkflowTargetBranches :=
        // "*" doesn't include slashes
        List("*", "series/*"),
      githubWorkflowPublishPreamble := {
        githubWorkflowPublishPreamble.value ++ Seq(
          WorkflowStep.Run(List("git status"))
        )
      },
      githubWorkflowPublishTargetBranches := Seq(
        RefPredicate.Equals(Ref.Branch("main")),
        RefPredicate.StartsWith(Ref.Tag("v"))
      ),
      githubWorkflowPublishPostamble := Seq(
        setupHugoStep,
        sitePublishStep("website"),
        // sitePublishStep("docs")
      ),
      // this results in nonexistant directories trying to be compressed
      githubWorkflowArtifactUpload := false,
      githubWorkflowAddedJobs := Seq(
        siteBuildJob("website"), 
        // siteBuildJob("docs")
      ),
    )
  }

  object V { // Dependency versions
    // We pull multiple modules from several projects. This is a convenient
    // reference of all the projects we depend on, and hopefully will reduce
    // error-prone merge conflicts in the dependencies below.
    val asyncHttpClient = "2.12.3"
    val blaze = "0.15.0-M2"
    val boopickle = "1.3.3"
    val caseInsensitive = "1.1.0"
<<<<<<< HEAD
    val cats = "2.4.2"
    val catsEffect = "3.0.0"
=======
    val cats = "2.5.0"
    val catsEffect = "2.4.1"
>>>>>>> 0668a763
    val catsParse = "0.3.1"
    val circe = "0.14.0-M4"
    val cryptobits = "1.3"
    val disciplineCore = "1.1.4"
    val dropwizardMetrics = "4.1.18"
    val fs2 = "3.0.0"
    val ip4s = "3.0.0-RC2"
    val jacksonDatabind = "2.12.2"
    val jawn = "1.1.0"
    val jawnFs2 = "2.0.0"
    val jetty = "9.4.39.v20210325"
<<<<<<< HEAD
    val keypool = "0.4.0"
    val literally = "1.0.0-RC1"
=======
    val keypool = "0.3.0"
    val literally = "1.0.0"
>>>>>>> 0668a763
    val logback = "1.2.3"
    val log4cats = "2.0.0"
    val log4s = "1.10.0-M5"
    val munit = "0.7.18"
    val munitCatsEffect = "1.0.0"
<<<<<<< HEAD
    val munitDiscipline = "1.0.6"
=======
    val munitDiscipline = "1.0.7"
>>>>>>> 0668a763
    val netty = "4.1.60.Final"
    val okio = "2.10.0"
    val okhttp = "4.9.1"
    val playJson = "2.10.0-RC2"
    val prometheusClient = "0.10.0"
    val reactiveStreams = "1.0.3"
    val quasiquotes = "2.1.0"
    val scalacheck = "1.15.3"
    val scalacheckEffect = "0.7.1"
    val scalatags = "0.9.4"
    val scalaXml = "2.0.0-M5"
    val scodecBits = "1.1.25"
    val servlet = "3.1.0"
    val slf4j = "1.7.30"
    val tomcat = "9.0.44"
    val treehugger = "0.4.4"
    val twirl = "1.4.2"
    val vault = "3.0.0"
  }

  lazy val asyncHttpClient                  = "org.asynchttpclient"    %  "async-http-client"         % V.asyncHttpClient
  lazy val blazeCore                        = "org.http4s"             %% "blaze-core"                % V.blaze
  lazy val blazeHttp                        = "org.http4s"             %% "blaze-http"                % V.blaze
  lazy val boopickle                        = "io.suzaku"              %% "boopickle"                 % V.boopickle
  lazy val caseInsensitive                  = "org.typelevel"          %% "case-insensitive"          % V.caseInsensitive
  lazy val caseInsensitiveTesting           = "org.typelevel"          %% "case-insensitive-testing"  % V.caseInsensitive
  lazy val catsCore                         = "org.typelevel"          %% "cats-core"                 % V.cats
  lazy val catsEffect                       = "org.typelevel"          %% "cats-effect"               % V.catsEffect
  lazy val catsEffectStd                    = "org.typelevel"          %% "cats-effect-std"           % V.catsEffect
  lazy val catsEffectLaws                   = "org.typelevel"          %% "cats-effect-laws"          % V.catsEffect
  lazy val catsEffectTestkit                = "org.typelevel"          %% "cats-effect-testkit"       % V.catsEffect
  lazy val catsLaws                         = "org.typelevel"          %% "cats-laws"                 % V.cats
  lazy val catsParse                        = "org.typelevel"          %% "cats-parse"                % V.catsParse
  lazy val circeCore                        = "io.circe"               %% "circe-core"                % V.circe
  lazy val circeGeneric                     = "io.circe"               %% "circe-generic"             % V.circe
  lazy val circeJawn                        = "io.circe"               %% "circe-jawn"                % V.circe
  lazy val circeLiteral                     = "io.circe"               %% "circe-literal"             % V.circe
  lazy val circeParser                      = "io.circe"               %% "circe-parser"              % V.circe
  lazy val circeTesting                     = "io.circe"               %% "circe-testing"             % V.circe
  lazy val cryptobits                       = "org.reactormonk"        %% "cryptobits"                % V.cryptobits
  lazy val disciplineCore                   = "org.typelevel"          %% "discipline-core"           % V.disciplineCore
  lazy val dropwizardMetricsCore            = "io.dropwizard.metrics"  %  "metrics-core"              % V.dropwizardMetrics
  lazy val dropwizardMetricsJson            = "io.dropwizard.metrics"  %  "metrics-json"              % V.dropwizardMetrics
  lazy val fs2Core                          = "co.fs2"                 %% "fs2-core"                  % V.fs2
  lazy val fs2Io                            = "co.fs2"                 %% "fs2-io"                    % V.fs2
  lazy val fs2ReactiveStreams               = "co.fs2"                 %% "fs2-reactive-streams"      % V.fs2
  lazy val ip4sCore                         = "com.comcast"            %% "ip4s-core"                 % V.ip4s
  lazy val ip4sTestKit                      = "com.comcast"            %% "ip4s-test-kit"             % V.ip4s
  lazy val jacksonDatabind                  = "com.fasterxml.jackson.core" % "jackson-databind"       % V.jacksonDatabind
  lazy val javaxServletApi                  = "javax.servlet"          %  "javax.servlet-api"         % V.servlet
  lazy val jawnFs2                          = "org.typelevel"          %% "jawn-fs2"                  % V.jawnFs2
  lazy val jawnParser                       = "org.typelevel"          %% "jawn-parser"               % V.jawn
  lazy val jawnPlay                         = "org.typelevel"          %% "jawn-play"                 % V.jawn
  lazy val jettyClient                      = "org.eclipse.jetty"      %  "jetty-client"              % V.jetty
  lazy val jettyHttp                        = "org.eclipse.jetty"      %  "jetty-http"                % V.jetty
  lazy val jettyHttp2Server                 = "org.eclipse.jetty.http2" %  "http2-server"             % V.jetty
  lazy val jettyRunner                      = "org.eclipse.jetty"      %  "jetty-runner"              % V.jetty
  lazy val jettyServer                      = "org.eclipse.jetty"      %  "jetty-server"              % V.jetty
  lazy val jettyServlet                     = "org.eclipse.jetty"      %  "jetty-servlet"             % V.jetty
  lazy val jettyUtil                        = "org.eclipse.jetty"      %  "jetty-util"                % V.jetty
  lazy val keypool                          = "org.typelevel"          %% "keypool"                   % V.keypool
  lazy val literally                        = "org.typelevel"          %% "literally"                 % V.literally
  lazy val log4catsCore                     = "org.typelevel"          %% "log4cats-core"             % V.log4cats
  lazy val log4catsSlf4j                    = "org.typelevel"          %% "log4cats-slf4j"            % V.log4cats
  lazy val log4catsTesting                  = "org.typelevel"          %% "log4cats-testing"          % V.log4cats
  lazy val log4s                            = "org.log4s"              %% "log4s"                     % V.log4s
  lazy val logbackClassic                   = "ch.qos.logback"         %  "logback-classic"           % V.logback
  lazy val munit                            = "org.scalameta"          %% "munit"                     % V.munit
  lazy val munitCatsEffect                  = "org.typelevel"          %% "munit-cats-effect-3"       % V.munitCatsEffect
  lazy val munitDiscipline                  = "org.typelevel"          %% "discipline-munit"          % V.munitDiscipline
  lazy val nettyBuffer                      = "io.netty"               %  "netty-buffer"              % V.netty
  lazy val nettyCodecHttp                   = "io.netty"               %  "netty-codec-http"          % V.netty
  lazy val okio                             = "com.squareup.okio"      %  "okio"                      % V.okio
  lazy val okhttp                           = "com.squareup.okhttp3"   %  "okhttp"                    % V.okhttp
  lazy val playJson                         = "com.typesafe.play"      %% "play-json"                 % V.playJson
  lazy val prometheusClient                 = "io.prometheus"          %  "simpleclient"              % V.prometheusClient
  lazy val prometheusCommon                 = "io.prometheus"          %  "simpleclient_common"       % V.prometheusClient
  lazy val prometheusHotspot                = "io.prometheus"          %  "simpleclient_hotspot"      % V.prometheusClient
  lazy val reactiveStreams                  = "org.reactivestreams"    %  "reactive-streams"          % V.reactiveStreams
  lazy val quasiquotes                      = "org.scalamacros"        %% "quasiquotes"               % V.quasiquotes
  lazy val scalacheck                       = "org.scalacheck"         %% "scalacheck"                % V.scalacheck
  lazy val scalacheckEffect                 = "org.typelevel"          %% "scalacheck-effect"         % V.scalacheckEffect
  lazy val scalacheckEffectMunit            = "org.typelevel"          %% "scalacheck-effect-munit"   % V.scalacheckEffect
  def scalaReflect(sv: String)              = "org.scala-lang"         %  "scala-reflect"             % sv
  lazy val scalatagsApi                     = "com.lihaoyi"            %% "scalatags"                 % V.scalatags
  lazy val scalaXml                         = "org.scala-lang.modules" %% "scala-xml"                 % V.scalaXml
  lazy val scodecBits                       = "org.scodec"             %% "scodec-bits"               % V.scodecBits
  lazy val slf4jApi                         = "org.slf4j"              %  "slf4j-api"                 % V.slf4j
  lazy val tomcatCatalina                   = "org.apache.tomcat"      %  "tomcat-catalina"           % V.tomcat
  lazy val tomcatCoyote                     = "org.apache.tomcat"      %  "tomcat-coyote"             % V.tomcat
  lazy val tomcatUtilScan                   = "org.apache.tomcat"      %  "tomcat-util-scan"          % V.tomcat
  lazy val treeHugger                       = "com.eed3si9n"           %% "treehugger"                % V.treehugger
  lazy val twirlApi                         = "com.typesafe.play"      %% "twirl-api"                 % V.twirl
  lazy val vault                            = "org.typelevel"          %% "vault"                     % V.vault
}<|MERGE_RESOLUTION|>--- conflicted
+++ resolved
@@ -279,13 +279,8 @@
     val blaze = "0.15.0-M2"
     val boopickle = "1.3.3"
     val caseInsensitive = "1.1.0"
-<<<<<<< HEAD
-    val cats = "2.4.2"
+    val cats = "2.5.0"
     val catsEffect = "3.0.0"
-=======
-    val cats = "2.5.0"
-    val catsEffect = "2.4.1"
->>>>>>> 0668a763
     val catsParse = "0.3.1"
     val circe = "0.14.0-M4"
     val cryptobits = "1.3"
@@ -297,23 +292,14 @@
     val jawn = "1.1.0"
     val jawnFs2 = "2.0.0"
     val jetty = "9.4.39.v20210325"
-<<<<<<< HEAD
     val keypool = "0.4.0"
-    val literally = "1.0.0-RC1"
-=======
-    val keypool = "0.3.0"
     val literally = "1.0.0"
->>>>>>> 0668a763
     val logback = "1.2.3"
     val log4cats = "2.0.0"
     val log4s = "1.10.0-M5"
     val munit = "0.7.18"
     val munitCatsEffect = "1.0.0"
-<<<<<<< HEAD
-    val munitDiscipline = "1.0.6"
-=======
     val munitDiscipline = "1.0.7"
->>>>>>> 0668a763
     val netty = "4.1.60.Final"
     val okio = "2.10.0"
     val okhttp = "4.9.1"
