package org.http4s.sbt

import com.github.tkawachi.doctest.DoctestPlugin.autoImport._
import com.typesafe.sbt.SbtGit.git
import com.typesafe.sbt.git.JGit
import com.typesafe.tools.mima.plugin.MimaKeys._
import de.heikoseeberger.sbtheader.{License, LicenseStyle}
import de.heikoseeberger.sbtheader.HeaderPlugin.autoImport._
import explicitdeps.ExplicitDepsPlugin.autoImport.unusedCompileDependenciesFilter
import org.portablescala.sbtplatformdeps.PlatformDepsPlugin.autoImport._
import sbt.Keys._
import sbt._
import org.typelevel.sbt.gha.GenerativeKeys._
import org.typelevel.sbt.gha.GitHubActionsKeys._
import org.typelevel.sbt.gha.JavaSpec

object Http4sPlugin extends AutoPlugin {
  object autoImport {
    val isCi = settingKey[Boolean]("true if this build is running on CI")
    val http4sApiVersion = settingKey[(Int, Int)]("API version of http4s")
  }
  import autoImport._

  override def trigger = allRequirements

  override def requires = Http4sOrgPlugin

  val scala_213 = "2.13.8"
  val scala_212 = "2.12.15"
  val scala_3 = "3.1.1"

  override lazy val globalSettings = Seq(
    isCi := githubIsWorkflowBuild.value
  )

  override lazy val buildSettings = Seq(
    // Many steps only run on one build. We distinguish the primary build from
    // secondary builds by the Travis build number.
    http4sApiVersion := {
      version.value match {
        case VersionNumber(Seq(major, minor, _*), _, _) =>
          (major.toInt, minor.toInt)
      }
    }
  )

  override lazy val projectSettings: Seq[Setting[_]] = Seq(
    headerSources / excludeFilter := HiddenFileFilter,
    doctestTestFramework := DoctestTestFramework.Munit,
  )

  def extractApiVersion(version: String) = {
    val VersionExtractor = """(\d+)\.(\d+)[-.].*""".r
    version match {
      case VersionExtractor(major, minor) => (major.toInt, minor.toInt)
    }
  }

  def extractDocsPrefix(version: String) =
    extractApiVersion(version).productIterator.mkString("/v", ".", "")

  def latestPerMinorVersion(file: File): Map[(Long, Long), VersionNumber] = {
    def majorMinor(v: VersionNumber) = v match {
      case VersionNumber(Seq(major, minor, _), _, _) =>
        Some((major, minor))
      case _ =>
        None
    }

    // M before RC before final
    def patchSortKey(v: VersionNumber) = v match {
      case VersionNumber(Seq(_, _, patch), Seq(q), _) if q.startsWith("M") =>
        (patch, 0L, q.drop(1).toLong)
      case VersionNumber(Seq(_, _, patch), Seq(q), _) if q.startsWith("RC") =>
        (patch, 1L, q.drop(2).toLong)
      case VersionNumber(Seq(_, _, patch), Seq(), _) => (patch, 2L, 0L)
      case _ => (-1L, -1L, -1L)
    }

    JGit(file).tags
      .collect {
        case ref if ref.getName.startsWith("refs/tags/v") =>
          VersionNumber(ref.getName.substring("refs/tags/v".size))
      }
      .foldLeft(Map.empty[(Long, Long), VersionNumber]) { case (m, v) =>
        majorMinor(v) match {
          case Some(key) =>
            val max =
              m.get(key).fold(v)(v0 => Ordering[(Long, Long, Long)].on(patchSortKey).max(v, v0))
            m.updated(key, max)
          case None => m
        }
      }
  }

  object V { // Dependency versions
    // We pull multiple modules from several projects. This is a convenient
    // reference of all the projects we depend on, and hopefully will reduce
    // error-prone merge conflicts in the dependencies below.
    val asyncHttpClient = "2.12.3"
    val blaze = "0.15.3"
    val boopickle = "1.4.0"
    val caseInsensitive = "1.2.0"
    val cats = "2.7.0"
<<<<<<< HEAD
    val catsEffect = "3.3.9"
    val catsParse = "0.3.6"
=======
    val catsEffect = "2.5.4"
    val catsParse = "0.3.7"
>>>>>>> dfb064a5
    val circe = "0.14.1"
    val circe15 = "0.15.0-M1"
    val crypto = "0.2.3"
    val cryptobits = "1.3"
    val disciplineCore = "1.4.0"
    val dropwizardMetrics = "4.2.9"
    val fs2 = "3.2.7"
    val ip4s = "3.1.2"
    val hpack = "1.0.3"
    val javaWebSocket = "1.5.2"
    val jawn = "1.3.2"
<<<<<<< HEAD
    val jawnFs2 = "2.2.0"
    val jetty = "9.4.45.v20220203"
    val jnrUnixSocket = "0.38.17"
    val keypool = "0.4.7"
=======
    val jawnFs2 = "1.2.0"
    val jetty = "9.4.46.v20220331"
    val keypool = "0.3.5"
>>>>>>> dfb064a5
    val literally = "1.0.2"
    val logback = "1.2.6"
    val log4cats = "2.2.0"
    val log4s = "1.10.0"
    val munit = "0.7.29"
    val munitCatsEffect = "1.0.7"
    val munitDiscipline = "1.0.9"
    val netty = "4.1.75.Final"
    val okio = "2.10.0"
    val okhttp = "4.9.3"
    val playJson = "2.9.2"
    val prometheusClient = "0.11.0"
    val reactiveStreams = "1.0.3"
    val quasiquotes = "2.1.0"
    val scalacheck = "1.15.4"
    val scalacheckEffect = "1.0.3"
    val scalaJavaLocales = "1.3.0"
    val scalaJavaTime = "2.3.0"
    val scalatags = "0.10.0"
    val scalaXml = "2.0.1"
    val scodecBits = "1.1.30"
    val servlet = "3.1.0"
    val slf4j = "1.7.36"
    val tomcat = "9.0.62"
    val treehugger = "0.4.4"
    val twirl = "1.4.2"
    val twitterHpack = "1.0.2"
    val vault = "3.1.0"
  }

  lazy val asyncHttpClient = "org.asynchttpclient" % "async-http-client" % V.asyncHttpClient
  lazy val blazeCore = "org.http4s" %% "blaze-core" % V.blaze
  lazy val blazeHttp = "org.http4s" %% "blaze-http" % V.blaze
  lazy val boopickle = Def.setting("io.suzaku" %%% "boopickle" % V.boopickle)
  lazy val caseInsensitive = Def.setting("org.typelevel" %%% "case-insensitive" % V.caseInsensitive)
  lazy val caseInsensitiveTesting =
    Def.setting("org.typelevel" %%% "case-insensitive-testing" % V.caseInsensitive)
  lazy val catsCore = Def.setting("org.typelevel" %%% "cats-core" % V.cats)
  lazy val catsEffect = Def.setting("org.typelevel" %%% "cats-effect" % V.catsEffect)
  lazy val catsEffectStd = Def.setting("org.typelevel" %%% "cats-effect-std" % V.catsEffect)
  lazy val catsEffectLaws = Def.setting("org.typelevel" %%% "cats-effect-laws" % V.catsEffect)
  lazy val catsEffectTestkit = Def.setting("org.typelevel" %%% "cats-effect-testkit" % V.catsEffect)
  lazy val catsLaws = Def.setting("org.typelevel" %%% "cats-laws" % V.cats)
  lazy val catsParse = Def.setting("org.typelevel" %%% "cats-parse" % V.catsParse)
  lazy val circeCore = Def.setting("io.circe" %%% "circe-core" % V.circe)
  lazy val circeGeneric = "io.circe" %% "circe-generic" % V.circe
  lazy val circeJawn = Def.setting("io.circe" %%% "circe-jawn" % V.circe)
  lazy val circeJawn15 = Def.setting("io.circe" %%% "circe-jawn" % V.circe15)
  lazy val circeLiteral = "io.circe" %% "circe-literal" % V.circe
  lazy val circeParser = "io.circe" %% "circe-parser" % V.circe
  lazy val circeTesting = Def.setting("io.circe" %%% "circe-testing" % V.circe)
  lazy val crypto = Def.setting("org.http4s" %%% "http4s-crypto" % V.crypto)
  lazy val cryptobits = "org.reactormonk" %% "cryptobits" % V.cryptobits
  lazy val disciplineCore = Def.setting("org.typelevel" %%% "discipline-core" % V.disciplineCore)
  lazy val dropwizardMetricsCore = "io.dropwizard.metrics" % "metrics-core" % V.dropwizardMetrics
  lazy val dropwizardMetricsJson = "io.dropwizard.metrics" % "metrics-json" % V.dropwizardMetrics
  lazy val fs2Core = Def.setting("co.fs2" %%% "fs2-core" % V.fs2)
  lazy val fs2Io = Def.setting("co.fs2" %%% "fs2-io" % V.fs2)
  lazy val fs2ReactiveStreams = "co.fs2" %% "fs2-reactive-streams" % V.fs2
  lazy val ip4sCore = Def.setting("com.comcast" %%% "ip4s-core" % V.ip4s)
  lazy val ip4sTestKit = Def.setting("com.comcast" %%% "ip4s-test-kit" % V.ip4s)
  lazy val hpack = Def.setting("org.http4s" %%% "hpack" % V.hpack)
  lazy val javaxServletApi = "javax.servlet" % "javax.servlet-api" % V.servlet
  lazy val jawnFs2 = Def.setting("org.typelevel" %%% "jawn-fs2" % V.jawnFs2)
  lazy val javaWebSocket = "org.java-websocket" % "Java-WebSocket" % V.javaWebSocket
  lazy val jawnParser = Def.setting("org.typelevel" %%% "jawn-parser" % V.jawn)
  lazy val jawnPlay = "org.typelevel" %% "jawn-play" % V.jawn
  lazy val jettyClient = "org.eclipse.jetty" % "jetty-client" % V.jetty
  lazy val jettyHttp = "org.eclipse.jetty" % "jetty-http" % V.jetty
  lazy val jettyHttp2Server = "org.eclipse.jetty.http2" % "http2-server" % V.jetty
  lazy val jettyRunner = "org.eclipse.jetty" % "jetty-runner" % V.jetty
  lazy val jettyServer = "org.eclipse.jetty" % "jetty-server" % V.jetty
  lazy val jettyServlet = "org.eclipse.jetty" % "jetty-servlet" % V.jetty
  lazy val jettyUtil = "org.eclipse.jetty" % "jetty-util" % V.jetty
  lazy val jnrUnixSocket = "com.github.jnr" % "jnr-unixsocket" % V.jnrUnixSocket
  lazy val keypool = Def.setting("org.typelevel" %%% "keypool" % V.keypool)
  lazy val literally = Def.setting("org.typelevel" %%% "literally" % V.literally)
  lazy val log4catsCore = Def.setting("org.typelevel" %%% "log4cats-core" % V.log4cats)
  lazy val log4catsNoop = Def.setting("org.typelevel" %%% "log4cats-noop" % V.log4cats)
  lazy val log4catsSlf4j = "org.typelevel" %% "log4cats-slf4j" % V.log4cats
  lazy val log4catsTesting = Def.setting("org.typelevel" %%% "log4cats-testing" % V.log4cats)
  lazy val log4s = Def.setting("org.log4s" %%% "log4s" % V.log4s)
  lazy val logbackClassic = "ch.qos.logback" % "logback-classic" % V.logback
  lazy val munit = Def.setting("org.scalameta" %%% "munit" % V.munit)
  lazy val munitCatsEffect =
    Def.setting("org.typelevel" %%% "munit-cats-effect-3" % V.munitCatsEffect)
  lazy val munitDiscipline = Def.setting("org.typelevel" %%% "discipline-munit" % V.munitDiscipline)
  lazy val nettyBuffer = "io.netty" % "netty-buffer" % V.netty
  lazy val nettyCodecHttp = "io.netty" % "netty-codec-http" % V.netty
  lazy val okio = "com.squareup.okio" % "okio" % V.okio
  lazy val okhttp = "com.squareup.okhttp3" % "okhttp" % V.okhttp
  lazy val playJson = "com.typesafe.play" %% "play-json" % V.playJson
  lazy val prometheusClient = "io.prometheus" % "simpleclient" % V.prometheusClient
  lazy val prometheusCommon = "io.prometheus" % "simpleclient_common" % V.prometheusClient
  lazy val prometheusHotspot = "io.prometheus" % "simpleclient_hotspot" % V.prometheusClient
  lazy val reactiveStreams = "org.reactivestreams" % "reactive-streams" % V.reactiveStreams
  lazy val quasiquotes = "org.scalamacros" %% "quasiquotes" % V.quasiquotes
  lazy val scalacheck = Def.setting("org.scalacheck" %%% "scalacheck" % V.scalacheck)
  lazy val scalacheckEffect =
    Def.setting("org.typelevel" %%% "scalacheck-effect" % V.scalacheckEffect)
  lazy val scalacheckEffectMunit =
    Def.setting("org.typelevel" %%% "scalacheck-effect-munit" % V.scalacheckEffect)
  lazy val scalaJavaLocalesEnUS =
    Def.setting("io.github.cquiroz" %%% "locales-minimal-en_us-db" % V.scalaJavaLocales)
  lazy val scalaJavaTime = Def.setting("io.github.cquiroz" %%% "scala-java-time" % V.scalaJavaTime)
  lazy val scalaJavaTimeTzdb =
    Def.setting("io.github.cquiroz" %%% "scala-java-time-tzdb" % V.scalaJavaTime)
  def scalaReflect(sv: String) = "org.scala-lang" % "scala-reflect" % sv
  lazy val scalatagsApi = "com.lihaoyi" %% "scalatags" % V.scalatags
  lazy val scalaXml = "org.scala-lang.modules" %% "scala-xml" % V.scalaXml
  lazy val scodecBits = Def.setting("org.scodec" %%% "scodec-bits" % V.scodecBits)
  lazy val slf4jApi = "org.slf4j" % "slf4j-api" % V.slf4j
  lazy val tomcatCatalina = "org.apache.tomcat" % "tomcat-catalina" % V.tomcat
  lazy val tomcatCoyote = "org.apache.tomcat" % "tomcat-coyote" % V.tomcat
  lazy val tomcatUtilScan = "org.apache.tomcat" % "tomcat-util-scan" % V.tomcat
  lazy val treeHugger = "com.eed3si9n" %% "treehugger" % V.treehugger
  lazy val twirlApi = "com.typesafe.play" %% "twirl-api" % V.twirl
  lazy val twitterHpack = "com.twitter" % "hpack" % V.twitterHpack
  lazy val vault = Def.setting("org.typelevel" %%% "vault" % V.vault)
}<|MERGE_RESOLUTION|>--- conflicted
+++ resolved
@@ -102,13 +102,8 @@
     val boopickle = "1.4.0"
     val caseInsensitive = "1.2.0"
     val cats = "2.7.0"
-<<<<<<< HEAD
     val catsEffect = "3.3.9"
-    val catsParse = "0.3.6"
-=======
-    val catsEffect = "2.5.4"
     val catsParse = "0.3.7"
->>>>>>> dfb064a5
     val circe = "0.14.1"
     val circe15 = "0.15.0-M1"
     val crypto = "0.2.3"
@@ -120,16 +115,10 @@
     val hpack = "1.0.3"
     val javaWebSocket = "1.5.2"
     val jawn = "1.3.2"
-<<<<<<< HEAD
     val jawnFs2 = "2.2.0"
-    val jetty = "9.4.45.v20220203"
+    val jetty = "9.4.46.v20220331"
     val jnrUnixSocket = "0.38.17"
     val keypool = "0.4.7"
-=======
-    val jawnFs2 = "1.2.0"
-    val jetty = "9.4.46.v20220331"
-    val keypool = "0.3.5"
->>>>>>> dfb064a5
     val literally = "1.0.2"
     val logback = "1.2.6"
     val log4cats = "2.2.0"
