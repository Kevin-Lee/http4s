package org.http4s.sbt

import dotty.tools.sbtplugin.DottyPlugin.autoImport._
import com.timushev.sbt.updates.UpdatesPlugin.autoImport._ // autoImport vs. UpdateKeys necessary here for implicit
import com.typesafe.sbt.SbtGit.git
import com.typesafe.sbt.git.JGit
import de.heikoseeberger.sbtheader.{License, LicenseStyle}
import de.heikoseeberger.sbtheader.HeaderPlugin.autoImport._
import explicitdeps.ExplicitDepsPlugin.autoImport.unusedCompileDependenciesFilter
import sbt.Keys._
import sbt._
import sbtspiewak.NowarnCompatPlugin.autoImport.nowarnCompatAnnotationProvider

object Http4sPlugin extends AutoPlugin {
  object autoImport {
    val isCi = settingKey[Boolean]("true if this build is running on CI")
    val http4sApiVersion = taskKey[(Int, Int)]("API version of http4s")
    val http4sBuildData = taskKey[Unit]("Export build metadata for Hugo")
  }
  import autoImport._

  override def trigger = allRequirements

  override def requires = Http4sOrgPlugin

  val scala_213 = "2.13.4"
  val scala_212 = "2.12.13"

  override lazy val globalSettings = Seq(
    isCi := sys.env.get("CI").isDefined
  )

  override lazy val buildSettings = Seq(
    // Many steps only run on one build. We distinguish the primary build from
    // secondary builds by the Travis build number.
    http4sApiVersion := version.map {
      case VersionNumber(Seq(major, minor, _*), _, _) => (major.toInt, minor.toInt)
    }.value,
  ) ++ sbtghactionsSettings

  override lazy val projectSettings: Seq[Setting[_]] = Seq(
    http4sBuildData := {
      val dest = target.value / "hugo-data" / "build.toml"
      val (major, minor) = http4sApiVersion.value

      val releases = latestPerMinorVersion(baseDirectory.value)
        .map { case ((major, minor), v) => s""""$major.$minor" = "${v.toString}""""}
        .mkString("\n")

      // Would be more elegant if `[versions.http4s]` was nested, but then
      // the index lookups in `shortcodes/version.html` get complicated.
      val buildData: String =
        s"""
           |[versions]
           |"http4s.api" = "$major.$minor"
           |"http4s.current" = "${version.value}"
           |"http4s.doc" = "${docExampleVersion(version.value)}"
           |circe = "${circeJawn.revision}"
           |cryptobits = "${cryptobits.revision}"
           |"argonaut-shapeless_6.2" = "1.2.0-M6"
           |
           |[releases]
           |$releases
         """.stripMargin

      IO.write(dest, buildData)
    },

    // servlet-4.0 is not yet supported by jetty-9 or tomcat-9, so don't accidentally depend on its new features
    dependencyUpdatesFilter -= moduleFilter(organization = "javax.servlet", revision = "4.0.0"),
    dependencyUpdatesFilter -= moduleFilter(organization = "javax.servlet", revision = "4.0.1"),
    // servlet containers skipped until we figure out our Jakarta EE strategy
    dependencyUpdatesFilter -= moduleFilter(organization = "org.eclipse.jetty*", revision = "10.0.*"),
    dependencyUpdatesFilter -= moduleFilter(organization = "org.eclipse.jetty*", revision = "11.0.*"),
    dependencyUpdatesFilter -= moduleFilter(organization = "org.apache.tomcat", revision = "10.0.*"),
    // Cursed release. Calls ByteBuffer incompatibly with JDK8
    dependencyUpdatesFilter -= moduleFilter(name = "boopickle", revision = "1.3.2"),
    // Incompatible with latest circe: https://github.com/circe/circe/pull/1591
    dependencyUpdatesFilter -= moduleFilter(name = "jawn*", revision = "1.0.2"),
    dependencyUpdatesFilter -= moduleFilter(name = "jawn*", revision = "1.0.3"),

    excludeFilter.in(headerSources) := HiddenFileFilter ||
      new FileFilter {
        def accept(file: File) = {
          attributedSources.contains(baseDirectory.value.toPath.relativize(file.toPath).toString)
        }

        val attributedSources = Set(
          "src/main/scala/org/http4s/argonaut/Parser.scala",
          "src/main/scala/org/http4s/CacheDirective.scala",
          "src/main/scala/org/http4s/Challenge.scala",
          "src/main/scala/org/http4s/Charset.scala",
          "src/main/scala/org/http4s/ContentCoding.scala",
          "src/main/scala/org/http4s/Credentials.scala",
          "src/main/scala/org/http4s/Header.scala",
          "src/main/scala/org/http4s/LanguageTag.scala",
          "src/main/scala/org/http4s/MediaType.scala",
          "src/main/scala/org/http4s/RangeUnit.scala",
          "src/main/scala/org/http4s/ResponseCookie.scala",
          "src/main/scala/org/http4s/TransferCoding.scala",
          "src/main/scala/org/http4s/Uri.scala",
          "src/main/scala/org/http4s/internal/CharPredicate.scala",
          "src/main/scala/org/http4s/parser/AcceptCharsetHeader.scala",
          "src/main/scala/org/http4s/parser/AcceptEncodingHeader.scala",
          "src/main/scala/org/http4s/parser/AcceptHeader.scala",
          "src/main/scala/org/http4s/parser/AcceptLanguageHeader.scala",
          "src/main/scala/org/http4s/parser/AdditionalRules.scala",
          "src/main/scala/org/http4s/parser/AuthorizationHeader.scala",
          "src/main/scala/org/http4s/parser/CacheControlHeader.scala",
          "src/main/scala/org/http4s/parser/ContentTypeHeader.scala",
          "src/main/scala/org/http4s/parser/CookieHeader.scala",
          "src/main/scala/org/http4s/parser/HttpHeaderParser.scala",
          "src/main/scala/org/http4s/parser/Rfc2616BasicRules.scala",
          "src/main/scala/org/http4s/parser/SimpleHeaders.scala",
          "src/main/scala/org/http4s/parser/WwwAuthenticateHeader.scala",
          "src/main/scala/org/http4s/play/Parser.scala",
          "src/main/scala/org/http4s/util/UrlCoding.scala",
          "src/main/scala/org/http4s/dsl/impl/Path.scala",
          "src/test/scala/org/http4s/dsl/PathSpec.scala",
          "src/main/scala/org/http4s/ember/core/ChunkedEncoding.scala",
          "src/main/scala/org/http4s/testing/ErrorReportingUtils.scala",
          "src/main/scala/org/http4s/testing/IOMatchers.scala",
          "src/main/scala/org/http4s/testing/RunTimedMatchers.scala",
          "src/test/scala/org/http4s/Http4sSpec.scala",
          "src/test/scala/org/http4s/testing/ErrorReporting.scala",
          "src/test/scala/org/http4s/UriSpec.scala"
        )
      },

    nowarnCompatAnnotationProvider := None,
  )

  def extractApiVersion(version: String) = {
    val VersionExtractor = """(\d+)\.(\d+)[-.].*""".r
    version match {
      case VersionExtractor(major, minor) => (major.toInt, minor.toInt)
    }
  }

  def extractDocsPrefix(version: String) =
    extractApiVersion(version).productIterator.mkString("/v", ".", "")

  /**
    * @return the version we want to document, for example in mdoc,
    * given the version being built.
    *
    * For snapshots after a stable release, return the previous stable
    * release.  For snapshots of 0.16.0 and 0.17.0, return the latest
    * milestone.  Otherwise, just return the current version.
    */
  def docExampleVersion(currentVersion: String) = {
    val MilestoneVersionExtractor = """(0).(16|17).(0)a?-SNAPSHOT""".r
    val latestMilestone = "M1"
    val VersionExtractor = """(\d+)\.(\d+)\.(\d+).*""".r
    currentVersion match {
      case MilestoneVersionExtractor(major, minor, patch) =>
        s"${major.toInt}.${minor.toInt}.${patch.toInt}-$latestMilestone"
      case VersionExtractor(major, minor, patch) if patch.toInt > 0 =>
        s"${major.toInt}.${minor.toInt}.${patch.toInt - 1}"
      case _ =>
        currentVersion
    }
  }

  def latestPerMinorVersion(file: File): Map[(Long, Long), VersionNumber] = {
    def majorMinor(v: VersionNumber) = v match {
      case VersionNumber(Seq(major, minor, _), _, _) =>
        Some((major, minor))
      case _ =>
        None
    }

    // M before RC before final
    def patchSortKey(v: VersionNumber) = v match {
      case VersionNumber(Seq(_, _, patch), Seq(q), _) if q startsWith "M" =>
        (patch, 0L, q.drop(1).toLong)
      case VersionNumber(Seq(_, _, patch), Seq(q), _) if q startsWith "RC" =>
        (patch, 1L, q.drop(2).toLong)
      case VersionNumber(Seq(_, _, patch), Seq(), _) => (patch, 2L, 0L)
      case _ => (-1L, -1L, -1L)
    }

    JGit(file).tags.collect {
      case ref if ref.getName.startsWith("refs/tags/v") =>
        VersionNumber(ref.getName.substring("refs/tags/v".size))
    }.foldLeft(Map.empty[(Long, Long), VersionNumber]) {
      case (m, v) =>
        majorMinor(v) match {
          case Some(key) =>
            val max = m.get(key).fold(v) { v0 => Ordering[(Long, Long, Long)].on(patchSortKey).max(v, v0) }
            m.updated(key, max)
          case None => m
        }
    }
  }

  def docsProjectSettings: Seq[Setting[_]] = {
    import com.typesafe.sbt.site.hugo.HugoPlugin.autoImport._
    Seq(
      git.remoteRepo := "git@github.com:http4s/http4s.git",
      Hugo / includeFilter := (
        "*.html" | "*.png" | "*.jpg" | "*.gif" | "*.ico" | "*.svg" |
          "*.js" | "*.swf" | "*.json" | "*.md" |
          "*.css" | "*.woff" | "*.woff2" | "*.ttf" |
          "CNAME" | "_config.yml" | "_redirects"
      )
    )
  }

  def sbtghactionsSettings: Seq[Setting[_]] = {
    import sbtghactions._
    import sbtghactions.GenerativeKeys._

    val setupHugoStep = WorkflowStep.Run(List("""
      |echo "$HOME/bin" > $GITHUB_PATH
      |HUGO_VERSION=0.26 scripts/install-hugo
    """.stripMargin), name = Some("Setup Hugo"))

    def siteBuildJob(subproject: String) =
      WorkflowJob(
        id = subproject,
        name = s"Build $subproject",
        scalas = List(scala_212),
        steps = List(
          WorkflowStep.CheckoutFull,
          WorkflowStep.SetupScala,
          setupHugoStep,
          WorkflowStep.Sbt(List(s"$subproject/makeSite"), name = Some(s"Build $subproject"))
        )
      )

    def sitePublishStep(subproject: String) = WorkflowStep.Run(List(s"""
      |eval "$$(ssh-agent -s)"
      |echo "$$SSH_PRIVATE_KEY" | ssh-add -
      |git config --global user.name "GitHub Actions CI"
      |git config --global user.email "ghactions@invalid"
      |sbt ++$scala_212 $subproject/makeSite $subproject/ghpagesPushSite
      |
      """.stripMargin),
      name = Some(s"Publish $subproject"),
      env = Map("SSH_PRIVATE_KEY" -> "${{ secrets.SSH_PRIVATE_KEY }}")
    )

    Http4sOrgPlugin.githubActionsSettings ++ Seq(
      githubWorkflowBuild := Seq(
        WorkflowStep
          .Sbt(List("scalafmtCheckAll"), name = Some("Check formatting")),
        WorkflowStep.Sbt(List("headerCheck", "test:headerCheck"), name = Some("Check headers")),
        WorkflowStep.Sbt(List("test:compile"), name = Some("Compile")),
        WorkflowStep.Sbt(List("mimaReportBinaryIssues"), name = Some("Check binary compatibility")),
        WorkflowStep.Sbt(List("unusedCompileDependenciesTest"), name = Some("Check unused dependencies")),
        WorkflowStep.Sbt(List("test"), name = Some("Run tests")),
        // WorkflowStep.Sbt(List("doc"), name = Some("Build docs"))
      ),
      githubWorkflowTargetBranches :=
        // "*" doesn't include slashes
        List("*", "series/*"),
      githubWorkflowPublishPreamble := {
        githubWorkflowPublishPreamble.value ++ Seq(
          WorkflowStep.Run(List("git status"))
        )
      },
      githubWorkflowPublishTargetBranches := Seq(
        RefPredicate.Equals(Ref.Branch("main")),
        RefPredicate.StartsWith(Ref.Tag("v"))
      ),
      githubWorkflowPublishPostamble := Seq(
        setupHugoStep,
        sitePublishStep("website"),
        // sitePublishStep("docs")
      ),
      // this results in nonexistant directories trying to be compressed
      githubWorkflowArtifactUpload := false,
      githubWorkflowAddedJobs := Seq(
        siteBuildJob("website"), 
        // siteBuildJob("docs")
      ),
    )
  }

  object V { // Dependency versions
    // We pull multiple modules from several projects. This is a convenient
    // reference of all the projects we depend on, and hopefully will reduce
    // error-prone merge conflicts in the dependencies below.
    val argonaut = "6.3.3"
    val asyncHttpClient = "2.12.2"
    val blaze = "0.15.0-M1"
    val boopickle = "1.3.3"
    val caseInsensitive = "1.0.0-RC2"
<<<<<<< HEAD
    val cats = "2.3.1"
    val catsEffect = "3.0.0-M5"
    val catsEffectTesting = "1.0.0-M1"
=======
    val cats = "2.4.0"
    val catsEffect = "2.3.1"
    val catsEffectTesting = "0.5.1"
>>>>>>> f111d84e
    val catsParse = "0.3.0"
    val circe = "0.14.0-M3"
    val cryptobits = "1.3"
    val disciplineCore = "1.1.3"
    val disciplineSpecs2 = "1.1.3"
    val dropwizardMetrics = "4.1.17"
    val fs2 = "3.0.0-M7"
    val ip4s = "3.0.0-M1"
    val jacksonDatabind = "2.12.1"
    val jawn = "1.0.3"
    val jawnFs2 = "2.0.0-RC1"
    val jetty = "9.4.36.v20210114"
    val json4s = "3.6.10"
    val log4cats = "2.0.0-M1"
    val keypool = "0.4.0-M1"
    val logback = "1.2.3"
    val log4s = "1.10.0-M4"
    val mockito = "3.5.15"
    val munit = "0.7.18"
    val munitCatsEffect = "0.13.0"
    val munitDiscipline = "1.0.5"
    val netty = "4.1.59.Final"
    val okio = "2.10.0"
    val okhttp = "4.9.1"
    val playJson = "2.10.0-RC1"
    val prometheusClient = "0.10.0"
    val reactiveStreams = "1.0.3"
    val quasiquotes = "2.1.0"
    val scalacheck = "1.15.2"
    val scalacheckEffect = "0.7.0"
    val scalafix = _root_.scalafix.sbt.BuildInfo.scalafixVersion
    val scalatags = "0.9.3"
    val scalaXml = "2.0.0-M4"
    val scodecBits = "1.1.23"
    val servlet = "3.1.0"
    val slf4j = "1.7.30"
    val specs2 = "4.10.6"
    val tomcat = "9.0.43"
    val treehugger = "0.4.4"
    val twirl = "1.4.2"
    val vault = "3.0.0-M1"
  }

  lazy val argonaut                         = "io.argonaut"            %% "argonaut"                  % V.argonaut
  lazy val argonautJawn                     = "io.argonaut"            %% "argonaut-jawn"             % V.argonaut
  lazy val asyncHttpClient                  = "org.asynchttpclient"    %  "async-http-client"         % V.asyncHttpClient
  lazy val blazeCore                        = "org.http4s"             %% "blaze-core"                % V.blaze
  lazy val blazeHttp                        = "org.http4s"             %% "blaze-http"                % V.blaze
  lazy val boopickle                        = "io.suzaku"              %% "boopickle"                 % V.boopickle
  lazy val caseInsensitive                  = "org.typelevel"          %% "case-insensitive"          % V.caseInsensitive
  lazy val caseInsensitiveTesting           = "org.typelevel"          %% "case-insensitive-testing"  % V.caseInsensitive
  lazy val catsCore                         = "org.typelevel"          %% "cats-core"                 % V.cats
  lazy val catsEffect                       = "org.typelevel"          %% "cats-effect"               % V.catsEffect
  lazy val catsEffectLaws                   = "org.typelevel"          %% "cats-effect-laws"          % V.catsEffect
  lazy val catsEffectTestkit                = "org.typelevel"          %% "cats-effect-testkit"       % V.catsEffect
  lazy val catsEffectTestingSpecs2          = "com.codecommit"         %% "cats-effect-testing-specs2" % V.catsEffectTesting
  lazy val catsLaws                         = "org.typelevel"          %% "cats-laws"                 % V.cats
  lazy val catsParse                        = "org.typelevel"          %% "cats-parse"                % V.catsParse
  lazy val circeCore                        = "io.circe"               %% "circe-core"                % V.circe
  lazy val circeGeneric                     = "io.circe"               %% "circe-generic"             % V.circe
  lazy val circeJawn                        = "io.circe"               %% "circe-jawn"                % V.circe
  lazy val circeLiteral                     = "io.circe"               %% "circe-literal"             % V.circe
  lazy val circeParser                      = "io.circe"               %% "circe-parser"              % V.circe
  lazy val circeTesting                     = "io.circe"               %% "circe-testing"             % V.circe
  lazy val cryptobits                       = "org.reactormonk"        %% "cryptobits"                % V.cryptobits
  lazy val disciplineCore                   = "org.typelevel"          %% "discipline-core"           % V.disciplineCore
  lazy val disciplineSpecs2                 = "org.typelevel"          %% "discipline-specs2"         % V.disciplineSpecs2
  lazy val dropwizardMetricsCore            = "io.dropwizard.metrics"  %  "metrics-core"              % V.dropwizardMetrics
  lazy val dropwizardMetricsJson            = "io.dropwizard.metrics"  %  "metrics-json"              % V.dropwizardMetrics
  lazy val fs2Core                          = "co.fs2"                 %% "fs2-core"                  % V.fs2
  lazy val fs2Io                            = "co.fs2"                 %% "fs2-io"                    % V.fs2
  lazy val fs2ReactiveStreams               = "co.fs2"                 %% "fs2-reactive-streams"      % V.fs2
  lazy val ip4sCore                         = "com.comcast"            %% "ip4s-core"                 % V.ip4s
  lazy val ip4sTestKit                      = "com.comcast"            %% "ip4s-test-kit"             % V.ip4s  
  lazy val jacksonDatabind                  = "com.fasterxml.jackson.core" % "jackson-databind"       % V.jacksonDatabind
  lazy val javaxServletApi                  = "javax.servlet"          %  "javax.servlet-api"         % V.servlet
  lazy val jawnFs2                          = "org.typelevel"          %% "jawn-fs2"                  % V.jawnFs2
  lazy val jawnJson4s                       = "org.typelevel"          %% "jawn-json4s"               % V.jawn
  lazy val jawnParser                       = "org.typelevel"          %% "jawn-parser"               % V.jawn
  lazy val jawnPlay                         = "org.typelevel"          %% "jawn-play"                 % V.jawn
  lazy val jettyClient                      = "org.eclipse.jetty"      %  "jetty-client"              % V.jetty
  lazy val jettyHttp                        = "org.eclipse.jetty"      %  "jetty-http"                % V.jetty
  lazy val jettyHttp2Server                 = "org.eclipse.jetty.http2" %  "http2-server"             % V.jetty
  lazy val jettyRunner                      = "org.eclipse.jetty"      %  "jetty-runner"              % V.jetty
  lazy val jettyServer                      = "org.eclipse.jetty"      %  "jetty-server"              % V.jetty
  lazy val jettyServlet                     = "org.eclipse.jetty"      %  "jetty-servlet"             % V.jetty
  lazy val jettyUtil                        = "org.eclipse.jetty"      %  "jetty-util"                % V.jetty
  lazy val json4sCore                       = "org.json4s"             %% "json4s-core"               % V.json4s
  lazy val json4sJackson                    = "org.json4s"             %% "json4s-jackson"            % V.json4s
  lazy val json4sNative                     = "org.json4s"             %% "json4s-native"             % V.json4s
  lazy val keypool                          = "org.typelevel"          %% "keypool"                   % V.keypool
  lazy val log4catsCore                     = "org.typelevel"          %% "log4cats-core"             % V.log4cats
  lazy val log4catsSlf4j                    = "org.typelevel"          %% "log4cats-slf4j"            % V.log4cats
  lazy val log4catsTesting                  = "org.typelevel"          %% "log4cats-testing"          % V.log4cats
  lazy val log4s                            = "org.log4s"              %% "log4s"                     % V.log4s
  lazy val logbackClassic                   = "ch.qos.logback"         %  "logback-classic"           % V.logback
  lazy val munit                            = "org.scalameta"          %% "munit"                     % V.munit
  lazy val munitCatsEffect                  = "org.typelevel"          %% "munit-cats-effect-3"       % V.munitCatsEffect
  lazy val munitDiscipline                  = "org.typelevel"          %% "discipline-munit"          % V.munitDiscipline
  lazy val nettyBuffer                      = "io.netty"               %  "netty-buffer"              % V.netty
  lazy val nettyCodecHttp                   = "io.netty"               %  "netty-codec-http"          % V.netty
  lazy val okio                             = "com.squareup.okio"      %  "okio"                      % V.okio
  lazy val okhttp                           = "com.squareup.okhttp3"   %  "okhttp"                    % V.okhttp
  lazy val playJson                         = "com.typesafe.play"      %% "play-json"                 % V.playJson
  lazy val prometheusClient                 = "io.prometheus"          %  "simpleclient"              % V.prometheusClient
  lazy val prometheusCommon                 = "io.prometheus"          %  "simpleclient_common"       % V.prometheusClient
  lazy val prometheusHotspot                = "io.prometheus"          %  "simpleclient_hotspot"      % V.prometheusClient
  lazy val reactiveStreams                  = "org.reactivestreams"    %  "reactive-streams"          % V.reactiveStreams
  lazy val quasiquotes                      = "org.scalamacros"        %% "quasiquotes"               % V.quasiquotes
  lazy val scalacheck                       = "org.scalacheck"         %% "scalacheck"                % V.scalacheck
  lazy val scalacheckEffect                 = "org.typelevel"          %% "scalacheck-effect"         % V.scalacheckEffect
  lazy val scalacheckEffectMunit            = "org.typelevel"          %% "scalacheck-effect-munit"   % V.scalacheckEffect
  def scalaReflect(sv: String)              = "org.scala-lang"         %  "scala-reflect"             % sv
  lazy val scalatagsApi                     = "com.lihaoyi"            %% "scalatags"                 % V.scalatags
  lazy val scalaXml                         = "org.scala-lang.modules" %% "scala-xml"                 % V.scalaXml
  lazy val scodecBits                       = "org.scodec"             %% "scodec-bits"               % V.scodecBits
  lazy val slf4jApi                         = "org.slf4j"              %  "slf4j-api"                 % V.slf4j
  lazy val specs2Cats                       = "org.specs2"             %% "specs2-cats"               % V.specs2
  lazy val specs2Common                     = "org.specs2"             %% "specs2-common"             % V.specs2
  lazy val specs2Core                       = "org.specs2"             %% "specs2-core"               % V.specs2
  lazy val specs2Matcher                    = "org.specs2"             %% "specs2-matcher"            % V.specs2
  lazy val specs2MatcherExtra               = "org.specs2"             %% "specs2-matcher-extra"      % V.specs2
  lazy val specs2Scalacheck                 = "org.specs2"             %% "specs2-scalacheck"         % V.specs2
  lazy val tomcatCatalina                   = "org.apache.tomcat"      %  "tomcat-catalina"           % V.tomcat
  lazy val tomcatCoyote                     = "org.apache.tomcat"      %  "tomcat-coyote"             % V.tomcat
  lazy val tomcatUtilScan                   = "org.apache.tomcat"      %  "tomcat-util-scan"          % V.tomcat
  lazy val treeHugger                       = "com.eed3si9n"           %% "treehugger"                % V.treehugger
  lazy val twirlApi                         = "com.typesafe.play"      %% "twirl-api"                 % V.twirl
  lazy val vault                            = "org.typelevel"          %% "vault"                     % V.vault
}<|MERGE_RESOLUTION|>--- conflicted
+++ resolved
@@ -287,15 +287,9 @@
     val blaze = "0.15.0-M1"
     val boopickle = "1.3.3"
     val caseInsensitive = "1.0.0-RC2"
-<<<<<<< HEAD
-    val cats = "2.3.1"
+    val cats = "2.4.0"
     val catsEffect = "3.0.0-M5"
     val catsEffectTesting = "1.0.0-M1"
-=======
-    val cats = "2.4.0"
-    val catsEffect = "2.3.1"
-    val catsEffectTesting = "0.5.1"
->>>>>>> f111d84e
     val catsParse = "0.3.0"
     val circe = "0.14.0-M3"
     val cryptobits = "1.3"
