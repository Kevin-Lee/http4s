package org.http4s.sbt

import dotty.tools.sbtplugin.DottyPlugin.autoImport._
import com.timushev.sbt.updates.UpdatesPlugin.autoImport._ // autoImport vs. UpdateKeys necessary here for implicit
import com.typesafe.sbt.SbtGit.git
import com.typesafe.sbt.git.JGit
import de.heikoseeberger.sbtheader.{License, LicenseStyle}
import de.heikoseeberger.sbtheader.HeaderPlugin.autoImport._
import explicitdeps.ExplicitDepsPlugin.autoImport.unusedCompileDependenciesFilter
import sbt.Keys._
import sbt._
import sbtspiewak.NowarnCompatPlugin.autoImport.nowarnCompatAnnotationProvider

object Http4sPlugin extends AutoPlugin {
  object autoImport {
    val isCi = settingKey[Boolean]("true if this build is running on CI")
    val http4sApiVersion = taskKey[(Int, Int)]("API version of http4s")
    val http4sBuildData = taskKey[Unit]("Export build metadata for Hugo")
  }
  import autoImport._

  override def trigger = allRequirements

  override def requires = Http4sOrgPlugin

  val scala_213 = "2.13.4"
  val scala_212 = "2.12.13"
  val scala_3M3 = "3.0.0-M3"
  val scala_3RC1 = "3.0.0-RC1"

  override lazy val globalSettings = Seq(
    isCi := sys.env.get("CI").isDefined
  )

  override lazy val buildSettings = Seq(
    // Many steps only run on one build. We distinguish the primary build from
    // secondary builds by the Travis build number.
    http4sApiVersion := version.map {
      case VersionNumber(Seq(major, minor, _*), _, _) => (major.toInt, minor.toInt)
    }.value,
  ) ++ sbtghactionsSettings

  override lazy val projectSettings: Seq[Setting[_]] = Seq(
    http4sBuildData := {
      val dest = target.value / "hugo-data" / "build.toml"
      val (major, minor) = http4sApiVersion.value

      val releases = latestPerMinorVersion(baseDirectory.value)
        .map { case ((major, minor), v) => s""""$major.$minor" = "${v.toString}""""}
        .mkString("\n")

      // Would be more elegant if `[versions.http4s]` was nested, but then
      // the index lookups in `shortcodes/version.html` get complicated.
      val buildData: String =
        s"""
           |[versions]
           |"http4s.api" = "$major.$minor"
           |"http4s.current" = "${version.value}"
           |"http4s.doc" = "${docExampleVersion(version.value)}"
           |circe = "${circeJawn.revision}"
           |cryptobits = "${cryptobits.revision}"
           |
           |[releases]
           |$releases
         """.stripMargin

      IO.write(dest, buildData)
    },

    // servlet-4.0 is not yet supported by jetty-9 or tomcat-9, so don't accidentally depend on its new features
    dependencyUpdatesFilter -= moduleFilter(organization = "javax.servlet", revision = "4.0.0"),
    dependencyUpdatesFilter -= moduleFilter(organization = "javax.servlet", revision = "4.0.1"),
    // servlet containers skipped until we figure out our Jakarta EE strategy
    dependencyUpdatesFilter -= moduleFilter(organization = "org.eclipse.jetty*", revision = "10.0.*"),
    dependencyUpdatesFilter -= moduleFilter(organization = "org.eclipse.jetty*", revision = "11.0.*"),
    dependencyUpdatesFilter -= moduleFilter(organization = "org.apache.tomcat", revision = "10.0.*"),
    // Cursed release. Calls ByteBuffer incompatibly with JDK8
    dependencyUpdatesFilter -= moduleFilter(name = "boopickle", revision = "1.3.2"),

    excludeFilter.in(headerSources) := HiddenFileFilter ||
      new FileFilter {
        def accept(file: File) = {
          attributedSources.contains(baseDirectory.value.toPath.relativize(file.toPath).toString)
        }

        val attributedSources = Set(
          "src/main/scala/org/http4s/CacheDirective.scala",
          "src/main/scala/org/http4s/Challenge.scala",
          "src/main/scala/org/http4s/Charset.scala",
          "src/main/scala/org/http4s/ContentCoding.scala",
          "src/main/scala/org/http4s/Credentials.scala",
          "src/main/scala/org/http4s/Header.scala",
          "src/main/scala/org/http4s/LanguageTag.scala",
          "src/main/scala/org/http4s/MediaType.scala",
          "src/main/scala/org/http4s/RangeUnit.scala",
          "src/main/scala/org/http4s/ResponseCookie.scala",
          "src/main/scala/org/http4s/TransferCoding.scala",
          "src/main/scala/org/http4s/Uri.scala",
          "src/main/scala/org/http4s/dsl/impl/Path.scala",
          "src/main/scala/org/http4s/ember/core/ChunkedEncoding.scala",
          "src/main/scala/org/http4s/internal/CharPredicate.scala",
          "src/main/scala/org/http4s/parser/AcceptCharsetHeader.scala",
          "src/main/scala/org/http4s/parser/AcceptEncodingHeader.scala",
          "src/main/scala/org/http4s/parser/AcceptHeader.scala",
          "src/main/scala/org/http4s/parser/AcceptLanguageHeader.scala",
          "src/main/scala/org/http4s/parser/AdditionalRules.scala",
          "src/main/scala/org/http4s/parser/AuthorizationHeader.scala",
          "src/main/scala/org/http4s/parser/CacheControlHeader.scala",
          "src/main/scala/org/http4s/parser/ContentTypeHeader.scala",
          "src/main/scala/org/http4s/parser/CookieHeader.scala",
          "src/main/scala/org/http4s/parser/HttpHeaderParser.scala",
          "src/main/scala/org/http4s/parser/Rfc2616BasicRules.scala",
          "src/main/scala/org/http4s/parser/SimpleHeaders.scala",
          "src/main/scala/org/http4s/parser/WwwAuthenticateHeader.scala",
          "src/main/scala/org/http4s/play/Parser.scala",
          "src/main/scala/org/http4s/util/UrlCoding.scala",
          "src/test/scala/org/http4s/Http4sSpec.scala",
          "src/test/scala/org/http4s/UriSpec.scala",
          "src/test/scala/org/http4s/dsl/PathSpec.scala",
          "src/test/scala/org/http4s/testing/ErrorReporting.scala",
        )
      },

    nowarnCompatAnnotationProvider := None,
  )

  def extractApiVersion(version: String) = {
    val VersionExtractor = """(\d+)\.(\d+)[-.].*""".r
    version match {
      case VersionExtractor(major, minor) => (major.toInt, minor.toInt)
    }
  }

  def extractDocsPrefix(version: String) =
    extractApiVersion(version).productIterator.mkString("/v", ".", "")

  /**
    * @return the version we want to document, for example in mdoc,
    * given the version being built.
    *
    * For snapshots after a stable release, return the previous stable
    * release.  For snapshots of 0.16.0 and 0.17.0, return the latest
    * milestone.  Otherwise, just return the current version.
    */
  def docExampleVersion(currentVersion: String) = {
    val MilestoneVersionExtractor = """(0).(16|17).(0)a?-SNAPSHOT""".r
    val latestMilestone = "M1"
    val VersionExtractor = """(\d+)\.(\d+)\.(\d+).*""".r
    currentVersion match {
      case MilestoneVersionExtractor(major, minor, patch) =>
        s"${major.toInt}.${minor.toInt}.${patch.toInt}-$latestMilestone"
      case VersionExtractor(major, minor, patch) if patch.toInt > 0 =>
        s"${major.toInt}.${minor.toInt}.${patch.toInt - 1}"
      case _ =>
        currentVersion
    }
  }

  def latestPerMinorVersion(file: File): Map[(Long, Long), VersionNumber] = {
    def majorMinor(v: VersionNumber) = v match {
      case VersionNumber(Seq(major, minor, _), _, _) =>
        Some((major, minor))
      case _ =>
        None
    }

    // M before RC before final
    def patchSortKey(v: VersionNumber) = v match {
      case VersionNumber(Seq(_, _, patch), Seq(q), _) if q startsWith "M" =>
        (patch, 0L, q.drop(1).toLong)
      case VersionNumber(Seq(_, _, patch), Seq(q), _) if q startsWith "RC" =>
        (patch, 1L, q.drop(2).toLong)
      case VersionNumber(Seq(_, _, patch), Seq(), _) => (patch, 2L, 0L)
      case _ => (-1L, -1L, -1L)
    }

    JGit(file).tags.collect {
      case ref if ref.getName.startsWith("refs/tags/v") =>
        VersionNumber(ref.getName.substring("refs/tags/v".size))
    }.foldLeft(Map.empty[(Long, Long), VersionNumber]) {
      case (m, v) =>
        majorMinor(v) match {
          case Some(key) =>
            val max = m.get(key).fold(v) { v0 => Ordering[(Long, Long, Long)].on(patchSortKey).max(v, v0) }
            m.updated(key, max)
          case None => m
        }
    }
  }

  def docsProjectSettings: Seq[Setting[_]] = {
    import com.typesafe.sbt.site.hugo.HugoPlugin.autoImport._
    Seq(
      git.remoteRepo := "git@github.com:http4s/http4s.git",
      Hugo / includeFilter := (
        "*.html" | "*.png" | "*.jpg" | "*.gif" | "*.ico" | "*.svg" |
          "*.js" | "*.swf" | "*.json" | "*.md" |
          "*.css" | "*.woff" | "*.woff2" | "*.ttf" |
          "CNAME" | "_config.yml" | "_redirects"
      )
    )
  }

  def sbtghactionsSettings: Seq[Setting[_]] = {
    import sbtghactions._
    import sbtghactions.GenerativeKeys._

    val setupHugoStep = WorkflowStep.Run(List("""
      |echo "$HOME/bin" > $GITHUB_PATH
      |HUGO_VERSION=0.26 scripts/install-hugo
    """.stripMargin), name = Some("Setup Hugo"))

    def siteBuildJob(subproject: String) =
      WorkflowJob(
        id = subproject,
        name = s"Build $subproject",
        scalas = List(scala_212),
        steps = List(
          WorkflowStep.CheckoutFull,
          WorkflowStep.SetupScala,
          setupHugoStep,
          WorkflowStep.Sbt(List(s"$subproject/makeSite"), name = Some(s"Build $subproject"))
        )
      )

    def sitePublishStep(subproject: String) = WorkflowStep.Run(List(s"""
      |eval "$$(ssh-agent -s)"
      |echo "$$SSH_PRIVATE_KEY" | ssh-add -
      |git config --global user.name "GitHub Actions CI"
      |git config --global user.email "ghactions@invalid"
      |sbt ++$scala_212 $subproject/makeSite $subproject/ghpagesPushSite
      |
      """.stripMargin),
      name = Some(s"Publish $subproject"),
      env = Map("SSH_PRIVATE_KEY" -> "${{ secrets.SSH_PRIVATE_KEY }}")
    )

    Http4sOrgPlugin.githubActionsSettings ++ Seq(
      githubWorkflowBuild := Seq(
        WorkflowStep
          .Sbt(List("scalafmtCheckAll"), name = Some("Check formatting")),
        WorkflowStep.Sbt(List("headerCheck", "test:headerCheck"), name = Some("Check headers")),
        WorkflowStep.Sbt(List("test:compile"), name = Some("Compile")),
        WorkflowStep.Sbt(List("mimaReportBinaryIssues"), name = Some("Check binary compatibility")),
        WorkflowStep.Sbt(List("unusedCompileDependenciesTest"), name = Some("Check unused dependencies")),
        WorkflowStep.Sbt(List("test"), name = Some("Run tests")),
        // WorkflowStep.Sbt(List("doc"), name = Some("Build docs"))
      ),
      githubWorkflowTargetBranches :=
        // "*" doesn't include slashes
        List("*", "series/*"),
      githubWorkflowPublishPreamble := {
        githubWorkflowPublishPreamble.value ++ Seq(
          WorkflowStep.Run(List("git status"))
        )
      },
      githubWorkflowPublishTargetBranches := Seq(
        RefPredicate.Equals(Ref.Branch("main")),
        RefPredicate.StartsWith(Ref.Tag("v"))
      ),
      githubWorkflowPublishPostamble := Seq(
        setupHugoStep,
        sitePublishStep("website"),
        // sitePublishStep("docs")
      ),
      // this results in nonexistant directories trying to be compressed
      githubWorkflowArtifactUpload := false,
      githubWorkflowAddedJobs := Seq(
        siteBuildJob("website"), 
        // siteBuildJob("docs")
      ),
    )
  }

  object V { // Dependency versions
    // We pull multiple modules from several projects. This is a convenient
    // reference of all the projects we depend on, and hopefully will reduce
    // error-prone merge conflicts in the dependencies below.
    val asyncHttpClient = "2.12.2"
    val blaze = "0.15.0-M2"
    val boopickle = "1.3.3"
    val caseInsensitive = "1.0.0"
    val cats = "2.4.2"
    val catsEffect = "3.0.0-M5"
    val catsParse = "0.3.1"
    val circe = "0.14.0-M3"
    val cryptobits = "1.3"
    val disciplineCore = "1.1.4"
    val dropwizardMetrics = "4.1.17"
    val fs2 = "3.0.0-M7"
    val ip4s = "3.0.0-M1"
    val jacksonDatabind = "2.12.1"
    val jawn = "1.1.0"
    val jawnFs2 = "2.0.0-RC1"
    val jetty = "9.4.36.v20210114"
    val keypool = "0.4.0-M1"
    val logback = "1.2.3"
    val log4cats = "2.0.0-M1"
    val log4s = "1.10.0-M5"
    val munit = "0.7.18"
    val munitCatsEffect = "0.13.0"
    val munitDiscipline = "1.0.6"
    val netty = "4.1.59.Final"
    val okio = "2.10.0"
    val okhttp = "4.9.1"
    val playJson = "2.10.0-RC2"
    val prometheusClient = "0.10.0"
    val reactiveStreams = "1.0.3"
    val quasiquotes = "2.1.0"
    val scalacheck = "1.15.3"
    val scalacheckEffect = "0.7.1"
    val scalatags = "0.9.3"
    val scalaXml = "2.0.0-M5"
    val scodecBits = "1.1.24"
    val servlet = "3.1.0"
    val slf4j = "1.7.30"
    val tomcat = "9.0.43"
    val treehugger = "0.4.4"
    val twirl = "1.4.2"
<<<<<<< HEAD
    val vault = "3.0.0-M4"
=======
    val vault = "2.1.7"
>>>>>>> 4a797cfb
  }

  lazy val asyncHttpClient                  = "org.asynchttpclient"    %  "async-http-client"         % V.asyncHttpClient
  lazy val blazeCore                        = "org.http4s"             %% "blaze-core"                % V.blaze
  lazy val blazeHttp                        = "org.http4s"             %% "blaze-http"                % V.blaze
  lazy val boopickle                        = "io.suzaku"              %% "boopickle"                 % V.boopickle
  lazy val caseInsensitive                  = "org.typelevel"          %% "case-insensitive"          % V.caseInsensitive
  lazy val caseInsensitiveTesting           = "org.typelevel"          %% "case-insensitive-testing"  % V.caseInsensitive
  lazy val catsCore                         = "org.typelevel"          %% "cats-core"                 % V.cats
  lazy val catsEffect                       = "org.typelevel"          %% "cats-effect"               % V.catsEffect
  lazy val catsEffectStd                    = "org.typelevel"          %% "cats-effect-std"           % V.catsEffect
  lazy val catsEffectLaws                   = "org.typelevel"          %% "cats-effect-laws"          % V.catsEffect
  lazy val catsEffectTestkit                = "org.typelevel"          %% "cats-effect-testkit"       % V.catsEffect
  lazy val catsLaws                         = "org.typelevel"          %% "cats-laws"                 % V.cats
  lazy val catsParse                        = "org.typelevel"          %% "cats-parse"                % V.catsParse
  lazy val circeCore                        = "io.circe"               %% "circe-core"                % V.circe
  lazy val circeGeneric                     = "io.circe"               %% "circe-generic"             % V.circe
  lazy val circeJawn                        = "io.circe"               %% "circe-jawn"                % V.circe
  lazy val circeLiteral                     = "io.circe"               %% "circe-literal"             % V.circe
  lazy val circeParser                      = "io.circe"               %% "circe-parser"              % V.circe
  lazy val circeTesting                     = "io.circe"               %% "circe-testing"             % V.circe
  lazy val cryptobits                       = "org.reactormonk"        %% "cryptobits"                % V.cryptobits
  lazy val disciplineCore                   = "org.typelevel"          %% "discipline-core"           % V.disciplineCore
  lazy val dropwizardMetricsCore            = "io.dropwizard.metrics"  %  "metrics-core"              % V.dropwizardMetrics
  lazy val dropwizardMetricsJson            = "io.dropwizard.metrics"  %  "metrics-json"              % V.dropwizardMetrics
  lazy val fs2Core                          = "co.fs2"                 %% "fs2-core"                  % V.fs2
  lazy val fs2Io                            = "co.fs2"                 %% "fs2-io"                    % V.fs2
  lazy val fs2ReactiveStreams               = "co.fs2"                 %% "fs2-reactive-streams"      % V.fs2
  lazy val ip4sCore                         = "com.comcast"            %% "ip4s-core"                 % V.ip4s
  lazy val ip4sTestKit                      = "com.comcast"            %% "ip4s-test-kit"             % V.ip4s  
  lazy val jacksonDatabind                  = "com.fasterxml.jackson.core" % "jackson-databind"       % V.jacksonDatabind
  lazy val javaxServletApi                  = "javax.servlet"          %  "javax.servlet-api"         % V.servlet
  lazy val jawnFs2                          = "org.typelevel"          %% "jawn-fs2"                  % V.jawnFs2
  lazy val jawnParser                       = "org.typelevel"          %% "jawn-parser"               % V.jawn
  lazy val jawnPlay                         = "org.typelevel"          %% "jawn-play"                 % V.jawn
  lazy val jettyClient                      = "org.eclipse.jetty"      %  "jetty-client"              % V.jetty
  lazy val jettyHttp                        = "org.eclipse.jetty"      %  "jetty-http"                % V.jetty
  lazy val jettyHttp2Server                 = "org.eclipse.jetty.http2" %  "http2-server"             % V.jetty
  lazy val jettyRunner                      = "org.eclipse.jetty"      %  "jetty-runner"              % V.jetty
  lazy val jettyServer                      = "org.eclipse.jetty"      %  "jetty-server"              % V.jetty
  lazy val jettyServlet                     = "org.eclipse.jetty"      %  "jetty-servlet"             % V.jetty
  lazy val jettyUtil                        = "org.eclipse.jetty"      %  "jetty-util"                % V.jetty
  lazy val keypool                          = "org.typelevel"          %% "keypool"                   % V.keypool
  lazy val log4catsCore                     = "org.typelevel"          %% "log4cats-core"             % V.log4cats
  lazy val log4catsSlf4j                    = "org.typelevel"          %% "log4cats-slf4j"            % V.log4cats
  lazy val log4catsTesting                  = "org.typelevel"          %% "log4cats-testing"          % V.log4cats
  lazy val log4s                            = "org.log4s"              %% "log4s"                     % V.log4s
  lazy val logbackClassic                   = "ch.qos.logback"         %  "logback-classic"           % V.logback
  lazy val munit                            = "org.scalameta"          %% "munit"                     % V.munit
  lazy val munitCatsEffect                  = "org.typelevel"          %% "munit-cats-effect-3"       % V.munitCatsEffect
  lazy val munitDiscipline                  = "org.typelevel"          %% "discipline-munit"          % V.munitDiscipline
  lazy val nettyBuffer                      = "io.netty"               %  "netty-buffer"              % V.netty
  lazy val nettyCodecHttp                   = "io.netty"               %  "netty-codec-http"          % V.netty
  lazy val okio                             = "com.squareup.okio"      %  "okio"                      % V.okio
  lazy val okhttp                           = "com.squareup.okhttp3"   %  "okhttp"                    % V.okhttp
  lazy val playJson                         = "com.typesafe.play"      %% "play-json"                 % V.playJson
  lazy val prometheusClient                 = "io.prometheus"          %  "simpleclient"              % V.prometheusClient
  lazy val prometheusCommon                 = "io.prometheus"          %  "simpleclient_common"       % V.prometheusClient
  lazy val prometheusHotspot                = "io.prometheus"          %  "simpleclient_hotspot"      % V.prometheusClient
  lazy val reactiveStreams                  = "org.reactivestreams"    %  "reactive-streams"          % V.reactiveStreams
  lazy val quasiquotes                      = "org.scalamacros"        %% "quasiquotes"               % V.quasiquotes
  lazy val scalacheck                       = "org.scalacheck"         %% "scalacheck"                % V.scalacheck
  lazy val scalacheckEffect                 = "org.typelevel"          %% "scalacheck-effect"         % V.scalacheckEffect
  lazy val scalacheckEffectMunit            = "org.typelevel"          %% "scalacheck-effect-munit"   % V.scalacheckEffect
  def scalaReflect(sv: String)              = "org.scala-lang"         %  "scala-reflect"             % sv
  lazy val scalatagsApi                     = "com.lihaoyi"            %% "scalatags"                 % V.scalatags
  lazy val scalaXml                         = "org.scala-lang.modules" %% "scala-xml"                 % V.scalaXml
  lazy val scodecBits                       = "org.scodec"             %% "scodec-bits"               % V.scodecBits
  lazy val slf4jApi                         = "org.slf4j"              %  "slf4j-api"                 % V.slf4j
  lazy val tomcatCatalina                   = "org.apache.tomcat"      %  "tomcat-catalina"           % V.tomcat
  lazy val tomcatCoyote                     = "org.apache.tomcat"      %  "tomcat-coyote"             % V.tomcat
  lazy val tomcatUtilScan                   = "org.apache.tomcat"      %  "tomcat-util-scan"          % V.tomcat
  lazy val treeHugger                       = "com.eed3si9n"           %% "treehugger"                % V.treehugger
  lazy val twirlApi                         = "com.typesafe.play"      %% "twirl-api"                 % V.twirl
  lazy val vault                            = "org.typelevel"          %% "vault"                     % V.vault
}<|MERGE_RESOLUTION|>--- conflicted
+++ resolved
@@ -317,11 +317,7 @@
     val tomcat = "9.0.43"
     val treehugger = "0.4.4"
     val twirl = "1.4.2"
-<<<<<<< HEAD
     val vault = "3.0.0-M4"
-=======
-    val vault = "2.1.7"
->>>>>>> 4a797cfb
   }
 
   lazy val asyncHttpClient                  = "org.asynchttpclient"    %  "async-http-client"         % V.asyncHttpClient
