package org.http4s.sbt

import com.github.tkawachi.doctest.DoctestPlugin.autoImport._
import com.typesafe.sbt.SbtGit.git
import com.typesafe.sbt.git.JGit
import de.heikoseeberger.sbtheader.HeaderPlugin.autoImport._
import org.portablescala.sbtplatformdeps.PlatformDepsPlugin.autoImport._
import sbt.Keys._
import sbt._
import org.typelevel.sbt.gha.GenerativeKeys._
import org.typelevel.sbt.gha.GitHubActionsKeys._
import org.typelevel.sbt.gha.JavaSpec

object Http4sPlugin extends AutoPlugin {
  object autoImport {
    val isCi = settingKey[Boolean]("true if this build is running on CI")
    val http4sApiVersion = settingKey[(Int, Int)]("API version of http4s")
  }
  import autoImport._

  override def trigger = allRequirements

  override def requires = Http4sOrgPlugin

  val scala_213 = "2.13.8"
  val scala_3 = "3.1.1"

  override lazy val globalSettings = Seq(
    isCi := githubIsWorkflowBuild.value
  )

  override lazy val buildSettings = Seq(
    // Many steps only run on one build. We distinguish the primary build from
    // secondary builds by the Travis build number.
    http4sApiVersion := {
      version.value match {
        case VersionNumber(Seq(major, minor, _*), _, _) =>
          (major.toInt, minor.toInt)
      }
    }
  )

  override lazy val projectSettings: Seq[Setting[_]] = Seq(
    headerSources / excludeFilter := HiddenFileFilter,
    doctestTestFramework := DoctestTestFramework.Munit,
    // Remove after https://github.com/tkawachi/sbt-doctest/issues/300
    doctestIgnoreRegex := Some(".*-.*.scala"),
  )

  def extractApiVersion(version: String) = {
    val VersionExtractor = """(\d+)\.(\d+)[-.].*""".r
    version match {
      case VersionExtractor(major, minor) => (major.toInt, minor.toInt)
    }
  }

  def extractDocsPrefix(version: String) =
    extractApiVersion(version).productIterator.mkString("/v", ".", "")

  def latestPerMinorVersion(file: File): Map[(Long, Long), VersionNumber] = {
    def majorMinor(v: VersionNumber) = v match {
      case VersionNumber(Seq(major, minor, _), _, _) =>
        Some((major, minor))
      case _ =>
        None
    }

    // M before RC before final
    def patchSortKey(v: VersionNumber) = v match {
      case VersionNumber(Seq(_, _, patch), Seq(q), _) if q.startsWith("M") =>
        (patch, 0L, q.drop(1).toLong)
      case VersionNumber(Seq(_, _, patch), Seq(q), _) if q.startsWith("RC") =>
        (patch, 1L, q.drop(2).toLong)
      case VersionNumber(Seq(_, _, patch), Seq(), _) => (patch, 2L, 0L)
      case _ => (-1L, -1L, -1L)
    }

    JGit(file).tags
      .collect {
        case ref if ref.getName.startsWith("refs/tags/v") =>
          VersionNumber(ref.getName.substring("refs/tags/v".size))
      }
      .foldLeft(Map.empty[(Long, Long), VersionNumber]) { case (m, v) =>
        majorMinor(v) match {
          case Some(key) =>
            val max =
              m.get(key).fold(v)(v0 => Ordering[(Long, Long, Long)].on(patchSortKey).max(v, v0))
            m.updated(key, max)
          case None => m
        }
      }
  }

  object V { // Dependency versions
    // We pull multiple modules from several projects. This is a convenient
    // reference of all the projects we depend on, and hopefully will reduce
    // error-prone merge conflicts in the dependencies below.
    val asyncHttpClient = "2.12.3"
    val blaze = "0.15.3"
    val boopickle = "1.4.0"
    val caseInsensitive = "1.2.0"
    val cats = "2.7.0"
    val catsEffect = "3.3.11"
    val catsParse = "0.3.7"
    val circe = "0.15.0-M1"
    val crypto = "0.2.3"
    val cryptobits = "1.3"
    val disciplineCore = "1.4.0"
    val dropwizardMetrics = "4.2.9"
    val fs2 = "3.2.7"
    val ip4s = "3.1.2"
    val hpack = "1.0.3"
    val javaWebSocket = "1.5.3"
    val jawn = "1.3.2"
    val jawnFs2 = "2.2.0"
    val jetty = "9.4.46.v20220331"
    val jnrUnixSocket = "0.38.17"
    val keypool = "0.4.7"
    val literally = "1.0.2"
    val logback = "1.2.6"
    val log4cats = "2.2.0"
    val log4s = "1.10.0"
    val munit = "0.7.29"
    val munitCatsEffect = "1.0.7"
    val munitDiscipline = "1.0.9"
    val netty = "4.1.75.Final"
    val okio = "2.10.0"
    val okhttp = "4.9.3"
    val playJson = "2.9.2"
    val prometheusClient = "0.15.0"
    val reactiveStreams = "1.0.3"
    val quasiquotes = "2.1.0"
    val scalacheck = "1.15.4"
    val scalacheckEffect = "1.0.3"
    val scalaJavaLocales = "1.3.0"
    val scalaJavaTime = "2.3.0"
<<<<<<< HEAD
    val scalatags = "0.11.1"
    val scalaXml = "2.0.1"
=======
    val scalatags = "0.10.0"
    val scalaXml = "2.1.0"
>>>>>>> 756c8940
    val scodecBits = "1.1.30"
    val servlet = "3.1.0"
    val slf4j = "1.7.36"
    val tomcat = "9.0.62"
    val treehugger = "0.4.4"
    val twirl = "1.4.2"
    val twitterHpack = "1.0.2"
    val vault = "3.1.0"
  }

  lazy val asyncHttpClient = "org.asynchttpclient" % "async-http-client" % V.asyncHttpClient
  lazy val blazeCore = "org.http4s" %% "blaze-core" % V.blaze
  lazy val blazeHttp = "org.http4s" %% "blaze-http" % V.blaze
  lazy val boopickle = Def.setting("io.suzaku" %%% "boopickle" % V.boopickle)
  lazy val caseInsensitive = Def.setting("org.typelevel" %%% "case-insensitive" % V.caseInsensitive)
  lazy val caseInsensitiveTesting =
    Def.setting("org.typelevel" %%% "case-insensitive-testing" % V.caseInsensitive)
  lazy val catsCore = Def.setting("org.typelevel" %%% "cats-core" % V.cats)
  lazy val catsEffect = Def.setting("org.typelevel" %%% "cats-effect" % V.catsEffect)
  lazy val catsEffectStd = Def.setting("org.typelevel" %%% "cats-effect-std" % V.catsEffect)
  lazy val catsEffectLaws = Def.setting("org.typelevel" %%% "cats-effect-laws" % V.catsEffect)
  lazy val catsEffectTestkit = Def.setting("org.typelevel" %%% "cats-effect-testkit" % V.catsEffect)
  lazy val catsLaws = Def.setting("org.typelevel" %%% "cats-laws" % V.cats)
  lazy val catsParse = Def.setting("org.typelevel" %%% "cats-parse" % V.catsParse)
  lazy val circeCore = Def.setting("io.circe" %%% "circe-core" % V.circe)
  lazy val circeGeneric = "io.circe" %% "circe-generic" % V.circe
  lazy val circeJawn = Def.setting("io.circe" %%% "circe-jawn" % V.circe)
  lazy val circeLiteral = "io.circe" %% "circe-literal" % V.circe
  lazy val circeParser = "io.circe" %% "circe-parser" % V.circe
  lazy val circeTesting = Def.setting("io.circe" %%% "circe-testing" % V.circe)
  lazy val crypto = Def.setting("org.http4s" %%% "http4s-crypto" % V.crypto)
  lazy val cryptobits = "org.reactormonk" %% "cryptobits" % V.cryptobits
  lazy val disciplineCore = Def.setting("org.typelevel" %%% "discipline-core" % V.disciplineCore)
  lazy val dropwizardMetricsCore = "io.dropwizard.metrics" % "metrics-core" % V.dropwizardMetrics
  lazy val dropwizardMetricsJson = "io.dropwizard.metrics" % "metrics-json" % V.dropwizardMetrics
  lazy val fs2Core = Def.setting("co.fs2" %%% "fs2-core" % V.fs2)
  lazy val fs2Io = Def.setting("co.fs2" %%% "fs2-io" % V.fs2)
  lazy val fs2ReactiveStreams = "co.fs2" %% "fs2-reactive-streams" % V.fs2
  lazy val ip4sCore = Def.setting("com.comcast" %%% "ip4s-core" % V.ip4s)
  lazy val ip4sTestKit = Def.setting("com.comcast" %%% "ip4s-test-kit" % V.ip4s)
  lazy val hpack = Def.setting("org.http4s" %%% "hpack" % V.hpack)
  lazy val javaxServletApi = "javax.servlet" % "javax.servlet-api" % V.servlet
  lazy val jawnFs2 = Def.setting("org.typelevel" %%% "jawn-fs2" % V.jawnFs2)
  lazy val javaWebSocket = "org.java-websocket" % "Java-WebSocket" % V.javaWebSocket
  lazy val jawnParser = Def.setting("org.typelevel" %%% "jawn-parser" % V.jawn)
  lazy val jawnPlay = "org.typelevel" %% "jawn-play" % V.jawn
  lazy val jettyClient = "org.eclipse.jetty" % "jetty-client" % V.jetty
  lazy val jettyHttp = "org.eclipse.jetty" % "jetty-http" % V.jetty
  lazy val jettyHttp2Server = "org.eclipse.jetty.http2" % "http2-server" % V.jetty
  lazy val jettyRunner = "org.eclipse.jetty" % "jetty-runner" % V.jetty
  lazy val jettyServer = "org.eclipse.jetty" % "jetty-server" % V.jetty
  lazy val jettyServlet = "org.eclipse.jetty" % "jetty-servlet" % V.jetty
  lazy val jettyUtil = "org.eclipse.jetty" % "jetty-util" % V.jetty
  lazy val jnrUnixSocket = "com.github.jnr" % "jnr-unixsocket" % V.jnrUnixSocket
  lazy val keypool = Def.setting("org.typelevel" %%% "keypool" % V.keypool)
  lazy val literally = Def.setting("org.typelevel" %%% "literally" % V.literally)
  lazy val log4catsCore = Def.setting("org.typelevel" %%% "log4cats-core" % V.log4cats)
  lazy val log4catsNoop = Def.setting("org.typelevel" %%% "log4cats-noop" % V.log4cats)
  lazy val log4catsSlf4j = "org.typelevel" %% "log4cats-slf4j" % V.log4cats
  lazy val log4catsTesting = Def.setting("org.typelevel" %%% "log4cats-testing" % V.log4cats)
  lazy val log4s = Def.setting("org.log4s" %%% "log4s" % V.log4s)
  lazy val logbackClassic = "ch.qos.logback" % "logback-classic" % V.logback
  lazy val munit = Def.setting("org.scalameta" %%% "munit" % V.munit)
  lazy val munitCatsEffect =
    Def.setting("org.typelevel" %%% "munit-cats-effect-3" % V.munitCatsEffect)
  lazy val munitDiscipline = Def.setting("org.typelevel" %%% "discipline-munit" % V.munitDiscipline)
  lazy val nettyBuffer = "io.netty" % "netty-buffer" % V.netty
  lazy val nettyCodecHttp = "io.netty" % "netty-codec-http" % V.netty
  lazy val okio = "com.squareup.okio" % "okio" % V.okio
  lazy val okhttp = "com.squareup.okhttp3" % "okhttp" % V.okhttp
  lazy val playJson = "com.typesafe.play" %% "play-json" % V.playJson
  lazy val prometheusClient = "io.prometheus" % "simpleclient" % V.prometheusClient
  lazy val prometheusCommon = "io.prometheus" % "simpleclient_common" % V.prometheusClient
  lazy val prometheusHotspot = "io.prometheus" % "simpleclient_hotspot" % V.prometheusClient
  lazy val reactiveStreams = "org.reactivestreams" % "reactive-streams" % V.reactiveStreams
  lazy val quasiquotes = "org.scalamacros" %% "quasiquotes" % V.quasiquotes
  lazy val scalacheck = Def.setting("org.scalacheck" %%% "scalacheck" % V.scalacheck)
  lazy val scalacheckEffect =
    Def.setting("org.typelevel" %%% "scalacheck-effect" % V.scalacheckEffect)
  lazy val scalacheckEffectMunit =
    Def.setting("org.typelevel" %%% "scalacheck-effect-munit" % V.scalacheckEffect)
  lazy val scalaJavaLocalesEnUS =
    Def.setting("io.github.cquiroz" %%% "locales-minimal-en_us-db" % V.scalaJavaLocales)
  lazy val scalaJavaTime = Def.setting("io.github.cquiroz" %%% "scala-java-time" % V.scalaJavaTime)
  lazy val scalaJavaTimeTzdb =
    Def.setting("io.github.cquiroz" %%% "scala-java-time-tzdb" % V.scalaJavaTime)
  def scalaReflect(sv: String) = "org.scala-lang" % "scala-reflect" % sv
  lazy val scalatagsApi = "com.lihaoyi" %% "scalatags" % V.scalatags
  lazy val scalaXml = "org.scala-lang.modules" %% "scala-xml" % V.scalaXml
  lazy val scodecBits = Def.setting("org.scodec" %%% "scodec-bits" % V.scodecBits)
  lazy val slf4jApi = "org.slf4j" % "slf4j-api" % V.slf4j
  lazy val tomcatCatalina = "org.apache.tomcat" % "tomcat-catalina" % V.tomcat
  lazy val tomcatCoyote = "org.apache.tomcat" % "tomcat-coyote" % V.tomcat
  lazy val tomcatUtilScan = "org.apache.tomcat" % "tomcat-util-scan" % V.tomcat
  lazy val treeHugger = "com.eed3si9n" %% "treehugger" % V.treehugger
  lazy val twirlApi = "com.typesafe.play" %% "twirl-api" % V.twirl
  lazy val twitterHpack = "com.twitter" % "hpack" % V.twitterHpack
  lazy val vault = Def.setting("org.typelevel" %%% "vault" % V.vault)
}<|MERGE_RESOLUTION|>--- conflicted
+++ resolved
@@ -134,13 +134,8 @@
     val scalacheckEffect = "1.0.3"
     val scalaJavaLocales = "1.3.0"
     val scalaJavaTime = "2.3.0"
-<<<<<<< HEAD
     val scalatags = "0.11.1"
-    val scalaXml = "2.0.1"
-=======
-    val scalatags = "0.10.0"
     val scalaXml = "2.1.0"
->>>>>>> 756c8940
     val scodecBits = "1.1.30"
     val servlet = "3.1.0"
     val slf4j = "1.7.36"
