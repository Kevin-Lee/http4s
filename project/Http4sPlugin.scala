package org.http4s.sbt

import dotty.tools.sbtplugin.DottyPlugin.autoImport._
import com.timushev.sbt.updates.UpdatesPlugin.autoImport._ // autoImport vs. UpdateKeys necessary here for implicit
import com.typesafe.sbt.SbtGit.git
import com.typesafe.sbt.git.JGit
import de.heikoseeberger.sbtheader.{License, LicenseStyle}
import de.heikoseeberger.sbtheader.HeaderPlugin.autoImport._
import explicitdeps.ExplicitDepsPlugin.autoImport.unusedCompileDependenciesFilter
import sbt.Keys._
import sbt._
import sbtspiewak.NowarnCompatPlugin.autoImport.nowarnCompatAnnotationProvider

object Http4sPlugin extends AutoPlugin {
  object autoImport {
    val isCi = settingKey[Boolean]("true if this build is running on CI")
    val http4sApiVersion = taskKey[(Int, Int)]("API version of http4s")
    val http4sBuildData = taskKey[Unit]("Export build metadata for Hugo")
  }
  import autoImport._

  override def trigger = allRequirements

  override def requires = Http4sOrgPlugin

  val scala_213 = "2.13.4"
  val scala_212 = "2.12.13"

  override lazy val globalSettings = Seq(
    isCi := sys.env.get("CI").isDefined
  )

  override lazy val buildSettings = Seq(
    // Many steps only run on one build. We distinguish the primary build from
    // secondary builds by the Travis build number.
    http4sApiVersion := version.map {
      case VersionNumber(Seq(major, minor, _*), _, _) => (major.toInt, minor.toInt)
    }.value,
  ) ++ sbtghactionsSettings

  override lazy val projectSettings: Seq[Setting[_]] = Seq(
    http4sBuildData := {
      val dest = target.value / "hugo-data" / "build.toml"
      val (major, minor) = http4sApiVersion.value

      val releases = latestPerMinorVersion(baseDirectory.value)
        .map { case ((major, minor), v) => s""""$major.$minor" = "${v.toString}""""}
        .mkString("\n")

      // Would be more elegant if `[versions.http4s]` was nested, but then
      // the index lookups in `shortcodes/version.html` get complicated.
      val buildData: String =
        s"""
           |[versions]
           |"http4s.api" = "$major.$minor"
           |"http4s.current" = "${version.value}"
           |"http4s.doc" = "${docExampleVersion(version.value)}"
           |circe = "${circeJawn.revision}"
           |cryptobits = "${cryptobits.revision}"
           |"argonaut-shapeless_6.2" = "1.2.0-M6"
           |
           |[releases]
           |$releases
         """.stripMargin

      IO.write(dest, buildData)
    },

    // servlet-4.0 is not yet supported by jetty-9 or tomcat-9, so don't accidentally depend on its new features
    dependencyUpdatesFilter -= moduleFilter(organization = "javax.servlet", revision = "4.0.0"),
    dependencyUpdatesFilter -= moduleFilter(organization = "javax.servlet", revision = "4.0.1"),
    // servlet containers skipped until we figure out our Jakarta EE strategy
    dependencyUpdatesFilter -= moduleFilter(organization = "org.eclipse.jetty*", revision = "10.0.*"),
    dependencyUpdatesFilter -= moduleFilter(organization = "org.eclipse.jetty*", revision = "11.0.*"),
    dependencyUpdatesFilter -= moduleFilter(organization = "org.apache.tomcat", revision = "10.0.*"),
    // Cursed release. Calls ByteBuffer incompatibly with JDK8
    dependencyUpdatesFilter -= moduleFilter(name = "boopickle", revision = "1.3.2"),
    // Incompatible with latest circe: https://github.com/circe/circe/pull/1591
    dependencyUpdatesFilter -= moduleFilter(name = "jawn*", revision = "1.0.2"),
    dependencyUpdatesFilter -= moduleFilter(name = "jawn*", revision = "1.0.3"),
    // Unsure about binary compatibility
    dependencyUpdatesFilter -= moduleFilter(name = "okio", revision = "2.10.0"),

    excludeFilter.in(headerSources) := HiddenFileFilter ||
      new FileFilter {
        def accept(file: File) = {
          attributedSources.contains(baseDirectory.value.toPath.relativize(file.toPath).toString)
        }

        val attributedSources = Set(
          "src/main/scala/org/http4s/argonaut/Parser.scala",
          "src/main/scala/org/http4s/CacheDirective.scala",
          "src/main/scala/org/http4s/Challenge.scala",
          "src/main/scala/org/http4s/Charset.scala",
          "src/main/scala/org/http4s/ContentCoding.scala",
          "src/main/scala/org/http4s/Credentials.scala",
          "src/main/scala/org/http4s/Header.scala",
          "src/main/scala/org/http4s/LanguageTag.scala",
          "src/main/scala/org/http4s/MediaType.scala",
          "src/main/scala/org/http4s/RangeUnit.scala",
          "src/main/scala/org/http4s/ResponseCookie.scala",
          "src/main/scala/org/http4s/TransferCoding.scala",
          "src/main/scala/org/http4s/Uri.scala",
          "src/main/scala/org/http4s/internal/CharPredicate.scala",
          "src/main/scala/org/http4s/parser/AcceptCharsetHeader.scala",
          "src/main/scala/org/http4s/parser/AcceptEncodingHeader.scala",
          "src/main/scala/org/http4s/parser/AcceptHeader.scala",
          "src/main/scala/org/http4s/parser/AcceptLanguageHeader.scala",
          "src/main/scala/org/http4s/parser/AdditionalRules.scala",
          "src/main/scala/org/http4s/parser/AuthorizationHeader.scala",
          "src/main/scala/org/http4s/parser/CacheControlHeader.scala",
          "src/main/scala/org/http4s/parser/ContentTypeHeader.scala",
          "src/main/scala/org/http4s/parser/CookieHeader.scala",
          "src/main/scala/org/http4s/parser/HttpHeaderParser.scala",
          "src/main/scala/org/http4s/parser/Rfc2616BasicRules.scala",
          "src/main/scala/org/http4s/parser/SimpleHeaders.scala",
          "src/main/scala/org/http4s/parser/WwwAuthenticateHeader.scala",
          "src/main/scala/org/http4s/util/UrlCoding.scala",
          "src/main/scala/org/http4s/dsl/impl/Path.scala",
          "src/test/scala/org/http4s/dsl/PathSpec.scala",
          "src/main/scala/org/http4s/ember/core/ChunkedEncoding.scala",
          "src/main/scala/org/http4s/testing/ErrorReportingUtils.scala",
          "src/main/scala/org/http4s/testing/IOMatchers.scala",
          "src/main/scala/org/http4s/testing/RunTimedMatchers.scala",
          "src/test/scala/org/http4s/Http4sSpec.scala",
          "src/test/scala/org/http4s/util/illTyped.scala",
          "src/test/scala/org/http4s/testing/ErrorReporting.scala",
          "src/test/scala/org/http4s/UriSpec.scala"
        )
      },

    nowarnCompatAnnotationProvider := None,
  )

  def extractApiVersion(version: String) = {
    val VersionExtractor = """(\d+)\.(\d+)[-.].*""".r
    version match {
      case VersionExtractor(major, minor) => (major.toInt, minor.toInt)
    }
  }

  def extractDocsPrefix(version: String) =
    extractApiVersion(version).productIterator.mkString("/v", ".", "")

  /**
    * @return the version we want to document, for example in mdoc,
    * given the version being built.
    *
    * For snapshots after a stable release, return the previous stable
    * release.  For snapshots of 0.16.0 and 0.17.0, return the latest
    * milestone.  Otherwise, just return the current version.
    */
  def docExampleVersion(currentVersion: String) = {
    val MilestoneVersionExtractor = """(0).(16|17).(0)a?-SNAPSHOT""".r
    val latestMilestone = "M1"
    val VersionExtractor = """(\d+)\.(\d+)\.(\d+).*""".r
    currentVersion match {
      case MilestoneVersionExtractor(major, minor, patch) =>
        s"${major.toInt}.${minor.toInt}.${patch.toInt}-$latestMilestone"
      case VersionExtractor(major, minor, patch) if patch.toInt > 0 =>
        s"${major.toInt}.${minor.toInt}.${patch.toInt - 1}"
      case _ =>
        currentVersion
    }
  }

  def latestPerMinorVersion(file: File): Map[(Long, Long), VersionNumber] = {
    def majorMinor(v: VersionNumber) = v match {
      case VersionNumber(Seq(major, minor, _), _, _) =>
        Some((major, minor))
      case _ =>
        None
    }

    // M before RC before final
    def patchSortKey(v: VersionNumber) = v match {
      case VersionNumber(Seq(_, _, patch), Seq(q), _) if q startsWith "M" =>
        (patch, 0L, q.drop(1).toLong)
      case VersionNumber(Seq(_, _, patch), Seq(q), _) if q startsWith "RC" =>
        (patch, 1L, q.drop(2).toLong)
      case VersionNumber(Seq(_, _, patch), Seq(), _) => (patch, 2L, 0L)
      case _ => (-1L, -1L, -1L)
    }

    JGit(file).tags.collect {
      case ref if ref.getName.startsWith("refs/tags/v") =>
        VersionNumber(ref.getName.substring("refs/tags/v".size))
    }.foldLeft(Map.empty[(Long, Long), VersionNumber]) {
      case (m, v) =>
        majorMinor(v) match {
          case Some(key) =>
            val max = m.get(key).fold(v) { v0 => Ordering[(Long, Long, Long)].on(patchSortKey).max(v, v0) }
            m.updated(key, max)
          case None => m
        }
    }
  }

  def docsProjectSettings: Seq[Setting[_]] = {
    import com.typesafe.sbt.site.hugo.HugoPlugin.autoImport._
    Seq(
      git.remoteRepo := "git@github.com:http4s/http4s.git",
      Hugo / includeFilter := (
        "*.html" | "*.png" | "*.jpg" | "*.gif" | "*.ico" | "*.svg" |
          "*.js" | "*.swf" | "*.json" | "*.md" |
          "*.css" | "*.woff" | "*.woff2" | "*.ttf" |
          "CNAME" | "_config.yml" | "_redirects"
      )
    )
  }

  def sbtghactionsSettings: Seq[Setting[_]] = {
    import sbtghactions._
    import sbtghactions.GenerativeKeys._

    val setupHugoStep = WorkflowStep.Run(List("""
      |echo "$HOME/bin" > $GITHUB_PATH
      |HUGO_VERSION=0.26 scripts/install-hugo
    """.stripMargin), name = Some("Setup Hugo"))

    def siteBuildJob(subproject: String) =
      WorkflowJob(
        id = subproject,
        name = s"Build $subproject",
        scalas = List(scala_212),
        steps = List(
          WorkflowStep.CheckoutFull,
          WorkflowStep.SetupScala,
          setupHugoStep,
          WorkflowStep.Sbt(List(s"$subproject/makeSite"), name = Some(s"Build $subproject"))
        )
      )

    def sitePublishStep(subproject: String) = WorkflowStep.Run(List(s"""
      |eval "$$(ssh-agent -s)"
      |echo "$$SSH_PRIVATE_KEY" | ssh-add -
      |git config --global user.name "GitHub Actions CI"
      |git config --global user.email "ghactions@invalid"
      |sbt ++$scala_212 $subproject/makeSite $subproject/ghpagesPushSite
      |
      """.stripMargin),
      name = Some(s"Publish $subproject"),
      env = Map("SSH_PRIVATE_KEY" -> "${{ secrets.SSH_PRIVATE_KEY }}")
    )

    Http4sOrgPlugin.githubActionsSettings ++ Seq(
      githubWorkflowBuild := Seq(
        WorkflowStep
          .Sbt(List("scalafmtCheckAll"), name = Some("Check formatting")),
        WorkflowStep.Sbt(List("headerCheck", "test:headerCheck"), name = Some("Check headers")),
        WorkflowStep.Sbt(List("test:compile"), name = Some("Compile")),
        WorkflowStep.Sbt(List("mimaReportBinaryIssues"), name = Some("Check binary compatibility")),
        WorkflowStep.Sbt(List("unusedCompileDependenciesTest"), name = Some("Check unused dependencies")),
        WorkflowStep.Sbt(List("test"), name = Some("Run tests")),
        WorkflowStep.Sbt(List("doc"), name = Some("Build docs"))
      ),
      githubWorkflowTargetBranches :=
        // "*" doesn't include slashes
        List("*", "series/*"),
      githubWorkflowPublishPreamble := {
        githubWorkflowPublishPreamble.value ++ Seq(
          WorkflowStep.Run(List("git status"))
        )
      },
      githubWorkflowPublishTargetBranches := Seq(
        RefPredicate.Equals(Ref.Branch("main")),
        RefPredicate.StartsWith(Ref.Tag("v"))
      ),
      githubWorkflowPublishPostamble := Seq(
        setupHugoStep,
        sitePublishStep("website"),
        sitePublishStep("docs")
      ),
      // this results in nonexistant directories trying to be compressed
      githubWorkflowArtifactUpload := false,
      githubWorkflowAddedJobs := Seq(siteBuildJob("website"), siteBuildJob("docs")),
    )
  }

  object V { // Dependency versions
    // We pull multiple modules from several projects. This is a convenient
    // reference of all the projects we depend on, and hopefully will reduce
    // error-prone merge conflicts in the dependencies below.
<<<<<<< HEAD
    val argonaut = "6.3.3"
    val asyncHttpClient = "2.12.2"
    val blaze = "0.14.15-SNAPSHOT"
=======
    val argonaut = "6.2.5"
    val asyncHttpClient = "2.10.5"
    val blaze = "0.14.15"
>>>>>>> 4ac539a2
    val boopickle = "1.3.3"
    val caseInsensitive = "1.0.0-RC2"
    val cats = "2.3.1"
    val catsEffect = "2.3.1"
<<<<<<< HEAD
    val catsEffectTesting = "0.5.0"
    val catsParse = "0.3.0"
    val circe = "0.14.0-M3"
=======
    val catsEffectTesting = "0.5.1"
    val circe = "0.13.0"
>>>>>>> 4ac539a2
    val cryptobits = "1.3"
    val disciplineCore = "1.1.3"
    val disciplineSpecs2 = "1.1.3"
    val dropwizardMetrics = "4.1.17"
    val fs2 = "2.5.0"
    val jacksonDatabind = "2.12.1"
    val jawn = "1.0.3"
    val jawnFs2 = "1.0.1"
    val jetty = "9.4.36.v20210114"
    val json4s = "3.6.10"
    val log4cats = "1.2.0-RC2"
    val keypool = "0.3.0-RC1"
    val logback = "1.2.3"
    val log4s = "1.10.0-M4"
    val mockito = "3.5.15"
    val munit = "0.7.18"
    val munitCatsEffect = "0.13.0"
    val munitDiscipline = "1.0.4"
    val netty = "4.1.58.Final"
    val okio = "2.10.0"
    val okhttp = "4.9.1"
    val playJson = "2.10.0-RC1"
    val prometheusClient = "0.10.0"
    val reactiveStreams = "1.0.3"
    val quasiquotes = "2.1.0"
    val scalacheck = "1.15.2"
    val scalacheckEffect = "0.7.0"
    val scalafix = _root_.scalafix.sbt.BuildInfo.scalafixVersion
    val scalatags = "0.9.3"
    val scalaXml = "1.3.0"
    val scodecBits = "1.1.23"
    val servlet = "3.1.0"
    val slf4j = "1.7.30"
    val specs2 = "4.10.6"
    val tomcat = "9.0.41"
    val treehugger = "0.4.4"
    val twirl = "1.4.2"
    val vault = "2.1.0-M14"
  }

  lazy val argonaut                         = "io.argonaut"            %% "argonaut"                  % V.argonaut
  lazy val argonautJawn                     = "io.argonaut"            %% "argonaut-jawn"             % V.argonaut
  lazy val asyncHttpClient                  = "org.asynchttpclient"    %  "async-http-client"         % V.asyncHttpClient
  lazy val blazeCore                        = "org.http4s"             %% "blaze-core"                % V.blaze
  lazy val blazeHttp                        = "org.http4s"             %% "blaze-http"                % V.blaze
  lazy val boopickle                        = "io.suzaku"              %% "boopickle"                 % V.boopickle
  lazy val caseInsensitive                  = "org.typelevel"          %% "case-insensitive"          % V.caseInsensitive
  lazy val caseInsensitiveTesting           = "org.typelevel"          %% "case-insensitive-testing"  % V.caseInsensitive
  lazy val catsCore                         = "org.typelevel"          %% "cats-core"                 % V.cats
  lazy val catsEffect                       = "org.typelevel"          %% "cats-effect"               % V.catsEffect
  lazy val catsEffectLaws                   = "org.typelevel"          %% "cats-effect-laws"          % V.catsEffect
  lazy val catsEffectTestingSpecs2          = "com.codecommit"         %% "cats-effect-testing-specs2" % V.catsEffectTesting
  lazy val catsLaws                         = "org.typelevel"          %% "cats-laws"                 % V.cats
  lazy val catsParse                        = "org.typelevel"          %% "cats-parse"                % V.catsParse
  lazy val circeCore                        = "io.circe"               %% "circe-core"                % V.circe
  lazy val circeGeneric                     = "io.circe"               %% "circe-generic"             % V.circe
  lazy val circeJawn                        = "io.circe"               %% "circe-jawn"                % V.circe
  lazy val circeLiteral                     = "io.circe"               %% "circe-literal"             % V.circe
  lazy val circeParser                      = "io.circe"               %% "circe-parser"              % V.circe
  lazy val circeTesting                     = "io.circe"               %% "circe-testing"             % V.circe
  lazy val cryptobits                       = "org.reactormonk"        %% "cryptobits"                % V.cryptobits
  lazy val disciplineCore                   = "org.typelevel"          %% "discipline-core"           % V.disciplineCore
  lazy val disciplineSpecs2                 = "org.typelevel"          %% "discipline-specs2"         % V.disciplineSpecs2
  lazy val dropwizardMetricsCore            = "io.dropwizard.metrics"  %  "metrics-core"              % V.dropwizardMetrics
  lazy val dropwizardMetricsJson            = "io.dropwizard.metrics"  %  "metrics-json"              % V.dropwizardMetrics
  lazy val fs2Core                          = "co.fs2"                 %% "fs2-core"                  % V.fs2
  lazy val fs2Io                            = "co.fs2"                 %% "fs2-io"                    % V.fs2
  lazy val fs2ReactiveStreams               = "co.fs2"                 %% "fs2-reactive-streams"      % V.fs2
  lazy val jacksonDatabind                  = "com.fasterxml.jackson.core" % "jackson-databind"       % V.jacksonDatabind
  lazy val javaxServletApi                  = "javax.servlet"          %  "javax.servlet-api"         % V.servlet
  lazy val jawnFs2                          = "org.http4s"             %% "jawn-fs2"                  % V.jawnFs2
  lazy val jawnJson4s                       = "org.typelevel"          %% "jawn-json4s"               % V.jawn
  lazy val jawnParser                       = "org.typelevel"          %% "jawn-parser"               % V.jawn
  lazy val jawnPlay                         = "org.typelevel"          %% "jawn-play"                 % V.jawn
  lazy val jettyClient                      = "org.eclipse.jetty"      %  "jetty-client"              % V.jetty
  lazy val jettyHttp                        = "org.eclipse.jetty"      %  "jetty-http"                % V.jetty
  lazy val jettyHttp2Server                 = "org.eclipse.jetty.http2" %  "http2-server"             % V.jetty
  lazy val jettyRunner                      = "org.eclipse.jetty"      %  "jetty-runner"              % V.jetty
  lazy val jettyServer                      = "org.eclipse.jetty"      %  "jetty-server"              % V.jetty
  lazy val jettyServlet                     = "org.eclipse.jetty"      %  "jetty-servlet"             % V.jetty
  lazy val jettyUtil                        = "org.eclipse.jetty"      %  "jetty-util"                % V.jetty
  lazy val json4sCore                       = "org.json4s"             %% "json4s-core"               % V.json4s
  lazy val json4sJackson                    = "org.json4s"             %% "json4s-jackson"            % V.json4s
  lazy val json4sNative                     = "org.json4s"             %% "json4s-native"             % V.json4s
  lazy val keypool                          = "org.typelevel"          %% "keypool"                   % V.keypool
  lazy val log4catsCore                     = "org.typelevel"          %% "log4cats-core"             % V.log4cats
  lazy val log4catsSlf4j                    = "org.typelevel"          %% "log4cats-slf4j"            % V.log4cats
  lazy val log4catsTesting                  = "org.typelevel"          %% "log4cats-testing"          % V.log4cats
  lazy val log4s                            = "org.log4s"              %% "log4s"                     % V.log4s
  lazy val logbackClassic                   = "ch.qos.logback"         %  "logback-classic"           % V.logback
  lazy val munit                            = "org.scalameta"          %% "munit"                     % V.munit
  lazy val munitCatsEffect                  = "org.typelevel"          %% "munit-cats-effect-2"       % V.munitCatsEffect
  lazy val munitDiscipline                  = "org.typelevel"          %% "discipline-munit"          % V.munitDiscipline
  lazy val nettyBuffer                      = "io.netty"               %  "netty-buffer"              % V.netty
  lazy val nettyCodecHttp                   = "io.netty"               %  "netty-codec-http"          % V.netty
  lazy val okio                             = "com.squareup.okio"      %  "okio"                      % V.okio
  lazy val okhttp                           = "com.squareup.okhttp3"   %  "okhttp"                    % V.okhttp
  lazy val playJson                         = "com.typesafe.play"      %% "play-json"                 % V.playJson
  lazy val prometheusClient                 = "io.prometheus"          %  "simpleclient"              % V.prometheusClient
  lazy val prometheusCommon                 = "io.prometheus"          %  "simpleclient_common"       % V.prometheusClient
  lazy val prometheusHotspot                = "io.prometheus"          %  "simpleclient_hotspot"      % V.prometheusClient
  lazy val reactiveStreams                  = "org.reactivestreams"    %  "reactive-streams"          % V.reactiveStreams
  lazy val quasiquotes                      = "org.scalamacros"        %% "quasiquotes"               % V.quasiquotes
  lazy val scalacheck                       = "org.scalacheck"         %% "scalacheck"                % V.scalacheck
  lazy val scalacheckEffect                 = "org.typelevel"          %% "scalacheck-effect"         % V.scalacheckEffect
  lazy val scalacheckEffectMunit            = "org.typelevel"          %% "scalacheck-effect-munit"   % V.scalacheckEffect
  def scalaReflect(sv: String)              = "org.scala-lang"         %  "scala-reflect"             % sv
  lazy val scalatagsApi                     = "com.lihaoyi"            %% "scalatags"                 % V.scalatags
  lazy val scalaXml                         = "org.scala-lang.modules" %% "scala-xml"                 % V.scalaXml
  lazy val scodecBits                       = "org.scodec"             %% "scodec-bits"               % V.scodecBits
  lazy val slf4jApi                         = "org.slf4j"              %  "slf4j-api"                 % V.slf4j
  lazy val specs2Cats                       = "org.specs2"             %% "specs2-cats"               % V.specs2
  lazy val specs2Common                     = "org.specs2"             %% "specs2-common"             % V.specs2
  lazy val specs2Core                       = "org.specs2"             %% "specs2-core"               % V.specs2
  lazy val specs2Matcher                    = "org.specs2"             %% "specs2-matcher"            % V.specs2
  lazy val specs2MatcherExtra               = "org.specs2"             %% "specs2-matcher-extra"      % V.specs2
  lazy val specs2Scalacheck                 = "org.specs2"             %% "specs2-scalacheck"         % V.specs2
  lazy val tomcatCatalina                   = "org.apache.tomcat"      %  "tomcat-catalina"           % V.tomcat
  lazy val tomcatCoyote                     = "org.apache.tomcat"      %  "tomcat-coyote"             % V.tomcat
  lazy val tomcatUtilScan                   = "org.apache.tomcat"      %  "tomcat-util-scan"          % V.tomcat
  lazy val treeHugger                       = "com.eed3si9n"           %% "treehugger"                % V.treehugger
  lazy val twirlApi                         = "com.typesafe.play"      %% "twirl-api"                 % V.twirl
  lazy val vault                            = "org.typelevel"          %% "vault"                     % V.vault
}<|MERGE_RESOLUTION|>--- conflicted
+++ resolved
@@ -281,27 +281,16 @@
     // We pull multiple modules from several projects. This is a convenient
     // reference of all the projects we depend on, and hopefully will reduce
     // error-prone merge conflicts in the dependencies below.
-<<<<<<< HEAD
     val argonaut = "6.3.3"
     val asyncHttpClient = "2.12.2"
-    val blaze = "0.14.15-SNAPSHOT"
-=======
-    val argonaut = "6.2.5"
-    val asyncHttpClient = "2.10.5"
     val blaze = "0.14.15"
->>>>>>> 4ac539a2
     val boopickle = "1.3.3"
     val caseInsensitive = "1.0.0-RC2"
     val cats = "2.3.1"
     val catsEffect = "2.3.1"
-<<<<<<< HEAD
-    val catsEffectTesting = "0.5.0"
+    val catsEffectTesting = "0.5.1"
     val catsParse = "0.3.0"
     val circe = "0.14.0-M3"
-=======
-    val catsEffectTesting = "0.5.1"
-    val circe = "0.13.0"
->>>>>>> 4ac539a2
     val cryptobits = "1.3"
     val disciplineCore = "1.1.3"
     val disciplineSpecs2 = "1.1.3"
