package org.http4s.sbt

import com.github.tkawachi.doctest.DoctestPlugin.autoImport._
import com.github.sbt.git.SbtGit.git
import com.github.sbt.git.JGit
import de.heikoseeberger.sbtheader.HeaderPlugin.autoImport._
import org.portablescala.sbtplatformdeps.PlatformDepsPlugin.autoImport._
import sbt.Keys._
import sbt._
import org.typelevel.sbt.TypelevelKernelPlugin.autoImport._
import org.typelevel.sbt.gha.GenerativeKeys._
import org.typelevel.sbt.gha.GitHubActionsKeys._
import org.typelevel.sbt.gha.JavaSpec
import explicitdeps.ExplicitDepsPlugin.autoImport._

object Http4sPlugin extends AutoPlugin {
  object autoImport {
    val isCi = settingKey[Boolean]("true if this build is running on CI")
    val http4sApiVersion = settingKey[(Int, Int)]("API version of http4s")
  }
  import autoImport._

  override def trigger = allRequirements

  override def requires = Http4sOrgPlugin

<<<<<<< HEAD
  val scala_213 = "2.13.12"
=======
  val scala_213 = "2.13.14"
  val scala_212 = "2.12.19"
>>>>>>> 2e284e79
  val scala_3 = "3.3.3"

  override lazy val globalSettings = Seq(
    isCi := githubIsWorkflowBuild.value
  )

  override lazy val buildSettings = Seq(
    // Many steps only run on one build. We distinguish the primary build from
    // secondary builds by the Travis build number.
    http4sApiVersion := {
      version.value match {
        case VersionNumber(Seq(major, minor, _*), _, _) =>
          (major.toInt, minor.toInt)
      }
    }
  )

  override lazy val projectSettings: Seq[Setting[_]] = Seq(
    headerSources / excludeFilter := HiddenFileFilter,
    doctestTestFramework := DoctestTestFramework.Munit,
    semanticdbOptions ++= Seq("-P:semanticdb:synthetics:on").filter(_ => !tlIsScala3.value),
  )

  def extractApiVersion(version: String) = {
    val VersionExtractor = """(\d+)\.(\d+)[-.].*""".r
    version match {
      case VersionExtractor(major, minor) => (major.toInt, minor.toInt)
    }
  }

  def extractDocsPrefix(version: String) =
    extractApiVersion(version).productIterator.mkString("/v", ".", "")

  def latestPerMinorVersion(file: File): Map[(Long, Long), VersionNumber] = {
    def majorMinor(v: VersionNumber) = v match {
      case VersionNumber(Seq(major, minor, _), _, _) =>
        Some((major, minor))
      case _ =>
        None
    }

    // M before RC before final
    def patchSortKey(v: VersionNumber) = v match {
      case VersionNumber(Seq(_, _, patch), Seq(q), _) if q.startsWith("M") =>
        (patch, 0L, q.drop(1).toLong)
      case VersionNumber(Seq(_, _, patch), Seq(q), _) if q.startsWith("RC") =>
        (patch, 1L, q.drop(2).toLong)
      case VersionNumber(Seq(_, _, patch), Seq(), _) => (patch, 2L, 0L)
      case _ => (-1L, -1L, -1L)
    }

    JGit(file).tags
      .collect {
        case ref if ref.getName.startsWith("refs/tags/v") =>
          VersionNumber(ref.getName.substring("refs/tags/v".size))
      }
      .foldLeft(Map.empty[(Long, Long), VersionNumber]) { case (m, v) =>
        majorMinor(v) match {
          case Some(key) =>
            val max =
              m.get(key).fold(v)(v0 => Ordering[(Long, Long, Long)].on(patchSortKey).max(v, v0))
            m.updated(key, max)
          case None => m
        }
      }
  }

  object V { // Dependency versions
    // We pull multiple modules from several projects. This is a convenient
    // reference of all the projects we depend on, and hopefully will reduce
    // error-prone merge conflicts in the dependencies below.
    val blaze = "0.15.3"
    val caseInsensitive = "1.4.0"
    val cats = "2.11.0"
    val catsEffect = "3.5.4"
    val catsParse = "1.0.0"
    val circe = "0.14.8"
    val crypto = "0.2.4"
    val cryptobits = "1.3"
    val disciplineCore = "1.6.0"
    val epollcat = "0.1.6"
    val fs2 = "3.11.0"
    val ip4s = "3.6.0"
    val hpack = "1.0.4"
    val javaWebSocket = "1.5.7"
    val jawn = "1.5.1"
    val jawnFs2 = "2.4.0"
    val jnrUnixSocket = "0.38.22"
    val keypool = "0.4.10"
    val literally = "1.1.0"
    val logback = "1.2.6"
<<<<<<< HEAD
    val log4cats = "2.6.0"
    val munit = "1.0.0-M11"
    val munitCatsEffect = "2.0.0-M4"
=======
    val log4cats = "2.7.0"
    val log4s = "1.10.0"
    val munit = "1.0.0"
    val munitCatsEffect = "2.0.0"
>>>>>>> 2e284e79
    val munitDiscipline = "2.0.0-M3"
    val netty = "4.1.113.Final"
    val quasiquotes = "2.1.0"
    val scalacheck = "1.17.1"
    val scalacheckEffect = "2.0.0-M2"
    val scalaJavaLocales = "1.5.1"
    val scalaJavaTime = "2.5.0"
    val scodecBits = "1.1.38"
    val slf4j = "1.7.36"
    val treehugger = "0.4.4"
    val twitterHpack = "1.0.2"
    val vault = "3.6.0"
  }

  lazy val blazeCore = "org.http4s" %% "blaze-core" % V.blaze
  lazy val blazeHttp = "org.http4s" %% "blaze-http" % V.blaze
  lazy val caseInsensitive = Def.setting("org.typelevel" %%% "case-insensitive" % V.caseInsensitive)
  lazy val caseInsensitiveTesting =
    Def.setting("org.typelevel" %%% "case-insensitive-testing" % V.caseInsensitive)
  lazy val catsCore = Def.setting("org.typelevel" %%% "cats-core" % V.cats)
  lazy val catsEffect = Def.setting("org.typelevel" %%% "cats-effect" % V.catsEffect)
  lazy val catsEffectStd = Def.setting("org.typelevel" %%% "cats-effect-std" % V.catsEffect)
  lazy val catsEffectLaws = Def.setting("org.typelevel" %%% "cats-effect-laws" % V.catsEffect)
  lazy val catsEffectTestkit = Def.setting("org.typelevel" %%% "cats-effect-testkit" % V.catsEffect)
  lazy val catsLaws = Def.setting("org.typelevel" %%% "cats-laws" % V.cats)
  lazy val catsParse = Def.setting("org.typelevel" %%% "cats-parse" % V.catsParse)
  lazy val circeCore = Def.setting("io.circe" %%% "circe-core" % V.circe)
  lazy val circeGeneric = "io.circe" %% "circe-generic" % V.circe
  lazy val circeJawn = Def.setting("io.circe" %%% "circe-jawn" % V.circe)
  lazy val circeLiteral = "io.circe" %% "circe-literal" % V.circe
  lazy val circeParser = "io.circe" %% "circe-parser" % V.circe
  lazy val circeTesting = Def.setting("io.circe" %%% "circe-testing" % V.circe)
  lazy val crypto = Def.setting("org.http4s" %%% "http4s-crypto" % V.crypto)
  lazy val cryptobits = "org.reactormonk" %% "cryptobits" % V.cryptobits
  lazy val disciplineCore = Def.setting("org.typelevel" %%% "discipline-core" % V.disciplineCore)
  lazy val epollcat = Def.setting("com.armanbilge" %%% "epollcat" % V.epollcat)
  lazy val fs2Core = Def.setting("co.fs2" %%% "fs2-core" % V.fs2)
  lazy val fs2Io = Def.setting("co.fs2" %%% "fs2-io" % V.fs2)
  lazy val ip4sCore = Def.setting("com.comcast" %%% "ip4s-core" % V.ip4s)
  lazy val ip4sTestKit = Def.setting("com.comcast" %%% "ip4s-test-kit" % V.ip4s)
  lazy val hpack = Def.setting("org.http4s" %%% "hpack" % V.hpack)
  lazy val jawnFs2 = Def.setting("org.typelevel" %%% "jawn-fs2" % V.jawnFs2)
  lazy val javaWebSocket = "org.java-websocket" % "Java-WebSocket" % V.javaWebSocket
  lazy val jawnParser = Def.setting("org.typelevel" %%% "jawn-parser" % V.jawn)
  lazy val jnrUnixSocket = "com.github.jnr" % "jnr-unixsocket" % V.jnrUnixSocket
  lazy val keypool = Def.setting("org.typelevel" %%% "keypool" % V.keypool)
  lazy val literally = Def.setting("org.typelevel" %%% "literally" % V.literally)
  lazy val log4catsCore = Def.setting("org.typelevel" %%% "log4cats-core" % V.log4cats)
  lazy val log4catsNoop = Def.setting("org.typelevel" %%% "log4cats-noop" % V.log4cats)
  lazy val log4catsSlf4j = "org.typelevel" %% "log4cats-slf4j" % V.log4cats
  lazy val log4catsJSConsole = Def.setting("org.typelevel" %%% "log4cats-js-console" % V.log4cats)
  lazy val log4catsTesting = Def.setting("org.typelevel" %%% "log4cats-testing" % V.log4cats)
  lazy val logbackClassic = "ch.qos.logback" % "logback-classic" % V.logback
  lazy val munit = Def.setting("org.scalameta" %%% "munit" % V.munit)
  lazy val munitCatsEffect =
    Def.setting("org.typelevel" %%% "munit-cats-effect" % V.munitCatsEffect)
  lazy val munitDiscipline = Def.setting("org.typelevel" %%% "discipline-munit" % V.munitDiscipline)
  lazy val nettyBuffer = "io.netty" % "netty-buffer" % V.netty
  lazy val nettyCodecHttp = "io.netty" % "netty-codec-http" % V.netty
  lazy val quasiquotes = "org.scalamacros" %% "quasiquotes" % V.quasiquotes
  lazy val scalacheck = Def.setting("org.scalacheck" %%% "scalacheck" % V.scalacheck)
  lazy val scalacheckEffect =
    Def.setting("org.typelevel" %%% "scalacheck-effect" % V.scalacheckEffect)
  lazy val scalacheckEffectMunit =
    Def.setting("org.typelevel" %%% "scalacheck-effect-munit" % V.scalacheckEffect)
  lazy val scalaJavaLocalesEnUS =
    Def.setting("io.github.cquiroz" %%% "locales-minimal-en_us-db" % V.scalaJavaLocales)
  lazy val scalaJavaTime = Def.setting("io.github.cquiroz" %%% "scala-java-time" % V.scalaJavaTime)
  def scalaReflect(sv: String) = "org.scala-lang" % "scala-reflect" % sv
  lazy val scodecBits = Def.setting("org.scodec" %%% "scodec-bits" % V.scodecBits)
  lazy val slf4jApi = "org.slf4j" % "slf4j-api" % V.slf4j
  lazy val treeHugger = "com.eed3si9n" %% "treehugger" % V.treehugger
  lazy val twitterHpack = "com.twitter" % "hpack" % V.twitterHpack
  lazy val vault = Def.setting("org.typelevel" %%% "vault" % V.vault)
}<|MERGE_RESOLUTION|>--- conflicted
+++ resolved
@@ -24,12 +24,7 @@
 
   override def requires = Http4sOrgPlugin
 
-<<<<<<< HEAD
-  val scala_213 = "2.13.12"
-=======
   val scala_213 = "2.13.14"
-  val scala_212 = "2.12.19"
->>>>>>> 2e284e79
   val scala_3 = "3.3.3"
 
   override lazy val globalSettings = Seq(
@@ -121,16 +116,9 @@
     val keypool = "0.4.10"
     val literally = "1.1.0"
     val logback = "1.2.6"
-<<<<<<< HEAD
-    val log4cats = "2.6.0"
-    val munit = "1.0.0-M11"
-    val munitCatsEffect = "2.0.0-M4"
-=======
     val log4cats = "2.7.0"
-    val log4s = "1.10.0"
     val munit = "1.0.0"
     val munitCatsEffect = "2.0.0"
->>>>>>> 2e284e79
     val munitDiscipline = "2.0.0-M3"
     val netty = "4.1.113.Final"
     val quasiquotes = "2.1.0"
