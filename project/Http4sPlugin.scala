package org.http4s.sbt

import com.github.tkawachi.doctest.DoctestPlugin.autoImport._
import com.timushev.sbt.updates.UpdatesPlugin.autoImport._
import com.typesafe.sbt.SbtGit.git
import com.typesafe.sbt.git.JGit
import com.typesafe.tools.mima.plugin.MimaKeys._
import de.heikoseeberger.sbtheader.{License, LicenseStyle}
import de.heikoseeberger.sbtheader.HeaderPlugin.autoImport._
import explicitdeps.ExplicitDepsPlugin.autoImport.unusedCompileDependenciesFilter
import org.portablescala.sbtplatformdeps.PlatformDepsPlugin.autoImport._
import sbt.Keys._
import sbt._
import sbtghactions.GenerativeKeys._
import sbtghactions.JavaSpec
import sbtspiewak.NowarnCompatPlugin.autoImport.nowarnCompatAnnotationProvider

object Http4sPlugin extends AutoPlugin {
  object autoImport {
    val isCi = settingKey[Boolean]("true if this build is running on CI")
    val http4sApiVersion = taskKey[(Int, Int)]("API version of http4s")
  }
  import autoImport._

  override def trigger = allRequirements

  override def requires = Http4sOrgPlugin

  val scala_213 = "2.13.7"
  val scala_212 = "2.12.15"
  val scala_3 = "3.1.0"

  override lazy val globalSettings = Seq(
    isCi := sys.env.get("CI").isDefined
  )

  override lazy val buildSettings = Seq(
    // Many steps only run on one build. We distinguish the primary build from
    // secondary builds by the Travis build number.
    http4sApiVersion := version.map { case VersionNumber(Seq(major, minor, _*), _, _) =>
      (major.toInt, minor.toInt)
    }.value
  ) ++ sbtghactionsSettings

  override lazy val projectSettings: Seq[Setting[_]] = Seq(
    headerSources / excludeFilter := HiddenFileFilter,
    nowarnCompatAnnotationProvider := None,
    doctestTestFramework := DoctestTestFramework.Munit,
  )

  def extractApiVersion(version: String) = {
    val VersionExtractor = """(\d+)\.(\d+)[-.].*""".r
    version match {
      case VersionExtractor(major, minor) => (major.toInt, minor.toInt)
    }
  }

  def extractDocsPrefix(version: String) =
    extractApiVersion(version).productIterator.mkString("/v", ".", "")

  /** @return the version we want to document, for example in mdoc,
    * given the version being built.
    *
    * For snapshots after a stable release, return the previous stable
    * release.  For snapshots of 0.16.0 and 0.17.0, return the latest
    * milestone.  Otherwise, just return the current version.
    */
  def docExampleVersion(currentVersion: String) = {
    val MilestoneVersionExtractor = """(0).(16|17).(0)a?-SNAPSHOT""".r
    val latestMilestone = "M1"
    val VersionExtractor = """(\d+)\.(\d+)\.(\d+).*""".r
    currentVersion match {
      case MilestoneVersionExtractor(major, minor, patch) =>
        s"${major.toInt}.${minor.toInt}.${patch.toInt}-$latestMilestone"
      case VersionExtractor(major, minor, patch) if patch.toInt > 0 =>
        s"${major.toInt}.${minor.toInt}.${patch.toInt - 1}"
      case _ =>
        currentVersion
    }
  }

  def latestPerMinorVersion(file: File): Map[(Long, Long), VersionNumber] = {
    def majorMinor(v: VersionNumber) = v match {
      case VersionNumber(Seq(major, minor, _), _, _) =>
        Some((major, minor))
      case _ =>
        None
    }

    // M before RC before final
    def patchSortKey(v: VersionNumber) = v match {
      case VersionNumber(Seq(_, _, patch), Seq(q), _) if q.startsWith("M") =>
        (patch, 0L, q.drop(1).toLong)
      case VersionNumber(Seq(_, _, patch), Seq(q), _) if q.startsWith("RC") =>
        (patch, 1L, q.drop(2).toLong)
      case VersionNumber(Seq(_, _, patch), Seq(), _) => (patch, 2L, 0L)
      case _ => (-1L, -1L, -1L)
    }

    JGit(file).tags
      .collect {
        case ref if ref.getName.startsWith("refs/tags/v") =>
          VersionNumber(ref.getName.substring("refs/tags/v".size))
      }
      .foldLeft(Map.empty[(Long, Long), VersionNumber]) { case (m, v) =>
        majorMinor(v) match {
          case Some(key) =>
            val max =
              m.get(key).fold(v)(v0 => Ordering[(Long, Long, Long)].on(patchSortKey).max(v, v0))
            m.updated(key, max)
          case None => m
        }
      }
  }

  def docsProjectSettings: Seq[Setting[_]] =
    Seq(
      git.remoteRepo := "git@github.com:http4s/http4s.git"
    )

  def sbtghactionsSettings: Seq[Setting[_]] = {
    import sbtghactions.GenerativeKeys._
    import sbtghactions._

    def siteBuildJob(subproject: String, runMdoc: Boolean) = {
      val mdoc = if (runMdoc) Some(s"$subproject/mdoc") else None
      WorkflowJob(
        id = subproject,
        name = s"Build $subproject",
        scalas = List(scala_212),
        javas = List(JavaSpec.temurin("17")),
        steps = List(
          WorkflowStep.CheckoutFull,
          WorkflowStep.Sbt(
            mdoc.toList ++ List(s"$subproject/laikaSite"),
            name = Some(s"Build $subproject"),
          ),
        ),
      )
    }

    def sitePublishStep(subproject: String, runMdoc: Boolean) = {
      val mdoc = if (runMdoc) s"$subproject/mdoc " else ""
      WorkflowStep.Run(
        List(s"""
          |eval "$$(ssh-agent -s)"
          |echo "$$SSH_PRIVATE_KEY" | ssh-add -
          |git config --global user.name "GitHub Actions CI"
          |git config --global user.email "ghactions@invalid"
          |sbt ++$scala_212 $mdoc$subproject/laikaSite $subproject/ghpagesPushSite
          |
      """.stripMargin),
        name = Some(s"Publish $subproject"),
        env = Map("SSH_PRIVATE_KEY" -> "${{ secrets.SSH_PRIVATE_KEY }}"),
      )
    }

    Http4sOrgPlugin.githubActionsSettings ++ Seq(
      githubWorkflowBuild := Seq(
        WorkflowStep
          .Sbt(List("scalafmtCheckAll"), name = Some("Check formatting")),
        WorkflowStep.Sbt(List("headerCheck", "test:headerCheck"), name = Some("Check headers")),
        WorkflowStep.Sbt(List("test:compile"), name = Some("Compile")),
        WorkflowStep.Sbt(List("mimaReportBinaryIssues"), name = Some("Check binary compatibility")),
        WorkflowStep
          .Sbt(List("unusedCompileDependenciesTest"), name = Some("Check unused dependencies")),
        WorkflowStep.Sbt(List("test"), name = Some("Run tests")),
        WorkflowStep.Sbt(List("doc"), name = Some("Build docs")),
      ),
      githubWorkflowTargetBranches :=
        // "*" doesn't include slashes
        List("*", "series/*"),
      githubWorkflowPublishPreamble := {
        githubWorkflowPublishPreamble.value ++ Seq(
          WorkflowStep.Run(List("git status"))
        )
      },
      githubWorkflowPublishTargetBranches := Seq(
        RefPredicate.Equals(Ref.Branch("main")),
        RefPredicate.StartsWith(Ref.Tag("v")),
      ),
      githubWorkflowPublishPostamble := Seq(
        sitePublishStep("website", runMdoc = false)
        // sitePublishStep("docs", runMdoc = true)
      ),
      // this results in nonexistent directories trying to be compressed
      githubWorkflowArtifactUpload := false,
      githubWorkflowAddedJobs := Seq(
        siteBuildJob("website", runMdoc = false),
        siteBuildJob("docs", runMdoc = true),
      ),
    )
  }

  object V { // Dependency versions
    // We pull multiple modules from several projects. This is a convenient
    // reference of all the projects we depend on, and hopefully will reduce
    // error-prone merge conflicts in the dependencies below.
    val asyncHttpClient = "2.12.3"
    val blaze = "0.15.2"
    val boopickle = "1.4.0"
    val caseInsensitive = "1.2.0"
    val cats = "2.7.0"
    val catsEffect = "3.3.0"
    val catsParse = "0.3.6"
    val circe = "0.14.1"
    val circe15 = "0.15.0-M1"
    val crypto = "0.2.0"
    val cryptobits = "1.3"
<<<<<<< HEAD
    val disciplineCore = "1.3.0"
    val dropwizardMetrics = "4.2.4"
    val fs2 = "3.2.3"
    val ip4s = "3.1.2"
=======
    val disciplineCore = "1.4.0"
    val dropwizardMetrics = "4.2.5"
    val fs2 = "2.5.10"
    val ip4s = "2.0.4"
>>>>>>> 83d97425
    val javaWebSocket = "1.5.2"
    val jawn = "1.3.0"
    val jawnFs2 = "2.1.0"
    val jetty = "9.4.44.v20210927"
    val jnrUnixSocket = "0.38.15"
    val keypool = "0.4.7"
    val literally = "1.0.2"
    val logback = "1.2.6"
    val log4cats = "2.1.1"
    val log4s = "1.10.0"
    val munit = "0.7.29"
    val munitCatsEffect = "1.0.7"
    val munitDiscipline = "1.0.9"
    val netty = "4.1.70.Final"
    val okio = "2.10.0"
    val okhttp = "4.9.3"
    val playJson = "2.9.2"
    val prometheusClient = "0.11.0"
    val reactiveStreams = "1.0.3"
    val quasiquotes = "2.1.0"
    val scalacheck = "1.15.4"
    val scalacheckEffect = "1.0.3"
    val scalaJavaLocales = "1.2.1"
    val scalaJavaTime = "2.3.0"
    val scalatags = "0.10.0"
    val scalaXml = "2.0.1"
    val scodecBits = "1.1.30"
    val servlet = "3.1.0"
    val slf4j = "1.7.32"
    val tomcat = "9.0.56"
    val treehugger = "0.4.4"
    val twirl = "1.4.2"
    val vault = "3.1.0"
  }

  lazy val asyncHttpClient = "org.asynchttpclient" % "async-http-client" % V.asyncHttpClient
  lazy val blazeCore = "org.http4s" %% "blaze-core" % V.blaze
  lazy val blazeHttp = "org.http4s" %% "blaze-http" % V.blaze
  lazy val boopickle = Def.setting("io.suzaku" %%% "boopickle" % V.boopickle)
  lazy val caseInsensitive = Def.setting("org.typelevel" %%% "case-insensitive" % V.caseInsensitive)
  lazy val caseInsensitiveTesting =
    Def.setting("org.typelevel" %%% "case-insensitive-testing" % V.caseInsensitive)
  lazy val catsCore = Def.setting("org.typelevel" %%% "cats-core" % V.cats)
  lazy val catsEffect = Def.setting("org.typelevel" %%% "cats-effect" % V.catsEffect)
  lazy val catsEffectStd = Def.setting("org.typelevel" %%% "cats-effect-std" % V.catsEffect)
  lazy val catsEffectLaws = Def.setting("org.typelevel" %%% "cats-effect-laws" % V.catsEffect)
  lazy val catsEffectTestkit = Def.setting("org.typelevel" %%% "cats-effect-testkit" % V.catsEffect)
  lazy val catsLaws = Def.setting("org.typelevel" %%% "cats-laws" % V.cats)
  lazy val catsParse = Def.setting("org.typelevel" %%% "cats-parse" % V.catsParse)
  lazy val circeCore = Def.setting("io.circe" %%% "circe-core" % V.circe)
  lazy val circeGeneric = "io.circe" %% "circe-generic" % V.circe
  lazy val circeJawn = Def.setting("io.circe" %%% "circe-jawn" % V.circe)
  lazy val circeJawn15 = Def.setting("io.circe" %%% "circe-jawn" % V.circe15)
  lazy val circeLiteral = "io.circe" %% "circe-literal" % V.circe
  lazy val circeParser = "io.circe" %% "circe-parser" % V.circe
  lazy val circeTesting = Def.setting("io.circe" %%% "circe-testing" % V.circe)
  lazy val crypto = Def.setting("org.http4s" %%% "http4s-crypto" % V.crypto)
  lazy val cryptobits = "org.reactormonk" %% "cryptobits" % V.cryptobits
  lazy val disciplineCore = Def.setting("org.typelevel" %%% "discipline-core" % V.disciplineCore)
  lazy val dropwizardMetricsCore = "io.dropwizard.metrics" % "metrics-core" % V.dropwizardMetrics
  lazy val dropwizardMetricsJson = "io.dropwizard.metrics" % "metrics-json" % V.dropwizardMetrics
  lazy val fs2Core = Def.setting("co.fs2" %%% "fs2-core" % V.fs2)
  lazy val fs2Io = Def.setting("co.fs2" %%% "fs2-io" % V.fs2)
  lazy val fs2ReactiveStreams = "co.fs2" %% "fs2-reactive-streams" % V.fs2
  lazy val ip4sCore = Def.setting("com.comcast" %%% "ip4s-core" % V.ip4s)
  lazy val ip4sTestKit = Def.setting("com.comcast" %%% "ip4s-test-kit" % V.ip4s)
  lazy val javaxServletApi = "javax.servlet" % "javax.servlet-api" % V.servlet
  lazy val jawnFs2 = Def.setting("org.typelevel" %%% "jawn-fs2" % V.jawnFs2)
  lazy val javaWebSocket = "org.java-websocket" % "Java-WebSocket" % V.javaWebSocket
  lazy val jawnParser = Def.setting("org.typelevel" %%% "jawn-parser" % V.jawn)
  lazy val jawnPlay = "org.typelevel" %% "jawn-play" % V.jawn
  lazy val jettyClient = "org.eclipse.jetty" % "jetty-client" % V.jetty
  lazy val jettyHttp = "org.eclipse.jetty" % "jetty-http" % V.jetty
  lazy val jettyHttp2Server = "org.eclipse.jetty.http2" % "http2-server" % V.jetty
  lazy val jettyRunner = "org.eclipse.jetty" % "jetty-runner" % V.jetty
  lazy val jettyServer = "org.eclipse.jetty" % "jetty-server" % V.jetty
  lazy val jettyServlet = "org.eclipse.jetty" % "jetty-servlet" % V.jetty
  lazy val jettyUtil = "org.eclipse.jetty" % "jetty-util" % V.jetty
  lazy val jnrUnixSocket = "com.github.jnr" % "jnr-unixsocket" % V.jnrUnixSocket
  lazy val keypool = Def.setting("org.typelevel" %%% "keypool" % V.keypool)
  lazy val literally = Def.setting("org.typelevel" %%% "literally" % V.literally)
  lazy val log4catsCore = "org.typelevel" %% "log4cats-core" % V.log4cats
  lazy val log4catsNoop = Def.setting("org.typelevel" %%% "log4cats-noop" % V.log4cats)
  lazy val log4catsSlf4j = "org.typelevel" %% "log4cats-slf4j" % V.log4cats
  lazy val log4catsTesting = Def.setting("org.typelevel" %%% "log4cats-testing" % V.log4cats)
  lazy val log4s = Def.setting("org.log4s" %%% "log4s" % V.log4s)
  lazy val logbackClassic = "ch.qos.logback" % "logback-classic" % V.logback
  lazy val munit = Def.setting("org.scalameta" %%% "munit" % V.munit)
  lazy val munitCatsEffect =
    Def.setting("org.typelevel" %%% "munit-cats-effect-3" % V.munitCatsEffect)
  lazy val munitDiscipline = Def.setting("org.typelevel" %%% "discipline-munit" % V.munitDiscipline)
  lazy val nettyBuffer = "io.netty" % "netty-buffer" % V.netty
  lazy val nettyCodecHttp = "io.netty" % "netty-codec-http" % V.netty
  lazy val okio = "com.squareup.okio" % "okio" % V.okio
  lazy val okhttp = "com.squareup.okhttp3" % "okhttp" % V.okhttp
  lazy val playJson = "com.typesafe.play" %% "play-json" % V.playJson
  lazy val prometheusClient = "io.prometheus" % "simpleclient" % V.prometheusClient
  lazy val prometheusCommon = "io.prometheus" % "simpleclient_common" % V.prometheusClient
  lazy val prometheusHotspot = "io.prometheus" % "simpleclient_hotspot" % V.prometheusClient
  lazy val reactiveStreams = "org.reactivestreams" % "reactive-streams" % V.reactiveStreams
  lazy val quasiquotes = "org.scalamacros" %% "quasiquotes" % V.quasiquotes
  lazy val scalacheck = Def.setting("org.scalacheck" %%% "scalacheck" % V.scalacheck)
  lazy val scalacheckEffect =
    Def.setting("org.typelevel" %%% "scalacheck-effect" % V.scalacheckEffect)
  lazy val scalacheckEffectMunit =
    Def.setting("org.typelevel" %%% "scalacheck-effect-munit" % V.scalacheckEffect)
  lazy val scalaJavaLocalesEnUS =
    Def.setting("io.github.cquiroz" %%% "locales-minimal-en_us-db" % V.scalaJavaLocales)
  lazy val scalaJavaTime = Def.setting("io.github.cquiroz" %%% "scala-java-time" % V.scalaJavaTime)
  lazy val scalaJavaTimeTzdb =
    Def.setting("io.github.cquiroz" %%% "scala-java-time-tzdb" % V.scalaJavaTime)
  def scalaReflect(sv: String) = "org.scala-lang" % "scala-reflect" % sv
  lazy val scalatagsApi = "com.lihaoyi" %% "scalatags" % V.scalatags
  lazy val scalaXml = "org.scala-lang.modules" %% "scala-xml" % V.scalaXml
  lazy val scodecBits = Def.setting("org.scodec" %%% "scodec-bits" % V.scodecBits)
  lazy val slf4jApi = "org.slf4j" % "slf4j-api" % V.slf4j
  lazy val tomcatCatalina = "org.apache.tomcat" % "tomcat-catalina" % V.tomcat
  lazy val tomcatCoyote = "org.apache.tomcat" % "tomcat-coyote" % V.tomcat
  lazy val tomcatUtilScan = "org.apache.tomcat" % "tomcat-util-scan" % V.tomcat
  lazy val treeHugger = "com.eed3si9n" %% "treehugger" % V.treehugger
  lazy val twirlApi = "com.typesafe.play" %% "twirl-api" % V.twirl
  lazy val vault = Def.setting("org.typelevel" %%% "vault" % V.vault)
}<|MERGE_RESOLUTION|>--- conflicted
+++ resolved
@@ -207,17 +207,10 @@
     val circe15 = "0.15.0-M1"
     val crypto = "0.2.0"
     val cryptobits = "1.3"
-<<<<<<< HEAD
-    val disciplineCore = "1.3.0"
-    val dropwizardMetrics = "4.2.4"
+    val disciplineCore = "1.4.0"
+    val dropwizardMetrics = "4.2.5"
     val fs2 = "3.2.3"
     val ip4s = "3.1.2"
-=======
-    val disciplineCore = "1.4.0"
-    val dropwizardMetrics = "4.2.5"
-    val fs2 = "2.5.10"
-    val ip4s = "2.0.4"
->>>>>>> 83d97425
     val javaWebSocket = "1.5.2"
     val jawn = "1.3.0"
     val jawnFs2 = "2.1.0"
