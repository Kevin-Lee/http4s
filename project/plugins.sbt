resolvers += "jgit-repo" at "http://download.eclipse.org/jgit/maven"

addSbtPlugin("com.earldouglas"    %  "xsbt-web-plugin"       % "3.0.1")
addSbtPlugin("com.eed3si9n"       %  "sbt-unidoc"            % "0.3.3")
addSbtPlugin("com.github.gseitz"  %  "sbt-release"           % "1.0.4")
addSbtPlugin("org.scalastyle"     %% "scalastyle-sbt-plugin" % "0.8.0")
addSbtPlugin("com.typesafe"       %  "sbt-mima-plugin"       % "0.1.14")
addSbtPlugin("com.typesafe.sbt"   %  "sbt-ghpages"           % "0.5.4")
addSbtPlugin("com.typesafe.sbt"   %  "sbt-site"              % "1.2.1")
<<<<<<< HEAD
addSbtPlugin("com.typesafe.sbt"   %  "sbt-twirl"             % "1.3.3")
=======
addSbtPlugin("com.typesafe.sbt"   %  "sbt-twirl"             % "1.3.4")
>>>>>>> 95017f4a
addSbtPlugin("io.gatling"         %  "gatling-sbt"           % "2.1.5")
addSbtPlugin("io.get-coursier"    %  "sbt-coursier"          % "1.0.0-RC1")
addSbtPlugin("io.spray"           %  "sbt-revolver"          % "0.8.0")
addSbtPlugin("io.verizon.build"   %  "sbt-rig"               % "2.0.29")
addSbtPlugin("org.tpolecat"       %  "tut-plugin"            % "0.4.8")
addSbtPlugin("pl.project13.scala" %  "sbt-jmh"               % "0.2.24")

libraryDependencies += "ch.qos.logback" % "logback-classic" % "1.1.7"<|MERGE_RESOLUTION|>--- conflicted
+++ resolved
@@ -7,11 +7,7 @@
 addSbtPlugin("com.typesafe"       %  "sbt-mima-plugin"       % "0.1.14")
 addSbtPlugin("com.typesafe.sbt"   %  "sbt-ghpages"           % "0.5.4")
 addSbtPlugin("com.typesafe.sbt"   %  "sbt-site"              % "1.2.1")
-<<<<<<< HEAD
-addSbtPlugin("com.typesafe.sbt"   %  "sbt-twirl"             % "1.3.3")
-=======
 addSbtPlugin("com.typesafe.sbt"   %  "sbt-twirl"             % "1.3.4")
->>>>>>> 95017f4a
 addSbtPlugin("io.gatling"         %  "gatling-sbt"           % "2.1.5")
 addSbtPlugin("io.get-coursier"    %  "sbt-coursier"          % "1.0.0-RC1")
 addSbtPlugin("io.spray"           %  "sbt-revolver"          % "0.8.0")
