--- conflicted
+++ resolved
@@ -21,12 +21,6 @@
 addSbtPlugin("io.spray"                   %  "sbt-revolver"              % "0.9.1")
 addSbtPlugin("org.scalameta"              %  "sbt-scalafmt"              % "2.0.5")
 addSbtPlugin("org.scalastyle"             %% "scalastyle-sbt-plugin"     % "1.0.0")
-<<<<<<< HEAD
 addSbtPlugin("org.tpolecat"               %  "tut-plugin"                % "0.6.12")
-addSbtPlugin("org.xerial.sbt"             %  "sbt-sonatype"              % "3.6")
-addSbtPlugin("pl.project13.scala"         %  "sbt-jmh"                   % "0.3.7")
-=======
-addSbtPlugin("org.tpolecat"               %  "tut-plugin"                % "0.6.11")
 addSbtPlugin("org.xerial.sbt"             %  "sbt-sonatype"              % "3.7")
-addSbtPlugin("pl.project13.scala"         %  "sbt-jmh"                   % "0.3.6")
->>>>>>> 1c8b5882
+addSbtPlugin("pl.project13.scala"         %  "sbt-jmh"                   % "0.3.7")