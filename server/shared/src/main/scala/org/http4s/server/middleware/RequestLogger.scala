/*
 * Copyright 2014 http4s.org
 *
 * Licensed under the Apache License, Version 2.0 (the "License");
 * you may not use this file except in compliance with the License.
 * You may obtain a copy of the License at
 *
 *     http://www.apache.org/licenses/LICENSE-2.0
 *
 * Unless required by applicable law or agreed to in writing, software
 * distributed under the License is distributed on an "AS IS" BASIS,
 * WITHOUT WARRANTIES OR CONDITIONS OF ANY KIND, either express or implied.
 * See the License for the specific language governing permissions and
 * limitations under the License.
 */

package org.http4s
package server
package middleware

import cats.arrow.FunctionK
import cats.data.Kleisli
import cats.data.OptionT
import cats.effect.implicits._
import cats.effect.kernel.Concurrent
import cats.effect.kernel.MonadCancelThrow
import cats.effect.kernel.Outcome
import cats.syntax.all._
import cats.~>
import fs2.Chunk
import fs2.Pipe
import fs2.Stream
import org.typelevel.ci.CIString
import org.typelevel.log4cats.LoggerFactory

/** Simple Middleware for Logging Requests As They Are Processed
  */
object RequestLogger {
<<<<<<< HEAD
=======
  private[this] val logger = Platform.loggerFactory.getLogger
>>>>>>> 963a13de

  def apply[G[_], F[_]: LoggerFactory](
      logHeaders: Boolean,
      logBody: Boolean,
      fk: F ~> G,
      redactHeadersWhen: CIString => Boolean = Headers.SensitiveHeaders.contains,
      logAction: Option[String => F[Unit]] = None,
  )(http: Http[G, F])(implicit
      F: Concurrent[F],
      G: MonadCancelThrow[G],
  ): Http[G, F] =
    impl[G, F](logHeaders, Left(logBody), fk, redactHeadersWhen, logAction)(http)

  private[server] def impl[G[_], F[_]: LoggerFactory](
      logHeaders: Boolean,
      logBodyText: Either[Boolean, Stream[F, Byte] => Option[F[String]]],
      fk: F ~> G,
      redactHeadersWhen: CIString => Boolean,
      logAction: Option[String => F[Unit]],
  )(http: Http[G, F])(implicit
      F: Concurrent[F],
      G: MonadCancelThrow[G],
  ): Http[G, F] = {
    val logger = LoggerFactory[F].getLogger
    val log = logAction.fold { (s: String) =>
<<<<<<< HEAD
      logger.info(s)
=======
      logger.info(s).to[F]
>>>>>>> 963a13de
    }(identity)

    def logMessage(r: Request[F]): F[Unit] =
      logBodyText match {
        case Left(bool) =>
          Logger.logMessage[F, Request[F]](r)(logHeaders, bool, redactHeadersWhen)(log(_))
        case Right(f) =>
          org.http4s.internal.Logger
            .logMessageWithBodyText(r)(logHeaders, f, redactHeadersWhen)(log(_))
      }

    val logBody: Boolean = logBodyText match {
      case Left(bool) => bool
      case Right(_) => true
    }

    def logRequest(req: Request[F]): G[Response[F]] = {
      def logAct = logMessage(req)
      // This construction will log on Any Error/Cancellation
      // The Completed Case is Unit, as we rely on the semantics of G
      // As None Is Successful, but we oly want to log on Some
      http(req)
        .guaranteeCase {
          case Outcome.Succeeded(_) => G.unit
          case _ => fk(logAct)
        } <* fk(logAct)
    }

    Kleisli {
      case req if !logBody =>
        logRequest(req)
      case req =>
        req.entity match {
          case Entity.Empty | Entity.Strict(_) =>
            logRequest(req)

          case Entity.Streamed(_, _) =>
            fk(F.ref(Vector.empty[Chunk[Byte]]))
              .flatMap { vec =>
                val collectChunks: Pipe[F, Byte, Nothing] =
                  _.chunks.flatMap(c => Stream.exec(vec.update(_ :+ c)))

                val changedRequest = req.pipeBodyThrough(_.observe(collectChunks))

                val newBody = Stream.eval(vec.get).flatMap(v => Stream.emits(v)).unchunks
                val logRequest: F[Unit] = logMessage(req.withBodyStream(newBody))

                http(changedRequest)
                  .guaranteeCase {
                    case Outcome.Succeeded(_) => G.unit
                    case _ => fk(logRequest)
                  }
                  .map(_.pipeBodyThrough(_.onFinalizeWeak(logRequest)))
              }
        }
    }
  }

  def httpApp[F[_]: Concurrent: LoggerFactory](
      logHeaders: Boolean,
      logBody: Boolean,
      redactHeadersWhen: CIString => Boolean = Headers.SensitiveHeaders.contains,
      logAction: Option[String => F[Unit]] = None,
  )(httpApp: HttpApp[F]): HttpApp[F] =
    apply(logHeaders, logBody, FunctionK.id[F], redactHeadersWhen, logAction)(httpApp)

  def httpRoutes[F[_]: Concurrent: LoggerFactory](
      logHeaders: Boolean,
      logBody: Boolean,
      redactHeadersWhen: CIString => Boolean = Headers.SensitiveHeaders.contains,
      logAction: Option[String => F[Unit]] = None,
  )(httpRoutes: HttpRoutes[F]): HttpRoutes[F] =
    apply(logHeaders, logBody, OptionT.liftK[F], redactHeadersWhen, logAction)(httpRoutes)

  def httpAppLogBodyText[F[_]: Concurrent: LoggerFactory](
      logHeaders: Boolean,
      logBody: Stream[F, Byte] => Option[F[String]],
      redactHeadersWhen: CIString => Boolean = Headers.SensitiveHeaders.contains,
      logAction: Option[String => F[Unit]] = None,
  )(httpApp: HttpApp[F]): HttpApp[F] =
    impl[F, F](logHeaders, Right(logBody), FunctionK.id[F], redactHeadersWhen, logAction)(httpApp)

  def httpRoutesLogBodyText[F[_]: Concurrent: LoggerFactory](
      logHeaders: Boolean,
      logBody: Stream[F, Byte] => Option[F[String]],
      redactHeadersWhen: CIString => Boolean = Headers.SensitiveHeaders.contains,
      logAction: Option[String => F[Unit]] = None,
  )(httpRoutes: HttpRoutes[F]): HttpRoutes[F] =
    impl[OptionT[F, *], F](
      logHeaders,
      Right(logBody),
      OptionT.liftK[F],
      redactHeadersWhen,
      logAction,
    )(httpRoutes)
}<|MERGE_RESOLUTION|>--- conflicted
+++ resolved
@@ -36,10 +36,6 @@
 /** Simple Middleware for Logging Requests As They Are Processed
   */
 object RequestLogger {
-<<<<<<< HEAD
-=======
-  private[this] val logger = Platform.loggerFactory.getLogger
->>>>>>> 963a13de
 
   def apply[G[_], F[_]: LoggerFactory](
       logHeaders: Boolean,
@@ -65,11 +61,7 @@
   ): Http[G, F] = {
     val logger = LoggerFactory[F].getLogger
     val log = logAction.fold { (s: String) =>
-<<<<<<< HEAD
       logger.info(s)
-=======
-      logger.info(s).to[F]
->>>>>>> 963a13de
     }(identity)
 
     def logMessage(r: Request[F]): F[Unit] =
