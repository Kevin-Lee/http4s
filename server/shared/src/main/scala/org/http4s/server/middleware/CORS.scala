--- conflicted
+++ resolved
@@ -25,11 +25,8 @@
 import org.http4s.headers._
 import org.http4s.syntax.header._
 import org.typelevel.ci._
-<<<<<<< HEAD
+import org.typelevel.scalaccompat.annotation._
 import org.typelevel.log4cats.LoggerFactory
-=======
-import org.typelevel.scalaccompat.annotation._
->>>>>>> 963a13de
 
 import scala.concurrent.duration._
 
@@ -40,10 +37,6 @@
   * @see [[https://fetch.spec.whatwg.org/#http-cors-protocol CORS protocol specification]]
   */
 object CORS {
-<<<<<<< HEAD
-=======
-  private[CORS] val logger = Platform.loggerFactory.getLogger
->>>>>>> 963a13de
 
   /** The default CORS policy:
     * - Sends `Access-Control-Allow-Origin: *`
@@ -65,8 +58,6 @@
     CORSPolicy.MaxAge.Default,
   )
 
-<<<<<<< HEAD
-=======
   @deprecated(
     "Not the actual default CORS Vary heder, and will be removed from the public API.",
     "0.21.27",
@@ -187,7 +178,6 @@
   )
   def httpApp[F[_]: Applicative](httpApp: HttpApp[F]): HttpApp[F] =
     apply(httpApp, CORSConfig.default)
->>>>>>> 963a13de
 }
 
 /** A middleware that applies the CORS protocol to any `Http` value.
@@ -411,20 +401,11 @@
       }
 
     if (allowOrigin == AllowOrigin.All && allowCredentials == AllowCredentials.Allow) {
-<<<<<<< HEAD
       LoggerFactory[G].getLogger
         .warn(
           "CORS disabled due to insecure config prohibited by spec. Call withCredentials(false) to avoid sharing credential-tainted responses with arbitrary origins, or call withAllowOrigin* method to be explicit who you trust with credential-tainted responses."
         )
         .as(http)
-=======
-      logger
-        .warn(
-          "CORS disabled due to insecure config prohibited by spec. Call withCredentials(false) to avoid sharing credential-tainted responses with arbitrary origins, or call withAllowOrigin* method to be explicit who you trust with credential-tainted responses."
-        )
-        .unsafeRunSync()
-      http
->>>>>>> 963a13de
     } else
       Kleisli(dispatch).pure[G]
   }
@@ -626,10 +607,6 @@
 }
 
 object CORSPolicy {
-<<<<<<< HEAD
-=======
-  private val logger = Platform.loggerFactory.getLogger
->>>>>>> 963a13de
 
   private object CommonHeaders {
     val someAllowOriginWildcard: Option[Header.Raw] =
