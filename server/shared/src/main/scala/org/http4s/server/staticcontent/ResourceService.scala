/*
 * Copyright 2014 http4s.org
 *
 * Licensed under the Apache License, Version 2.0 (the "License");
 * you may not use this file except in compliance with the License.
 * You may obtain a copy of the License at
 *
 *     http://www.apache.org/licenses/LICENSE-2.0
 *
 * Unless required by applicable law or agreed to in writing, software
 * distributed under the License is distributed on an "AS IS" BASIS,
 * WITHOUT WARRANTIES OR CONDITIONS OF ANY KIND, either express or implied.
 * See the License for the specific language governing permissions and
 * limitations under the License.
 */

package org.http4s
package server
package staticcontent

import cats.data.Kleisli
import cats.data.OptionT
import cats.effect.Async
import cats.syntax.all._
import org.http4s.server.middleware.TranslateUri
<<<<<<< HEAD
import org.typelevel.log4cats.LoggerFactory
=======
>>>>>>> 963a13de

import java.io.File
import java.nio.file.Paths
import scala.util.Failure
import scala.util.Success
import scala.util.Try
import scala.util.control.NoStackTrace

/** [[org.http4s.server.staticcontent.ResourceServiceBuilder]] builder
  *
  * @param basePath prefix of the path files will be served from
  * @param pathPrefix prefix of the Uri that content will be served from
  * @param bufferSize size hint of internal buffers to use when serving resources
  * @param cacheStrategy strategy to use for caching purposes.
  * @param preferGzipped whether to serve pre-gzipped files (with extension ".gz") if they exist
  * @param classLoader optional classloader for extracting the resources
  */
class ResourceServiceBuilder[F[_]: LoggerFactory] private (
    basePath: String,
    pathPrefix: String,
    bufferSize: Int,
    cacheStrategy: CacheStrategy[F],
    preferGzipped: Boolean,
    classLoader: Option[ClassLoader],
) {
<<<<<<< HEAD
  private[this] val logger = LoggerFactory[F].getLogger
=======
  private[this] val logger = Platform.loggerFactory.getLogger
>>>>>>> 963a13de

  private def copy(
      basePath: String = basePath,
      pathPrefix: String = pathPrefix,
      bufferSize: Int = bufferSize,
      cacheStrategy: CacheStrategy[F] = cacheStrategy,
      preferGzipped: Boolean = preferGzipped,
      classLoader: Option[ClassLoader] = classLoader,
  ): ResourceServiceBuilder[F] =
    new ResourceServiceBuilder[F](
      basePath,
      pathPrefix,
      bufferSize,
      cacheStrategy,
      preferGzipped,
      classLoader,
    )

  def withBasePath(basePath: String): ResourceServiceBuilder[F] = copy(basePath = basePath)
  def withPathPrefix(pathPrefix: String): ResourceServiceBuilder[F] =
    copy(pathPrefix = pathPrefix)

  def withCacheStrategy(cacheStrategy: CacheStrategy[F]): ResourceServiceBuilder[F] =
    copy(cacheStrategy = cacheStrategy)

  def withPreferGzipped(preferGzipped: Boolean): ResourceServiceBuilder[F] =
    copy(preferGzipped = preferGzipped)

  def withClassLoader(classLoader: Option[ClassLoader]): ResourceServiceBuilder[F] =
    copy(classLoader = classLoader)

  def withBufferSize(bufferSize: Int): ResourceServiceBuilder[F] = copy(bufferSize = bufferSize)

  def toRoutes(implicit F: Async[F]): F[HttpRoutes[F]] = {
    val basePath = if (this.basePath.isEmpty) "/" else this.basePath
    object BadTraversal extends Exception with NoStackTrace

    Try(Paths.get(basePath)) match {
      case Success(rootPath) =>
        TranslateUri(pathPrefix)(HttpRoutes[F] {
          case request if request.pathInfo.nonEmpty =>
            val segments = request.pathInfo.segments.map(_.decoded(plusIsSpace = true))
            OptionT
              .liftF(F.catchNonFatal {
                segments.foldLeft(rootPath) {
                  case (_, "" | "." | "..") => throw BadTraversal
                  case (path, segment) =>
                    path.resolve(segment)
                }
              })
              .collect {
                case path if path.startsWith(rootPath) => path
              }
              .flatMap { path =>
                StaticFile.fromResource(
                  path.toString.replace(File.separatorChar, '/'),
                  Some(request),
                  preferGzipped = preferGzipped,
                  classLoader,
                )
              }
              .semiflatMap(cacheStrategy.cache(request.pathInfo, _))
              .recoverWith { case BadTraversal =>
                OptionT.some(Response(Status.BadRequest))
              }
          case _ => OptionT.none
        }).pure[F]

      case Failure(e) =>
        logger
          .error(e)(
            s"Could not get root path from ResourceService config: basePath = $basePath, pathPrefix = $pathPrefix. All requests will fail."
          )
<<<<<<< HEAD
          .as(Kleisli(_ => OptionT.pure(Response(Status.InternalServerError))))

=======
          .unsafeRunSync()
        Kleisli(_ => OptionT.pure(Response(Status.InternalServerError)))
>>>>>>> 963a13de
    }
  }
}

object ResourceServiceBuilder {
  def apply[F[_]: LoggerFactory](basePath: String): ResourceServiceBuilder[F] =
    new ResourceServiceBuilder[F](
      basePath = basePath,
      pathPrefix = "",
      bufferSize = 50 * 1024,
      cacheStrategy = NoopCacheStrategy[F],
      preferGzipped = false,
      classLoader = None,
    )
}

object ResourceService {
<<<<<<< HEAD
=======
  private[this] val logger = Platform.loggerFactory.getLogger
>>>>>>> 963a13de

  /** [[org.http4s.server.staticcontent.ResourceService]] configuration
    *
    * @param basePath prefix of the path files will be served from
    * @param pathPrefix prefix of the Uri that content will be served from
    * @param bufferSize size hint of internal buffers to use when serving resources
    * @param cacheStrategy strategy to use for caching purposes. Default to no caching.
    * @param preferGzipped whether to serve pre-gzipped files (with extension ".gz") if they exist
    */
  final case class Config[F[_]](
      basePath: String,
      pathPrefix: String = "",
      bufferSize: Int = 50 * 1024,
      cacheStrategy: CacheStrategy[F] = NoopCacheStrategy[F],
      preferGzipped: Boolean = false,
  )

<<<<<<< HEAD
=======
  /** Make a new [[org.http4s.HttpRoutes]] that serves static files. */
  @deprecated("use ResourceServiceBuilder", "1.0.0-M1")
  private[staticcontent] def apply[F[_]](config: Config[F])(implicit F: Async[F]): HttpRoutes[F] = {
    val basePath = if (config.basePath.isEmpty) "/" else config.basePath
    object BadTraversal extends Exception with NoStackTrace

    Try(Paths.get(basePath)) match {
      case Success(rootPath) =>
        TranslateUri(config.pathPrefix)(Kleisli {
          case request if request.pathInfo.nonEmpty =>
            val segments = request.pathInfo.segments.map(_.decoded(plusIsSpace = true))
            OptionT
              .liftF(F.catchNonFatal {
                segments.foldLeft(rootPath) {
                  case (_, "" | "." | "..") => throw BadTraversal
                  case (path, segment) =>
                    path.resolve(segment)
                }
              })
              .collect {
                case path if path.startsWith(rootPath) => path
              }
              .flatMap { path =>
                StaticFile.fromResource(
                  path.toString,
                  Some(request),
                  preferGzipped = config.preferGzipped,
                )
              }
              .semiflatMap(config.cacheStrategy.cache(request.pathInfo, _))
              .recoverWith { case BadTraversal =>
                OptionT.some(Response(Status.BadRequest))
              }
          case _ => OptionT.none
        })

      case Failure(e) =>
        logger
          .error(e)(
            s"Could not get root path from ResourceService config: basePath = ${config.basePath}, pathPrefix = ${config.pathPrefix}. All requests will fail."
          )
          .unsafeRunSync()
        Kleisli(_ => OptionT.pure(Response(Status.InternalServerError)))
    }
  }
>>>>>>> 963a13de
}<|MERGE_RESOLUTION|>--- conflicted
+++ resolved
@@ -23,10 +23,7 @@
 import cats.effect.Async
 import cats.syntax.all._
 import org.http4s.server.middleware.TranslateUri
-<<<<<<< HEAD
 import org.typelevel.log4cats.LoggerFactory
-=======
->>>>>>> 963a13de
 
 import java.io.File
 import java.nio.file.Paths
@@ -52,11 +49,7 @@
     preferGzipped: Boolean,
     classLoader: Option[ClassLoader],
 ) {
-<<<<<<< HEAD
   private[this] val logger = LoggerFactory[F].getLogger
-=======
-  private[this] val logger = Platform.loggerFactory.getLogger
->>>>>>> 963a13de
 
   private def copy(
       basePath: String = basePath,
@@ -130,13 +123,8 @@
           .error(e)(
             s"Could not get root path from ResourceService config: basePath = $basePath, pathPrefix = $pathPrefix. All requests will fail."
           )
-<<<<<<< HEAD
           .as(Kleisli(_ => OptionT.pure(Response(Status.InternalServerError))))
 
-=======
-          .unsafeRunSync()
-        Kleisli(_ => OptionT.pure(Response(Status.InternalServerError)))
->>>>>>> 963a13de
     }
   }
 }
@@ -154,10 +142,6 @@
 }
 
 object ResourceService {
-<<<<<<< HEAD
-=======
-  private[this] val logger = Platform.loggerFactory.getLogger
->>>>>>> 963a13de
 
   /** [[org.http4s.server.staticcontent.ResourceService]] configuration
     *
@@ -175,52 +159,4 @@
       preferGzipped: Boolean = false,
   )
 
-<<<<<<< HEAD
-=======
-  /** Make a new [[org.http4s.HttpRoutes]] that serves static files. */
-  @deprecated("use ResourceServiceBuilder", "1.0.0-M1")
-  private[staticcontent] def apply[F[_]](config: Config[F])(implicit F: Async[F]): HttpRoutes[F] = {
-    val basePath = if (config.basePath.isEmpty) "/" else config.basePath
-    object BadTraversal extends Exception with NoStackTrace
-
-    Try(Paths.get(basePath)) match {
-      case Success(rootPath) =>
-        TranslateUri(config.pathPrefix)(Kleisli {
-          case request if request.pathInfo.nonEmpty =>
-            val segments = request.pathInfo.segments.map(_.decoded(plusIsSpace = true))
-            OptionT
-              .liftF(F.catchNonFatal {
-                segments.foldLeft(rootPath) {
-                  case (_, "" | "." | "..") => throw BadTraversal
-                  case (path, segment) =>
-                    path.resolve(segment)
-                }
-              })
-              .collect {
-                case path if path.startsWith(rootPath) => path
-              }
-              .flatMap { path =>
-                StaticFile.fromResource(
-                  path.toString,
-                  Some(request),
-                  preferGzipped = config.preferGzipped,
-                )
-              }
-              .semiflatMap(config.cacheStrategy.cache(request.pathInfo, _))
-              .recoverWith { case BadTraversal =>
-                OptionT.some(Response(Status.BadRequest))
-              }
-          case _ => OptionT.none
-        })
-
-      case Failure(e) =>
-        logger
-          .error(e)(
-            s"Could not get root path from ResourceService config: basePath = ${config.basePath}, pathPrefix = ${config.pathPrefix}. All requests will fail."
-          )
-          .unsafeRunSync()
-        Kleisli(_ => OptionT.pure(Response(Status.InternalServerError)))
-    }
-  }
->>>>>>> 963a13de
 }