--- conflicted
+++ resolved
@@ -37,10 +37,6 @@
 /** Simple middleware for logging responses as they are processed
   */
 object ResponseLogger {
-<<<<<<< HEAD
-=======
-  private[this] val logger = Platform.loggerFactory.getLogger
->>>>>>> 963a13de
 
   def apply[G[_], F[_]: LoggerFactory, A](
       logHeaders: Boolean,
@@ -61,14 +57,9 @@
       logAction: Option[String => F[Unit]],
   )(
       http: Kleisli[G, A, Response[F]]
-<<<<<<< HEAD
   )(implicit G: MonadCancelThrow[G], F: Concurrent[F]): Kleisli[G, A, Response[F]] = {
     implicit val logger: log4cats.Logger[F] = LoggerFactory[F].getLogger
     val fallback: String => F[Unit] = s => logger.info(s)
-=======
-  )(implicit G: MonadCancelThrow[G], F: Async[F]): Kleisli[G, A, Response[F]] = {
-    val fallback: String => F[Unit] = s => logger.info(s).to[F]
->>>>>>> 963a13de
     val log = logAction.fold(fallback)(identity)
 
     def logMessage(resp: Response[F]): F[Unit] =
