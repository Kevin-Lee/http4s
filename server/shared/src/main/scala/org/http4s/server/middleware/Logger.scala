/*
 * Copyright 2014 http4s.org
 *
 * Licensed under the Apache License, Version 2.0 (the "License");
 * you may not use this file except in compliance with the License.
 * You may obtain a copy of the License at
 *
 *     http://www.apache.org/licenses/LICENSE-2.0
 *
 * Unless required by applicable law or agreed to in writing, software
 * distributed under the License is distributed on an "AS IS" BASIS,
 * WITHOUT WARRANTIES OR CONDITIONS OF ANY KIND, either express or implied.
 * See the License for the specific language governing permissions and
 * limitations under the License.
 */

package org.http4s
package server
package middleware

import cats.arrow.FunctionK
import cats.data.OptionT
import cats.effect.kernel.Concurrent
import cats.effect.kernel.MonadCancelThrow
import cats.syntax.all._
import cats.~>
import fs2.Stream
import org.typelevel.ci.CIString
import org.typelevel.log4cats.LoggerFactory

/** Simple Middleware for Logging All Requests and Responses
  */
object Logger {
<<<<<<< HEAD
  def apply[G[_], F[_]: LoggerFactory](
=======
  private[this] val logger = Platform.loggerFactory.getLogger

  def defaultRedactHeadersWhen(name: CIString): Boolean =
    Headers.SensitiveHeaders.contains(name) || name.toString.toLowerCase.contains("token")

  def apply[G[_], F[_]](
>>>>>>> 963a13de
      logHeaders: Boolean,
      logBody: Boolean,
      fk: F ~> G,
      redactHeadersWhen: CIString => Boolean = defaultRedactHeadersWhen,
      logAction: Option[String => F[Unit]] = None,
  )(http: Http[G, F])(implicit G: MonadCancelThrow[G], F: Concurrent[F]): Http[G, F] = {
    val logger = LoggerFactory[F].getLogger
    val log: String => F[Unit] = logAction.getOrElse { s =>
<<<<<<< HEAD
      logger.info(s)
=======
      logger.info(s).to[F]
>>>>>>> 963a13de
    }
    ResponseLogger(logHeaders, logBody, fk, redactHeadersWhen, log.pure[Option])(
      RequestLogger(logHeaders, logBody, fk, redactHeadersWhen, log.pure[Option])(http)
    )
  }

  def logBodyText[G[_], F[_]: LoggerFactory](
      logHeaders: Boolean,
      logBody: Stream[F, Byte] => Option[F[String]],
      fk: F ~> G,
      redactHeadersWhen: CIString => Boolean = defaultRedactHeadersWhen,
      logAction: Option[String => F[Unit]] = None,
  )(http: Http[G, F])(implicit G: MonadCancelThrow[G], F: Concurrent[F]): Http[G, F] = {
    val logger = LoggerFactory[F].getLogger
    val log: String => F[Unit] = logAction.getOrElse { s =>
<<<<<<< HEAD
      logger.info(s)
=======
      logger.info(s).to[F]
>>>>>>> 963a13de
    }
    ResponseLogger.impl(logHeaders, Right(logBody), fk, redactHeadersWhen, log.pure[Option])(
      RequestLogger.impl(logHeaders, Right(logBody), fk, redactHeadersWhen, log.pure[Option])(http)
    )
  }

  def httpApp[F[_]: Concurrent: LoggerFactory](
      logHeaders: Boolean,
      logBody: Boolean,
      redactHeadersWhen: CIString => Boolean = defaultRedactHeadersWhen,
      logAction: Option[String => F[Unit]] = None,
  )(httpApp: HttpApp[F]): HttpApp[F] =
    apply(logHeaders, logBody, FunctionK.id[F], redactHeadersWhen, logAction)(httpApp)

  def httpAppLogBodyText[F[_]: Concurrent: LoggerFactory](
      logHeaders: Boolean,
      logBody: Stream[F, Byte] => Option[F[String]],
      redactHeadersWhen: CIString => Boolean = defaultRedactHeadersWhen,
      logAction: Option[String => F[Unit]] = None,
  )(httpApp: HttpApp[F]): HttpApp[F] =
    logBodyText(logHeaders, logBody, FunctionK.id[F], redactHeadersWhen, logAction)(httpApp)

  def httpRoutes[F[_]: Concurrent: LoggerFactory](
      logHeaders: Boolean,
      logBody: Boolean,
      redactHeadersWhen: CIString => Boolean = defaultRedactHeadersWhen,
      logAction: Option[String => F[Unit]] = None,
  )(httpRoutes: HttpRoutes[F]): HttpRoutes[F] =
    apply(logHeaders, logBody, OptionT.liftK[F], redactHeadersWhen, logAction)(httpRoutes)

  def httpRoutesLogBodyText[F[_]: Concurrent: LoggerFactory](
      logHeaders: Boolean,
      logBody: Stream[F, Byte] => Option[F[String]],
      redactHeadersWhen: CIString => Boolean = defaultRedactHeadersWhen,
      logAction: Option[String => F[Unit]] = None,
  )(httpRoutes: HttpRoutes[F]): HttpRoutes[F] =
    logBodyText(logHeaders, logBody, OptionT.liftK[F], redactHeadersWhen, logAction)(httpRoutes)

  def logMessage[F[_], A <: Message[F]](message: A)(
      logHeaders: Boolean,
      logBody: Boolean,
<<<<<<< HEAD
      redactHeadersWhen: CIString => Boolean = Headers.SensitiveHeaders.contains,
  )(log: String => F[Unit])(implicit F: Concurrent[F]): F[Unit] =
=======
      redactHeadersWhen: CIString => Boolean = defaultRedactHeadersWhen,
  )(log: String => F[Unit])(implicit F: Async[F]): F[Unit] =
>>>>>>> 963a13de
    org.http4s.internal.Logger
      .logMessage(message)(logHeaders, logBody, redactHeadersWhen)(log)
}<|MERGE_RESOLUTION|>--- conflicted
+++ resolved
@@ -31,16 +31,10 @@
 /** Simple Middleware for Logging All Requests and Responses
   */
 object Logger {
-<<<<<<< HEAD
-  def apply[G[_], F[_]: LoggerFactory](
-=======
-  private[this] val logger = Platform.loggerFactory.getLogger
-
-  def defaultRedactHeadersWhen(name: CIString): Boolean =
+    def defaultRedactHeadersWhen(name: CIString): Boolean =
     Headers.SensitiveHeaders.contains(name) || name.toString.toLowerCase.contains("token")
 
-  def apply[G[_], F[_]](
->>>>>>> 963a13de
+  def apply[G[_], F[_]: LoggerFactory](
       logHeaders: Boolean,
       logBody: Boolean,
       fk: F ~> G,
@@ -49,11 +43,7 @@
   )(http: Http[G, F])(implicit G: MonadCancelThrow[G], F: Concurrent[F]): Http[G, F] = {
     val logger = LoggerFactory[F].getLogger
     val log: String => F[Unit] = logAction.getOrElse { s =>
-<<<<<<< HEAD
       logger.info(s)
-=======
-      logger.info(s).to[F]
->>>>>>> 963a13de
     }
     ResponseLogger(logHeaders, logBody, fk, redactHeadersWhen, log.pure[Option])(
       RequestLogger(logHeaders, logBody, fk, redactHeadersWhen, log.pure[Option])(http)
@@ -69,11 +59,7 @@
   )(http: Http[G, F])(implicit G: MonadCancelThrow[G], F: Concurrent[F]): Http[G, F] = {
     val logger = LoggerFactory[F].getLogger
     val log: String => F[Unit] = logAction.getOrElse { s =>
-<<<<<<< HEAD
       logger.info(s)
-=======
-      logger.info(s).to[F]
->>>>>>> 963a13de
     }
     ResponseLogger.impl(logHeaders, Right(logBody), fk, redactHeadersWhen, log.pure[Option])(
       RequestLogger.impl(logHeaders, Right(logBody), fk, redactHeadersWhen, log.pure[Option])(http)
@@ -115,13 +101,8 @@
   def logMessage[F[_], A <: Message[F]](message: A)(
       logHeaders: Boolean,
       logBody: Boolean,
-<<<<<<< HEAD
-      redactHeadersWhen: CIString => Boolean = Headers.SensitiveHeaders.contains,
-  )(log: String => F[Unit])(implicit F: Concurrent[F]): F[Unit] =
-=======
       redactHeadersWhen: CIString => Boolean = defaultRedactHeadersWhen,
   )(log: String => F[Unit])(implicit F: Async[F]): F[Unit] =
->>>>>>> 963a13de
     org.http4s.internal.Logger
       .logMessage(message)(logHeaders, logBody, redactHeadersWhen)(log)
 }