/*
 * Copyright 2014 http4s.org
 *
 * Licensed under the Apache License, Version 2.0 (the "License");
 * you may not use this file except in compliance with the License.
 * You may obtain a copy of the License at
 *
 *     http://www.apache.org/licenses/LICENSE-2.0
 *
 * Unless required by applicable law or agreed to in writing, software
 * distributed under the License is distributed on an "AS IS" BASIS,
 * WITHOUT WARRANTIES OR CONDITIONS OF ANY KIND, either express or implied.
 * See the License for the specific language governing permissions and
 * limitations under the License.
 */

package org.http4s
package server
package middleware
package authentication

import cats.Functor
import cats.Monad
import cats.data.Kleisli
import cats.data.NonEmptyList
import cats.effect.Async
import cats.effect.Sync
import cats.syntax.all._
import org.http4s.crypto.Hash
import org.http4s.headers._

import scala.concurrent.duration._

/** Provides Digest Authentication from RFC 2617.
  */
object DigestAuth {

  @deprecated(
    "AuthenticationStore is going away, in favor of explicit subclasses of AuthStore. PlainTextAuthStore maintains the previous, insecure behaviour, whereas Md5HashedAuthStore is the new advised implementation going forward.",
    "0.22.13",
  )
  type AuthenticationStore[F[_], A] = String => F[Option[(A, String)]]

  sealed trait AuthStore[F[_], A]

  /** A function mapping username to a user object and password, or
    * None if no user exists.
    *
    * Requires that the server can recover the password in clear text,
    * which is _strongly_ discouraged. Please use Md5HashedAuthStore
    * if you can.
    */
  object PlainTextAuthStore {
    def apply[F[_], A](func: String => F[Option[(A, String)]]): AuthStore[F, A] =
      new PlainTextAuthStore(func)
  }
  final class PlainTextAuthStore[F[_], A](val func: String => F[Option[(A, String)]])
      extends AuthStore[F, A]

  /** A function mapping username to a user object and precomputed md5
    * hash of the username, realm, and password, or None if no user exists.
    *
    * More secure than PlainTextAuthStore due to only needing to
    * store the digested hash instead of the password in plain text.
    */
  object Md5HashedAuthStore {
    def apply[F[_], A](func: String => F[Option[(A, String)]]): AuthStore[F, A] =
      new Md5HashedAuthStore(func)

    def precomputeHash[F[_]: Monad: Hash](
        username: String,
        realm: String,
        password: String,
    ): F[String] =
      DigestUtil.computeHa1(username, realm, password)
  }
  final class Md5HashedAuthStore[F[_], A](val func: String => F[Option[(A, String)]])
      extends AuthStore[F, A]

  private trait AuthReply[+A]
  private final case class OK[A](authInfo: A) extends AuthReply[A]
  private case object StaleNonce extends AuthReply[Nothing]
  private case object BadNC extends AuthReply[Nothing]
  private case object WrongResponse extends AuthReply[Nothing]
  private case object BadParameters extends AuthReply[Nothing]
  private case object UserUnknown extends AuthReply[Nothing]
  private case object NoCredentials extends AuthReply[Nothing]
  private case object NoAuthorizationHeader extends AuthReply[Nothing]

  @deprecated("Calling apply is side-effecting, please use applyF", "0.22.13")
  def apply[F[_]: Sync, A](
      realm: String,
      store: String => F[Option[(A, String)]],
      nonceCleanupInterval: Duration = 1.hour,
      nonceStaleTime: Duration = 1.hour,
      nonceBits: Int = 160,
  ): AuthMiddleware[F, A] = {
    val nonceKeeper =
      new NonceKeeper(nonceStaleTime.toMillis, nonceCleanupInterval.toMillis, nonceBits)
    challenged(challenge(realm, store, nonceKeeper))
  }

  /** @param realm The realm used for authentication purposes.
    * @param store A partial function mapping (realm, user) to the
    *              appropriate password.
    * @param nonceCleanupInterval Interval (in milliseconds) at which stale
    *                             nonces should be cleaned up.
    * @param nonceStaleTime Amount of time (in milliseconds) after which a nonce
    *                       is considered stale (i.e. not used for authentication
    *                       purposes anymore).
    * @param nonceBits The number of random bits a nonce should consist of.
    */
<<<<<<< HEAD
  def apply[F[_]: Async, A](
=======
  def applyF[F[_], A](
>>>>>>> af46adcd
      realm: String,
      store: AuthStore[F, A],
      nonceCleanupInterval: Duration = 1.hour,
      nonceStaleTime: Duration = 1.hour,
      nonceBits: Int = 160,
  )(implicit F: Async[F]): F[AuthMiddleware[F, A]] =
    challenge[F, A](
      realm = realm,
      store = store,
      nonceCleanupInterval = nonceCleanupInterval,
      nonceStaleTime = nonceStaleTime,
      nonceBits = nonceBits,
    ).map { runChallenge =>
      challenged(runChallenge)
    }

  @deprecated(
    "Uses a side-effecting NonceKeeper. Use challenge(String, AuthStore, Blocker, Duration, Int, Int).",
    "0.22.13",
  )
  def challenge[F[_], A](
      realm: String,
      store: String => F[Option[(A, String)]],
      nonceKeeper: NonceKeeper,
  )(implicit
      F: Sync[F]
  ): Kleisli[F, Request[F], Either[Challenge, AuthedRequest[F, A]]] =
    challengeInterop[F, A](
      realm,
      PlainTextAuthStore(store),
      F.delay(nonceKeeper.newNonce()),
      (data, nc) => F.delay(nonceKeeper.receiveNonce(data, nc)),
    )

  /** Similar to [[apply]], but exposing the underlying [[challenge]]
    * [[cats.data.Kleisli]] instead of an entire [[AuthMiddleware]]
    *
    * Side-effect of running the returned task: If req contains a valid
    * AuthorizationHeader, the corresponding nonce counter (nc) is increased.
    *
    * @param realm The realm used for authentication purposes.
    * @param store A partial function mapping (realm, user) to the
    *              appropriate password.
    * @param nonceCleanupInterval Interval (in milliseconds) at which stale
    *                             nonces should be cleaned up.
    * @param nonceStaleTime Amount of time (in milliseconds) after which a nonce
    *                       is considered stale (i.e. not used for authentication
    *                       purposes anymore).
    * @param nonceBits The number of random bits a nonce should consist of.
    */
<<<<<<< HEAD
  def challenge[F[_], A](realm: String, store: AuthenticationStore[F, A], nonceKeeper: NonceKeeper)(
      implicit F: Async[F]
=======
  def challenge[F[_], A](
      realm: String,
      store: AuthStore[F, A],
      nonceCleanupInterval: Duration = 1.hour,
      nonceStaleTime: Duration = 1.hour,
      nonceBits: Int = 160,
  )(implicit
      F: Async[F]
  ): F[Kleisli[F, Request[F], Either[Challenge, AuthedRequest[F, A]]]] =
    NonceKeeperF[F](nonceStaleTime, nonceCleanupInterval, nonceBits)
      .map { nonceKeeper =>
        challengeInterop[F, A](realm, store, nonceKeeper.newNonce(), nonceKeeper.receiveNonce _)
      }

  private[this] def challengeInterop[F[_], A](
      realm: String,
      store: AuthStore[F, A],
      newNonce: F[String],
      receiveNonce: (String, Int) => F[NonceKeeper.Reply],
  )(implicit
      F: Sync[F]
>>>>>>> af46adcd
  ): Kleisli[F, Request[F], Either[Challenge, AuthedRequest[F, A]]] =
    Kleisli { req =>
      def paramsToChallenge(params: Map[String, String]) =
        Either.left(Challenge("Digest", realm, params))

      checkAuth(realm, store, receiveNonce, req).flatMap {
        case OK(authInfo) => F.pure(Either.right(AuthedRequest(authInfo, req)))
        case StaleNonce =>
          getChallengeParams(newNonce, staleNonce = true).map(paramsToChallenge)
        case _ => getChallengeParams(newNonce, staleNonce = false).map(paramsToChallenge)
      }
    }

  private def checkAuth[F[_]: Hash, A](
      realm: String,
      store: AuthStore[F, A],
      receiveNonce: (String, Int) => F[NonceKeeper.Reply],
      req: Request[F],
  )(implicit F: Monad[F]): F[AuthReply[A]] =
    req.headers.get[Authorization] match {
      case Some(Authorization(Credentials.AuthParams(AuthScheme.Digest, params))) =>
        checkAuthParams(realm, store, receiveNonce, req, params)
      case Some(_) =>
        F.pure(NoCredentials)
      case None =>
        F.pure(NoAuthorizationHeader)
    }

  private def getChallengeParams[F[_]](newNonce: F[String], staleNonce: Boolean)(implicit
      F: Functor[F]
  ): F[Map[String, String]] =
    newNonce
      .map { nonce =>
        val m = Map("qop" -> "auth", "nonce" -> nonce)
        if (staleNonce)
          m + ("stale" -> "TRUE")
        else
          m
      }

  private def checkAuthParams[F[_]: Hash, A](
      realm: String,
      store: AuthStore[F, A],
      receiveNonce: (String, Int) => F[NonceKeeper.Reply],
      req: Request[F],
      paramsNel: NonEmptyList[(String, String)],
  )(implicit F: Monad[F]): F[AuthReply[A]] = {
    val params = paramsNel.toList.toMap
    if (!Set("realm", "nonce", "nc", "username", "cnonce", "qop").subsetOf(params.keySet)) {
      F.pure(BadParameters)
    } else {
      val method = req.method.toString

      if (!params.get("realm").contains(realm)) {
        F.pure(BadParameters)
      } else {
        val nonce = params("nonce")
        val nc = params("nc")
        receiveNonce(nonce, Integer.parseInt(nc, 16)).flatMap {
          case NonceKeeper.StaleReply => F.pure(StaleNonce)
          case NonceKeeper.BadNCReply => F.pure(BadNC)
          case NonceKeeper.OKReply =>
            (store match {
              case authStore: PlainTextAuthStore[F, A] =>
                authStore.func(params("username")).flatMap {
                  case None => F.pure(UserUnknown)
                  case Some((authInfo, password)) =>
                    DigestUtil
                      .computeResponse(
                        method,
                        params("username"),
                        realm,
                        password,
                        req.uri,
                        nonce,
                        nc,
                        params("cnonce"),
                        params("qop"),
                      )
                      .map { resp =>
                        if (resp == params("response")) OK(authInfo)
                        else WrongResponse
                      }
                }
              case authStore: Md5HashedAuthStore[F, A] =>
                authStore.func(params("username")).flatMap {
                  case None => F.pure(UserUnknown)
                  case Some((authInfo, ha1Hash)) =>
                    DigestUtil
                      .computeHashedResponse(
                        method,
                        ha1Hash,
                        req.uri,
                        nonce,
                        nc,
                        params("cnonce"),
                        params("qop"),
                      )
                      .map { resp =>
                        if (resp == params("response")) OK(authInfo)
                        else WrongResponse
                      }
                }
            })
        }
      }
    }
  }
}<|MERGE_RESOLUTION|>--- conflicted
+++ resolved
@@ -110,11 +110,7 @@
     *                       purposes anymore).
     * @param nonceBits The number of random bits a nonce should consist of.
     */
-<<<<<<< HEAD
-  def apply[F[_]: Async, A](
-=======
   def applyF[F[_], A](
->>>>>>> af46adcd
       realm: String,
       store: AuthStore[F, A],
       nonceCleanupInterval: Duration = 1.hour,
@@ -165,10 +161,6 @@
     *                       purposes anymore).
     * @param nonceBits The number of random bits a nonce should consist of.
     */
-<<<<<<< HEAD
-  def challenge[F[_], A](realm: String, store: AuthenticationStore[F, A], nonceKeeper: NonceKeeper)(
-      implicit F: Async[F]
-=======
   def challenge[F[_], A](
       realm: String,
       store: AuthStore[F, A],
@@ -190,7 +182,6 @@
       receiveNonce: (String, Int) => F[NonceKeeper.Reply],
   )(implicit
       F: Sync[F]
->>>>>>> af46adcd
   ): Kleisli[F, Request[F], Either[Challenge, AuthedRequest[F, A]]] =
     Kleisli { req =>
       def paramsToChallenge(params: Map[String, String]) =
