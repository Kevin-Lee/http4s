--- conflicted
+++ resolved
@@ -4,50 +4,29 @@
 
 import java.util.concurrent.atomic.AtomicBoolean
 import scala.concurrent.duration._
-<<<<<<< HEAD
-
 import fs2._
+import fs2.Stream._
+import fs2.time._
 import org.http4s.Http4sSpec._
 import org.http4s.dsl._
-=======
-import org.http4s.dsl._
-import scalaz.concurrent.Task
-import scalaz.stream.Process
-import scalaz.stream.time.sleep
->>>>>>> be592016
 
 class TimeoutSpec extends Http4sSpec {
 
   val myService = HttpService {
-<<<<<<< HEAD
     case _ -> Root / "fast" =>
       Ok("Fast")
     case _ -> Root / "slow" =>
-      Ok("Slow").async(TestScheduler.delayedStrategy(5.seconds))
+      Ok("Slow").async(TestScheduler.delayedStrategy(2.seconds))
   }
 
   val timeoutService = Timeout.apply(1.nanosecond)(myService)
-=======
-    case req if req.uri.path == "/fast" =>
-      Ok("Fast")
-    case req if req.uri.path == "/slow" =>
-      sleep(2.seconds).runLast.flatMap(_ => Ok("Slow"))
-  }
 
-  val timeoutService = Timeout.apply(500.millis)(myService)
->>>>>>> be592016
   val fastReq = Request(GET, uri("/fast"))
   val slowReq = Request(GET, uri("/slow"))
 
   "Timeout Middleware" should {
-<<<<<<< HEAD
-    "Have no effect if the response is not delayed" in {
+    "have no effect if the response is not delayed" in {
       timeoutService.orNotFound(fastReq) must returnStatus (Status.Ok)
-=======
-    "have no effect if the response is not delayed" in {
-
-      timeoutService.orNotFound(fastReq).unsafePerformSync.status must_== (Status.Ok)
->>>>>>> be592016
     }
 
     "return a 500 error if the result takes too long" in {
@@ -56,13 +35,8 @@
 
     "return the provided response if the result takes too long" in {
       val customTimeout = Response(Status.GatewayTimeout) // some people return 504 here.
-<<<<<<< HEAD
       val altTimeoutService = Timeout(1.nanosecond, Task.now(customTimeout))(myService)
       altTimeoutService.orNotFound(slowReq) must returnStatus (customTimeout.status)
-=======
-      val altTimeoutService = Timeout(1.millis, Task.now(customTimeout))(myService)
-      altTimeoutService.orNotFound(slowReq).unsafePerformSync.status must_== (customTimeout.status)
->>>>>>> be592016
     }
 
     "handle infinite durations" in {
@@ -74,13 +48,15 @@
       var clean = new AtomicBoolean(false)
       val service = HttpService {
         case _ =>
-          (sleep(200.milliseconds) ++
-            Process.eval(NoContent()) ++
-            Process.eval_(Task.delay(clean.set(true))))
-            .runLastOr(throw new AssertionError("Should have emitted NoContent"))
+          implicit val A = Task.asyncInstance(Strategy.sequential)
+          (sleep_(200.milliseconds) ++
+            eval(NoContent()) ++
+            eval_(Task.delay(clean.set(true))))
+            .runLast
+            .map(_.getOrElse(throw new AssertionError("Should have emitted NoContent")))
       }
       val timeoutService = Timeout(1.millis)(service)
-      timeoutService.orNotFound(Request()).unsafePerformSync.status must_== (InternalServerError)
+      timeoutService.orNotFound(Request()) must returnStatus (InternalServerError)
       // Give the losing response enough time to finish
       clean.get must beTrue.eventually
     }
