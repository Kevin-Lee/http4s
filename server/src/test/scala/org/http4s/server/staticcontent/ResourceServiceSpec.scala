package org.http4s
package server
package staticcontent

<<<<<<< HEAD
import cats.effect.IO
import org.http4s.Uri.uri
=======
import cats.effect._
import java.nio.file.Paths
>>>>>>> 9f8cf8fc
import org.http4s.headers.{`Accept-Encoding`, `If-Modified-Since`}
import org.http4s.server.middleware.TranslateUri
import org.http4s.testing.Http4sLegacyMatchersIO

class ResourceServiceSpec extends Http4sSpec with StaticContentShared with Http4sLegacyMatchersIO {
  val config =
<<<<<<< HEAD
    ResourceService.Config[IO]("", blocker = testBlocker)
=======
    ResourceService.Config[IO]("", blockingExecutionContext = testBlockingExecutionContext)
  val defaultBase = getClass.getResource("/").getPath.toString
>>>>>>> 9f8cf8fc
  val routes = resourceService(config)

  "ResourceService" should {
    "Respect UriTranslation" in {
      val app = TranslateUri("/foo")(routes).orNotFound

      {
        val req = Request[IO](uri = uri("/foo/testresource.txt"))
        app(req) must returnBody(testResource)
        app(req) must returnStatus(Status.Ok)
      }

      {
        val req = Request[IO](uri = uri("/testresource.txt"))
        app(req) must returnStatus(Status.NotFound)
      }
    }

    "Serve available content" in {
      val req = Request[IO](uri = Uri.fromString("/testresource.txt").yolo)
      val rb = routes.orNotFound(req)

      rb must returnBody(testResource)
      rb must returnStatus(Status.Ok)
    }

    "Decodes path segments" in {
      val req = Request[IO](uri = uri("/space+truckin%27.txt"))
      routes.orNotFound(req) must returnStatus(Status.Ok)
    }

    "Respect the path prefix" in {
      val relativePath = "testresource.txt"
      val s0 = resourceService(
        ResourceService.Config[IO](
          basePath = "",
          blockingExecutionContext = testBlockingExecutionContext,
          pathPrefix = "/path-prefix"
        ))
      val file = Paths.get(defaultBase).resolve(relativePath).toFile
      file.exists() must beTrue
      val uri = Uri.unsafeFromString("/path-prefix/" + relativePath)
      val req = Request[IO](uri = uri)
      s0.orNotFound(req) must returnStatus(Status.Ok)
    }

    "Return a 400 if the request tries to escape the context" in {
      val relativePath = "../testresource.txt"
      val basePath = Paths.get(defaultBase).resolve("testDir")
      val file = basePath.resolve(relativePath).toFile
      file.exists() must beTrue

      val uri = Uri.unsafeFromString("/" + relativePath)
      val req = Request[IO](uri = uri)
      val s0 = resourceService(
        ResourceService.Config[IO](
          basePath = "/testDir",
          blockingExecutionContext = testBlockingExecutionContext,
        ))
      s0.orNotFound(req) must returnStatus(Status.BadRequest)
    }

    "Return a 400 on path traversal, even if it's inside the context" in {
      val relativePath = "testDir/../testresource.txt"
      val file = Paths.get(defaultBase).resolve(relativePath).toFile
      file.exists() must beTrue

      val uri = Uri.unsafeFromString("/" + relativePath)
      val req = Request[IO](uri = uri)
      routes.orNotFound(req) must returnStatus(Status.BadRequest)
    }

    "Return a 404 Not Found if the request tries to escape the context with a partial base path prefix match" in {
      val relativePath = "Dir/partial-prefix.txt"
      val file = Paths.get(defaultBase).resolve(relativePath).toFile
      file.exists() must beTrue

      val uri = Uri.unsafeFromString("/test" + relativePath)
      val req = Request[IO](uri = uri)
      val s0 = resourceService(
        ResourceService.Config[IO](
          basePath = "",
          blockingExecutionContext = testBlockingExecutionContext
        ))
      s0.orNotFound(req) must returnStatus(Status.NotFound)
    }

    "Return a 404 Not Found if the request tries to escape the context with a partial path-prefix match" in {
      val relativePath = "Dir/partial-prefix.txt"
      val file = Paths.get(defaultBase).resolve(relativePath).toFile
      file.exists() must beTrue

      val uri = Uri.unsafeFromString("/test" + relativePath)
      val req = Request[IO](uri = uri)
      val s0 = resourceService(
        ResourceService.Config[IO](
          basePath = "",
          blockingExecutionContext = testBlockingExecutionContext,
          pathPrefix = "/test"
        ))
      s0.orNotFound(req) must returnStatus(Status.NotFound)
    }

    "Return a 400 Not Found if the request tries to escape the context with /" in {
      val absPath = Paths.get(defaultBase).resolve("testresource.txt")
      val file = absPath.toFile
      file.exists() must beTrue

      val uri = Uri.unsafeFromString("///" + absPath)
      val req = Request[IO](uri = uri)
      val s0 = resourceService(
        ResourceService.Config[IO](
          basePath = "/testDir",
          blockingExecutionContext = testBlockingExecutionContext
        ))
      s0.orNotFound(req) must returnStatus(Status.BadRequest)
    }

    "Try to serve pre-gzipped content if asked to" in {
      val req = Request[IO](
        uri = Uri.fromString("/testresource.txt").yolo,
        headers = Headers.of(`Accept-Encoding`(ContentCoding.gzip))
      )
      val rb = resourceService(config.copy(preferGzipped = true)).orNotFound(req)

      rb must returnBody(testResourceGzipped)
      rb must returnStatus(Status.Ok)
      rb must returnValue(haveMediaType(MediaType.text.plain))
      rb must returnValue(haveContentCoding(ContentCoding.gzip))
    }

    "Fallback to un-gzipped file if pre-gzipped version doesn't exist" in {
      val req = Request[IO](
        uri = Uri.fromString("/testresource2.txt").yolo,
        headers = Headers.of(`Accept-Encoding`(ContentCoding.gzip))
      )
      val rb = resourceService(config.copy(preferGzipped = true)).orNotFound(req)

      rb must returnBody(testResource)
      rb must returnStatus(Status.Ok)
      rb must returnValue(haveMediaType(MediaType.text.plain))
      rb must not(returnValue(haveContentCoding(ContentCoding.gzip)))
    }

    "Generate non on missing content" in {
      val req = Request[IO](uri = Uri.fromString("/testresource.txtt").yolo)
      routes.orNotFound(req) must returnStatus(Status.NotFound)
    }

    "Not send unmodified files" in {
      val req = Request[IO](uri = uri("/testresource.txt"))
        .putHeaders(`If-Modified-Since`(HttpDate.MaxValue))

      runReq(req)._2.status must_== Status.NotModified
    }

    "doesn't crash on /" in {
      routes.orNotFound(Request[IO](uri = uri("/"))) must returnStatus(Status.NotFound)
    }
  }
}<|MERGE_RESOLUTION|>--- conflicted
+++ resolved
@@ -2,25 +2,18 @@
 package server
 package staticcontent
 
-<<<<<<< HEAD
 import cats.effect.IO
-import org.http4s.Uri.uri
-=======
 import cats.effect._
 import java.nio.file.Paths
->>>>>>> 9f8cf8fc
+import org.http4s.Uri.uri
 import org.http4s.headers.{`Accept-Encoding`, `If-Modified-Since`}
 import org.http4s.server.middleware.TranslateUri
 import org.http4s.testing.Http4sLegacyMatchersIO
 
 class ResourceServiceSpec extends Http4sSpec with StaticContentShared with Http4sLegacyMatchersIO {
   val config =
-<<<<<<< HEAD
     ResourceService.Config[IO]("", blocker = testBlocker)
-=======
-    ResourceService.Config[IO]("", blockingExecutionContext = testBlockingExecutionContext)
   val defaultBase = getClass.getResource("/").getPath.toString
->>>>>>> 9f8cf8fc
   val routes = resourceService(config)
 
   "ResourceService" should {
@@ -57,7 +50,7 @@
       val s0 = resourceService(
         ResourceService.Config[IO](
           basePath = "",
-          blockingExecutionContext = testBlockingExecutionContext,
+          blocker = testBlocker,
           pathPrefix = "/path-prefix"
         ))
       val file = Paths.get(defaultBase).resolve(relativePath).toFile
@@ -78,7 +71,7 @@
       val s0 = resourceService(
         ResourceService.Config[IO](
           basePath = "/testDir",
-          blockingExecutionContext = testBlockingExecutionContext,
+          blocker = testBlocker
         ))
       s0.orNotFound(req) must returnStatus(Status.BadRequest)
     }
@@ -103,7 +96,7 @@
       val s0 = resourceService(
         ResourceService.Config[IO](
           basePath = "",
-          blockingExecutionContext = testBlockingExecutionContext
+          blocker = testBlocker
         ))
       s0.orNotFound(req) must returnStatus(Status.NotFound)
     }
@@ -118,7 +111,7 @@
       val s0 = resourceService(
         ResourceService.Config[IO](
           basePath = "",
-          blockingExecutionContext = testBlockingExecutionContext,
+          blocker = testBlocker,
           pathPrefix = "/test"
         ))
       s0.orNotFound(req) must returnStatus(Status.NotFound)
@@ -134,7 +127,7 @@
       val s0 = resourceService(
         ResourceService.Config[IO](
           basePath = "/testDir",
-          blockingExecutionContext = testBlockingExecutionContext
+          blocker = testBlocker
         ))
       s0.orNotFound(req) must returnStatus(Status.BadRequest)
     }
