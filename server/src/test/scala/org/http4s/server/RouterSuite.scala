--- conflicted
+++ resolved
@@ -47,11 +47,10 @@
       Ok("invisible")
   }
 
-<<<<<<< HEAD
-  val numElem = Router.Segment(s => OptionT.fromOption[IO](Try(s.decoded().toInt).toOption))
-  val element = Router.Segment(s => OptionT.pure[IO](s.decoded()))
+  private val numElem = Router.Segment(s => OptionT.fromOption[IO](Try(s.decoded().toInt).toOption))
+  private val element = Router.Segment(s => OptionT.pure[IO](s.decoded()))
 
-  val routable = Router.of[IO](
+  private val routable = Router.of[IO](
     "/1" -> HttpRoutes.of[IO] { case GET -> Root => Ok("one") },
     "/2" -> Router.of[IO](
       element -> ContextRoutes.of { case GET -> Root as x => Ok(x) }
@@ -62,10 +61,7 @@
     },
   )
 
-  val notFound = HttpRoutes.of[IO] { case _ =>
-=======
   private val notFound = HttpRoutes.of[IO] { case _ =>
->>>>>>> b4810444
     NotFound("Custom NotFound")
   }
 
