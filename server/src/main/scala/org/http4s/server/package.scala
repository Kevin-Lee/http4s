--- conflicted
+++ resolved
@@ -1,11 +1,8 @@
 package org.http4s
 
-<<<<<<< HEAD
+import cats.data._
 import fs2._
-=======
-import scalaz._, Scalaz._
-import scalaz.concurrent.Task
->>>>>>> 6d53e0ad
+import org.http4s.batteries._
 
 package object server {
   /**
@@ -32,8 +29,7 @@
    * An HTTP middleware converts an [[HttpService]] to another.
    */
   type HttpMiddleware = Middleware[Request, Response, Request, Response]
-<<<<<<< HEAD
-=======
+
   /**
    * An HTTP middleware that authenticates users.
    */
@@ -41,13 +37,15 @@
 
   object AuthMiddleware {
     def apply[T](authUser: Service[Request, T]): AuthMiddleware[T] = {
-      service => service.compose(AuthedRequest(authUser))
+      service => service.compose(AuthedRequest(authUser.run))
     }
-    def apply[Err, T](authUser: Service[Request, Err \/ T], onFailure: Kleisli[Task, AuthedRequest[Err], Response]): AuthMiddleware[T] = { service =>
+
+    /** TODO fs2 port -- replace |||
+    def apply[Err, T](authUser: Service[Request, Either[Err, T]], onFailure: Kleisli[Task, AuthedRequest[Err], Response]): AuthMiddleware[T] = { service =>
       (onFailure ||| service)
-        .local({authed: AuthedRequest[Err \/ T] => authed.authInfo.bimap(err => AuthedRequest(err, authed.req), suc => AuthedRequest(suc, authed.req))})
-        .compose(AuthedRequest(authUser))
+        .local({authed: AuthedRequest[Either[Err, T]] => authed.authInfo.bimap(err => AuthedRequest(err, authed.req), suc => AuthedRequest(suc, authed.req))})
+        .compose(AuthedRequest(authUser.run))
     }
+     */
   }
->>>>>>> 6d53e0ad
 }