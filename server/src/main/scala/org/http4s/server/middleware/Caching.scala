--- conflicted
+++ resolved
@@ -47,13 +47,8 @@
     */
   def `no-store-response`[G[_]]: PartiallyAppliedNoStoreCache[G] =
     new PartiallyAppliedNoStoreCache[G] {
-<<<<<<< HEAD
       def apply[F[_]](resp: Response[F])(implicit G: Temporal[G]): G[Response[F]] =
-        HttpDate.current[G].map(now => resp.putHeaders(HDate(now) :: noStoreStaticHeaders: _*))
-=======
-      def apply[F[_]](resp: Response[F])(implicit M: Monad[G], C: Clock[G]): G[Response[F]] =
         HttpDate.current[G].map(now => resp.putHeaders(HDate(now)).putHeaders(noStoreStaticHeaders))
->>>>>>> f5309a41
     }
 
   // These never change, so don't recreate them each time.
