/*
 * Copyright 2014 http4s.org
 *
 * Licensed under the Apache License, Version 2.0 (the "License");
 * you may not use this file except in compliance with the License.
 * You may obtain a copy of the License at
 *
 *     http://www.apache.org/licenses/LICENSE-2.0
 *
 * Unless required by applicable law or agreed to in writing, software
 * distributed under the License is distributed on an "AS IS" BASIS,
 * WITHOUT WARRANTIES OR CONDITIONS OF ANY KIND, either express or implied.
 * See the License for the specific language governing permissions and
 * limitations under the License.
 */

package org.http4s
package server
package middleware

import cats.Applicative
import cats.Functor
import cats.Monad
import cats.data.Kleisli
import cats.data.NonEmptyList
import cats.syntax.all._
import org.http4s.Method.OPTIONS
import org.http4s.headers._
import org.http4s.syntax.header._
import org.log4s.getLogger
import org.typelevel.ci._

import scala.annotation.nowarn
import scala.concurrent.duration._
import scala.util.hashing.MurmurHash3

/** CORS middleware config options.
  * You can give an instance of this class to the CORS middleware,
  * to specify its behavior
  */

@deprecated(
  """Deficient. See https://github.com/http4s/http4s/security/advisories/GHSA-52cf-226f-rhr6.""",
  "0.21.27",
)
final class CORSConfig private (
    val anyOrigin: Boolean,
    val allowCredentials: Boolean,
    val maxAge: FiniteDuration,
    val anyMethod: Boolean,
    val allowedOrigins: String => Boolean,
    val allowedMethods: Option[Set[Method]],
    val allowedHeaders: Option[Set[String]],
    val exposedHeaders: Option[Set[String]],
) {

  private def copy(
      anyOrigin: Boolean = anyOrigin,
      allowCredentials: Boolean = allowCredentials,
      maxAge: FiniteDuration = maxAge,
      anyMethod: Boolean = anyMethod,
      allowedOrigins: String => Boolean = allowedOrigins,
      allowedMethods: Option[Set[Method]] = allowedMethods,
      allowedHeaders: Option[Set[String]] = allowedHeaders,
      exposedHeaders: Option[Set[String]] = exposedHeaders,
  ) = new CORSConfig(
    anyOrigin,
    allowCredentials,
    maxAge,
    anyMethod,
    allowedOrigins,
    allowedMethods,
    allowedHeaders,
    exposedHeaders,
  )

  def withAnyOrigin(anyOrigin: Boolean): CORSConfig = copy(anyOrigin = anyOrigin)

  def withAllowCredentials(allowCredentials: Boolean): CORSConfig =
    copy(allowCredentials = allowCredentials)

  def withMaxAge(maxAge: FiniteDuration): CORSConfig = copy(maxAge = maxAge)

  def withAnyMethod(anyMethod: Boolean): CORSConfig = copy(anyMethod = anyMethod)

  def withAllowedOrigins(allowedOrigins: String => Boolean): CORSConfig =
    copy(allowedOrigins = allowedOrigins)

  def withAllowedMethods(allowedMethods: Option[Set[Method]]): CORSConfig =
    copy(allowedMethods = allowedMethods)

  def withAllowedHeaders(allowedHeaders: Option[Set[String]]): CORSConfig =
    copy(allowedHeaders = allowedHeaders)

  def withExposedHeaders(exposedHeaders: Option[Set[String]]): CORSConfig =
    copy(exposedHeaders = exposedHeaders)

  override def equals(x: Any): Boolean = x match {
    case config: CORSConfig =>
      anyOrigin === config.anyOrigin &&
        allowCredentials === config.allowCredentials &&
        maxAge === config.maxAge &&
        anyMethod === config.anyMethod &&
        allowedOrigins == config.allowedOrigins &&
        allowedMethods === config.allowedMethods &&
        allowedHeaders === config.allowedHeaders &&
        exposedHeaders === config.exposedHeaders
    case _ => false
  }

  override def hashCode(): Int = {
    var hash = CORSConfig.hashSeed
    hash = MurmurHash3.mix(hash, anyOrigin.##)
    hash = MurmurHash3.mix(hash, allowCredentials.##)
    hash = MurmurHash3.mix(hash, maxAge.##)
    hash = MurmurHash3.mix(hash, anyMethod.##)
    hash = MurmurHash3.mix(hash, allowedOrigins.##)
    hash = MurmurHash3.mix(hash, allowedMethods.##)
    hash = MurmurHash3.mix(hash, allowedHeaders.##)
    hash = MurmurHash3.mixLast(hash, exposedHeaders.##)
    hash
  }

  override def toString(): String =
    s"CORSConfig($anyOrigin,$allowCredentials,$maxAge,$anyMethod,$allowedOrigins,$allowedMethods,$allowedHeaders,$exposedHeaders)"
}

@deprecated(
  """Deficient. See https://github.com/http4s/http4s/security/advisories/GHSA-52cf-226f-rhr6.""",
  "0.21.27",
)
object CORSConfig {
  private val hashSeed = MurmurHash3.stringHash("CORSConfig")

  val default: CORSConfig = new CORSConfig(
    anyOrigin = true,
    allowCredentials = true,
    maxAge = 1.day,
    anyMethod = true,
    allowedOrigins = _ => false,
    allowedMethods = None,
    allowedHeaders = Set("Content-Type", "Authorization", "*").some,
    exposedHeaders = Set("*").some,
  )
}

/** Implements the CORS protocol.  The actual middleware is a [[CORSPolicy]],
  * which can be obtained via [[#policy]].
  *
  * @see [[CORSPolicy]]
  * @see [[https://fetch.spec.whatwg.org/#http-cors-protocol CORS protocol specification]]
  */
object CORS {
  private[CORS] val logger = getLogger

  /** The default CORS policy:
    * - Sends `Access-Control-Allow-Origin: *`
    * - Sends no `Access-Control-Allow-Credentials`
    * - Sends no `Access-Control-Expose-Headers`
    * - Sends `Access-Control-Allow-Methods: GET, HEAD, POST`
    * - Reflects request's `Access-Control-Request-Headers` as
    *   `Access-Control-Allow-Headers`
    * - Sends no `Access-Control-Max-Age`
    */
  val policy: CORSPolicy = new CORSPolicy(
    CORSPolicy.AllowOrigin.All,
    CORSPolicy.AllowCredentials.Deny,
    CORSPolicy.ExposeHeaders.None,
    CORSPolicy.AllowMethods.In(
      Set(Method.GET, Method.HEAD, Method.PUT, Method.PATCH, Method.POST, Method.DELETE)
    ),
    CORSPolicy.AllowHeaders.Reflect,
    CORSPolicy.MaxAge.Default,
  )

  @deprecated(
    "Not the actual default CORS Vary heder, and will be removed from the public API.",
    "0.21.27",
  )
  val defaultVaryHeader = Header.Raw(ci"Vary", "Origin,Access-Control-Request-Method")

  @deprecated(
    "The default `CORSConfig` is insecure. See https://github.com/http4s/http4s/security/advisories/GHSA-52cf-226f-rhr6.",
    "0.21.27",
  )
  def DefaultCORSConfig =
    CORSConfig.default.withAnyOrigin(true).withAllowCredentials(true).withMaxAge(1.day)

  /** CORS middleware
    * This middleware provides clients with CORS information
    * based on information in CORS config.
    * Currently, you cannot make permissions depend on request details
    */
  @deprecated(
    "Depends on a deficient `CORSConfig`. See https://github.com/http4s/http4s/security/advisories/GHSA-52cf-226f-rhr6. If config.anyOrigin is true and config.allowCredentials is true, then the `Access-Control-Allow-Credentials` header will be suppressed starting with 0.22.3.",
    "0.21.27",
  )
  @nowarn("cat=deprecation")
  def apply[F[_], G[_]](http: Http[F, G], config: CORSConfig = CORSConfig.default)(implicit
      F: Applicative[F]
  ): Http[F, G] = {
    if (config.anyOrigin && config.allowCredentials)
      logger.warn(
        "Insecure CORS config detected: `anyOrigin=true` and `allowCredentials=true` are mutually exclusive. `Access-Control-Allow-Credentials` header will not be sent. Change either flag to false to remove this warning."
      )
    Kleisli { req =>
      // In the case of an options request we want to return a simple response with the correct Headers set.
      def createOptionsResponse(
          origin: Origin,
          acrm: `Access-Control-Request-Method`,
      ): Response[G] =
        corsHeaders(origin, acrm.method, isPreflight = true)(Response())

      def methodBasedHeader(isPreflight: Boolean) =
        if (isPreflight)
          config.allowedHeaders.map(headerFromStrings("Access-Control-Allow-Headers", _))
        else
          config.exposedHeaders.map(headerFromStrings("Access-Control-Expose-Headers", _))

      def varyHeader(response: Response[G]): Response[G] =
        response.headers.get(ci"Vary") match {
          case None => response.putHeaders(defaultVaryHeader)
          case _ => response
        }

      def allowCredentialsHeader(resp: Response[G]): Response[G] =
        if (!config.anyOrigin && config.allowCredentials)
          resp.putHeaders("Access-Control-Allow-Credentials" -> "true")
        else
          resp

      def corsHeaders(origin: Origin, method: Method, isPreflight: Boolean)(
          resp: Response[G]
      ): Response[G] = {
        val withMethodBasedHeader = methodBasedHeader(isPreflight)
          .fold(resp)(h => resp.putHeaders(h))

        varyHeader(allowCredentialsHeader(withMethodBasedHeader))
          .putHeaders(
            // TODO model me
            "Access-Control-Allow-Methods" -> config.allowedMethods.fold(method.renderString)(
              _.mkString("", ", ", "")
            ),
            // TODO model me
            "Access-Control-Allow-Origin" -> origin.value,
            // TODO model me
            "Access-Control-Max-Age" -> config.maxAge.toSeconds.toString,
          )
      }

      def allowCORS(origin: Origin, method: Method): Boolean = {
        def allowOrigin = config.anyOrigin || config.allowedOrigins(origin.value)
        def allowMethod = config.anyMethod || config.allowedMethods.exists(_.exists(_ === method))
        allowOrigin && allowMethod
      }

      def headerFromStrings(headerName: String, values: Set[String]): Header.Raw =
        Header.Raw(CIString(headerName), values.mkString("", ", ", ""))

      (
        req.method,
        req.headers.get[Origin],
        req.headers.get[`Access-Control-Request-Method`],
      ) match {
        case (OPTIONS, Some(origin), Some(acrm)) if allowCORS(origin, acrm.method) =>
          logger.debug(s"Serving OPTIONS with CORS headers for $acrm ${req.uri}")
          createOptionsResponse(origin, acrm).pure[F]
        case (_, Some(origin), _) =>
          if (allowCORS(origin, req.method))
            http(req).map { resp =>
              logger.debug(s"Adding CORS headers to ${req.method} ${req.uri}")
              corsHeaders(origin, req.method, isPreflight = false)(resp)
            }
          else {
            logger.debug(s"CORS headers were denied for ${req.method} ${req.uri}")
            Response(status = Status.Forbidden).pure[F]
          }
        case _ =>
          // This request is out of scope for CORS
          http(req)
      }
    }
  }

  @deprecated(
    """Hardcoded to an insecure config. See https://github.com/http4s/http4s/security/advisories/GHSA-52cf-226f-rhr6.""",
    "0.21.27",
  )
  def httpRoutes[F[_]: Monad](httpRoutes: HttpRoutes[F]): HttpRoutes[F] =
    apply(httpRoutes, CORSConfig.default)

  @deprecated(
    """Hardcoded to an insecure config. See https://github.com/http4s/http4s/security/advisories/GHSA-52cf-226f-rhr6.""",
    "0.21.27",
  )
  def httpApp[F[_]: Applicative](httpApp: HttpApp[F]): HttpApp[F] =
    apply(httpApp, CORSConfig.default)
}

/** A middleware that applies the CORS protocol to any `Http` value.
  * Obtain a reference to a `CORSPolicy` via the [[CORS]] object,
  * which represents a default policy.
  *
  * Requests with an Origin header will receive the appropriate CORS
  * headers.  More headers are available for "pre-flight" requests,
  * those whose method is `OPTIONS` and has an
  * `Access-Control-Request-Method` header.
  *
  * Requests without the required headers, or requests that fail a
  * CORS origin, method, or headers check are passed through to the
  * underlying Http function, but do not receive any CORS headers in
  * the response.  The user agent will then block sharing the resource
  * across origins according to the CORS protocol.
  */
sealed class CORSPolicy(
    allowOrigin: CORSPolicy.AllowOrigin,
    allowCredentials: CORSPolicy.AllowCredentials,
    exposeHeaders: CORSPolicy.ExposeHeaders,
    allowMethods: CORSPolicy.AllowMethods,
    allowHeaders: CORSPolicy.AllowHeaders,
    maxAge: CORSPolicy.MaxAge,
) {
  import CORSPolicy._

  def apply[F[_]: Applicative, G[_]](http: Http[F, G]): Http[F, G] =
    applicatively(http)

  // Hack because httpRoutes and httpApp convenience constructors want this
  private def applicatively[F[_]: Applicative, G[_]](http: Http[F, G]): Http[F, G] =
    impl(http, Http.pure(Response(Status.Ok)))

  @deprecated("Does not return 200 on preflight requests. Use the Applicative version", "0.21.28")
  protected[CORSPolicy] def apply[F[_]: Functor, G[_]](http: Http[F, G]): Http[F, G] = {
    logger.warn(
<<<<<<< HEAD
      "This CORSPolicy does not return 200 on preflight requests. It's kept for binary compatibility, but it's buggy. If you see this, upgrade to v0.23.3 or greater.")
=======
      "This CORSPolicy does not return 200 on preflight requests. It's kept for binary compatibility, but it's buggy. If you see this, upgrade to v0.22.4 or greater."
    )
>>>>>>> 37f452b1
    impl(http, http)
  }

  def impl[F[_]: Functor, G[_]](http: Http[F, G], preflightResponder: Http[F, G]): Http[F, G] = {

    val allowCredentialsHeader =
      allowCredentials match {
        case AllowCredentials.Allow =>
          CommonHeaders.someAllowCredentials
        case AllowCredentials.Deny =>
          None
      }

    val exposeHeadersHeader =
      exposeHeaders match {
        case ExposeHeaders.All =>
          CommonHeaders.someExposeHeadersWildcard
        case ExposeHeaders.In(names) =>
          Header.Raw(Header[`Access-Control-Expose-Headers`].name, names.mkString(", ")).some
        case ExposeHeaders.None =>
          None
      }

    val someAllowMethodsSpecificHeader =
      allowMethods match {
        case AllowMethods.All => None
        case AllowMethods.In(methods) =>
          Header
            .Raw(ci"Access-Control-Allow-Methods", methods.map(_.renderString).mkString(", "))
            .some
      }

    val maxAgeHeader =
      maxAge match {
        case MaxAge.Some(deltaSeconds) =>
          Header.Raw(ci"Access-Control-Max-Age", deltaSeconds.toString).some
        case MaxAge.Default =>
          None
        case MaxAge.DisableCaching =>
          Header.Raw(ci"Access-Control-Max-Age", "-1").some
      }

    val varyHeaderNonOptions =
      allowOrigin match {
        case AllowOrigin.Match(_) =>
          Header.Raw(ci"Vary", Header[Origin].name.toString).some
        case _ =>
          None
      }

    val varyHeaderOptions = {
      def origin = allowOrigin match {
        case AllowOrigin.All => Nil
        case AllowOrigin.Match(_) => List(Header[Origin].name)
      }
      def methods = allowMethods match {
        case AllowMethods.All => Nil
        case AllowMethods.In(_) => List(Header[`Access-Control-Request-Method`].name)
      }
      def headers = allowHeaders match {
        case AllowHeaders.All | AllowHeaders.Static(_) => Nil
        case AllowHeaders.In(_) | AllowHeaders.Reflect =>
          List(ci"Access-Control-Request-Headers")
      }
      (origin ++ methods ++ headers) match {
        case Nil =>
          None
        case nonEmpty =>
          Header.Raw(ci"Vary", nonEmpty.map(_.toString).mkString(", ")).some
      }
    }

    def dispatch(req: Request[G]) =
      req.headers.get[Origin] match {
        case Some(origin) =>
          req.method match {
            case Method.OPTIONS =>
              req.headers.get[`Access-Control-Request-Method`] match {
                case Some(acrm) =>
                  val headers = req.headers.get(ci"Access-Control-Request-Headers") match {
                    case Some(acrHeaders) =>
                      acrHeaders.map(_.value.split("\\s*,\\s*").map(CIString(_)).toSet).fold
                    case None =>
                      Set.empty[CIString]
                  }
                  preflight(req, origin, acrm.method, headers)
                case None =>
                  nonPreflight(req, origin)
              }
            case _ =>
              nonPreflight(req, origin)
          }
        case None =>
          nonCors(req)
      }

    def nonPreflight(req: Request[G], origin: Origin) = {
      val buff = List.newBuilder[Header.Raw]
      allowOriginHeader(origin).map { allowOrigin =>
        buff += allowOrigin
        allowCredentialsHeader.foreach(buff.+=)
        exposeHeadersHeader.foreach(buff.+=)
        buff
      }
      http(req)
        .map(_.putHeaders(buff.result().map(Header.ToRaw.rawToRaw): _*))
        .map(varyHeader(req.method))
    }

    def preflight(req: Request[G], origin: Origin, method: Method, headers: Set[CIString]) = {
      val buff = List.newBuilder[Header.Raw]
      (allowOriginHeader(origin), allowMethodsHeader(method), allowHeadersHeader(headers)).mapN {
        case (allowOrigin, allowMethods, allowHeaders) =>
          buff += allowOrigin
          allowCredentialsHeader.foreach(buff.+=)
          buff += allowMethods
          buff += allowHeaders
          maxAgeHeader.foreach(buff.+=)
      }
      preflightResponder(req)
        .map(_.putHeaders(buff.result().map(Header.ToRaw.rawToRaw): _*))
        .map(varyHeader(Method.OPTIONS))
    }

    def nonCors(req: Request[G]) =
      http(req).map(varyHeader(req.method))

    def allowOriginHeader(origin: Origin) =
      allowOrigin match {
        case AllowOrigin.All =>
          CommonHeaders.someAllowOriginWildcard
        case AllowOrigin.Match(p) =>
          if (p(origin))
            Header.Raw(ci"Access-Control-Allow-Origin", origin.value).some
          else
            None
      }

    def allowMethodsHeader(method: Method) =
      allowMethods match {
        case AllowMethods.All =>
          if (allowCredentials == AllowCredentials.Deny || method === wildcardMethod)
            CommonHeaders.someAllowMethodsWildcard
          else
            None
        case AllowMethods.In(methods) =>
          if (methods.contains(method))
            someAllowMethodsSpecificHeader
          else
            None
      }

    def someAllowHeadersHeader(headers: Set[CIString]) =
      Header
        .Raw(Header[`Access-Control-Allow-Headers`].name, headers.map(_.toString).mkString(", "))
        .some

    def allowHeadersHeader(requestHeaders: Set[CIString]) =
      allowHeaders match {
        case AllowHeaders.All =>
          if (allowCredentials == AllowCredentials.Deny || requestHeaders === wildcardHeadersSet)
            CommonHeaders.someAllowHeadersWildcard
          else
            None
        case AllowHeaders.Static(allowedHeaders) =>
          someAllowHeadersHeader(allowedHeaders)
        case AllowHeaders.In(allowedHeaders) =>
          if ((requestHeaders -- allowedHeaders).isEmpty)
            someAllowHeadersHeader(allowedHeaders)
          else
            None
        case AllowHeaders.Reflect =>
          someAllowHeadersHeader(requestHeaders)
      }

    // Working around the poor model in 0.21.  If we just add a Vary
    // header, it clobbers the existing one, because it's not properly
    // flagged as recurring.  This doesn't need to be special when the
    // Vary model is fixed.
    def varyHeader(method: Method)(resp: Response[G]) =
      (method match {
        case Method.OPTIONS => varyHeaderOptions
        case _ => varyHeaderNonOptions
      }) match {
        case Some(vary) =>
          resp.putHeaders(
            resp.headers.get(ci"Vary") match {
              case None =>
                vary
              case Some(oldVary) =>
                Header.Raw(ci"Vary", oldVary.map(_.value).toList.mkString(", ") + ", " + vary.value)
            }
          )
        case None =>
          resp
      }

    if (allowOrigin == AllowOrigin.All && allowCredentials == AllowCredentials.Allow) {
      logger.warn(
        "CORS disabled due to insecure config prohibited by spec. Call withCredentials(false) to avoid sharing credential-tainted responses with arbitrary origins, or call withAllowOrigin* method to be explicit who you trust with credential-tainted responses."
      )
      http
    } else
      Kleisli(dispatch)
  }

  def httpRoutes[F[_]: Monad](httpRoutes: HttpRoutes[F]): HttpRoutes[F] =
    applicatively(httpRoutes)

  def httpApp[F[_]: Applicative](httpApp: HttpApp[F]): HttpApp[F] =
    applicatively(httpApp)

  private def copy(
      allowOrigin: AllowOrigin = allowOrigin,
      allowCredentials: AllowCredentials = allowCredentials,
      exposeHeaders: ExposeHeaders = exposeHeaders,
      allowMethods: AllowMethods = allowMethods,
      allowHeaders: AllowHeaders = allowHeaders,
      maxAge: MaxAge = maxAge,
  ): CORSPolicy =
    new CORSPolicy(
      allowOrigin,
      allowCredentials,
      exposeHeaders,
      allowMethods,
      allowHeaders,
      maxAge,
    )

  /** Allow CORS requests from any origin with an
    * `Access-Control-Allow-Origin` of `*`.
    */
  def withAllowOriginAll: CORSPolicy =
    copy(AllowOrigin.All)

  /** Allow requests from any origin matching the predicate `p`.  On
    * matching requests, the request origin is reflected as the
    * `Access-Control-Allow-Origin` header.
    *
    * The Origin header contains some arcane settings, like multiple
    * origins, or a `null` origin. `withAllowOriginHost` is generally
    * more convenient.
    */
  def withAllowOriginHeader(p: Origin => Boolean): CORSPolicy =
    copy(AllowOrigin.Match(p))

  /** Allow requests from any origin host matching the predicate `p`.
    * The origin host is the first value in the request's `Origin`
    * header, if not `null` header, unless it is `null`.  Examples:
    *
    * - `Origin: http://www.example.com` => `http://www.example.com`
    * - `Origin: http://www.example.com, http://example.net` =>
    *   `http://www.example.com`
    * - `Origin: null` => always false
    *
    * A `Set[Origin.Host]` is often a good choice here, but a predicate is
    * offered to support more advanced matching.
    */
  def withAllowOriginHost(p: Origin.Host => Boolean): CORSPolicy =
    withAllowOriginHeader(_ match {
      case Origin.HostList(NonEmptyList(h, _)) => p(h)
      case Origin.Null => false
    })

  /** Allow requests from any origin host whose case-insensitive
    * rendering matches predicate `p`.  A concession to the fact
    * that constructing [[Origin.Host]] values is verbose.
    *
    * @see [[#withAllowOriginHost]]
    */
  def withAllowOriginHostCi(p: CIString => Boolean): CORSPolicy =
    withAllowOriginHost(p.compose(host => CIString(host.renderString)))

  /** Allow credentials.  Sends an `Access-Control-Allow-Credentials: *`
    * on valid CORS requests if true, and omits the header if false.
    *
    * For security purposes, it is an invalid per the Fetch Living Standard
    * that defines CORS to set this to `true` when any origin is allowed.
    */
  def withAllowCredentials(b: Boolean): CORSPolicy =
    copy(allowCredentials = if (b) AllowCredentials.Allow else AllowCredentials.Deny)

  /** Exposes all response headers to the origin.
    *
    * Sends an `Access-Control-Expose-Headers: *` header on valid
    * CORS non-preflight requests.
    */
  def withExposeHeadersAll: CORSPolicy =
    copy(exposeHeaders = ExposeHeaders.All)

  /** Exposes specific response headers to the origin.  These are in
    * addition to CORS-safelisted response headers.
    *
    * Sends an `Access-Control-Expose-Headers` header with names as
    * a comma-delimited string on valid CORS non-preflight requests.
    */
  def withExposeHeadersIn(names: Set[CIString]): CORSPolicy =
    copy(exposeHeaders = ExposeHeaders.In(names))

  /** Exposes no response headers to the origin beyond the
    * CORS-safelisted response headers.
    *
    * Sends an `Access-Control-Expose-Headers` header with names as
    * a comma-delimited string on valid CORS non-preflight requests.
    */
  def withExposeHeadersNone: CORSPolicy =
    copy(exposeHeaders = ExposeHeaders.None)

  /** Allows CORS requests with any method if credentials are not
    * allowed.  If credentials are allowed, allows requests with
    * a literal method of `*`, which is almost certainly not what
    * you mean, but per spec.
    *
    * Sends an `Access-Control-Allow-Headers: *` header on valid
    * CORS preflight requests.
    */
  def withAllowMethodsAll: CORSPolicy =
    copy(allowMethods = AllowMethods.All)

  /** Allows CORS requests with any of the specified methods
    * allowed.
    *
    * Preflight requests must send a matching
    * `Access-Control-Request-Method` header to receive a CORS
    * response.
    *
    * Sends an `Access-Control-Allow-Headers` header with the
    * specified headers on valid CORS preflight requests.
    */
  def withAllowMethodsIn(methods: Set[Method]): CORSPolicy =
    copy(allowMethods = AllowMethods.In(methods))

  /** Allows CORS requests with any headers if credentials are not
    * allowed.  If credentials are allowed, allows requests with a
    * literal header name of `*`, which is almost certainly not what
    * you mean, but per spec.
    *
    * Sends an `Access-Control-Allow-Headers: *` header on valid
    * CORS preflight requests.
    */
  def withAllowHeadersAll: CORSPolicy =
    copy(allowHeaders = AllowHeaders.All)

  /** Allows CORS requests whose request headers are a subset of the
    * headers enumerated here, or are CORS-safelisted.
    *
    * If preflight requests send an `Access-Control-Request-Headers`
    * header, its value must be a subset of those passed here.
    *
    * Sends an `Access-Control-Allow-Headers` header with the
    * specified headers on valid CORS preflight requests.
    */
  def withAllowHeadersIn(headers: Set[CIString]): CORSPolicy =
    copy(allowHeaders = AllowHeaders.In(headers))

  /** Reflects the `Access-Control-Request-Headers` back as
    * `Access-Control-Allow-Headers` on preflight requests. This is
    * most useful when credentials are allowed and a wildcard for
    * `Access-Control-Allow-Headers` would be treated literally.
    *
    * Sends an `Access-Control-Allow-Headers` header with the
    * specified headers on valid CORS preflight requests.
    */
  def withAllowHeadersReflect: CORSPolicy =
    copy(allowHeaders = AllowHeaders.Reflect)

  /** Returns a static value in `Access-Control-Allow-Headers` on
    * preflight requests consisting of the supplied headers.
    *
    * Sends an `Access-Control-Allow-Headers` header with the
    * specified headers on valid CORS preflight requests.
    */
  def withAllowHeadersStatic(headers: Set[CIString]): CORSPolicy =
    copy(allowHeaders = AllowHeaders.Static(headers))

  /** Sets the duration the results can be cached.  The duration is
    * truncated to seconds.  A negative value results in a cache
    * duration of zero.
    *
    * Sends an `Access-Control-Max-Age` header with the duration
    * in seconds on preflight requests.
    */
  def withMaxAge(duration: FiniteDuration): CORSPolicy =
    copy(maxAge =
      if (duration >= Duration.Zero) MaxAge.Some(duration.toSeconds)
      else MaxAge.Some(0L)
    )

  /** Sets the duration the results can be cached to the user agent's
    * default. This suppresses the `Access-Control-Max-Age` header.
    */
  def withMaxAgeDefault: CORSPolicy =
    copy(maxAge = MaxAge.Default)

  /** Instructs the client to not cache any preflight results.
    *
    * Sends an `Access-Control-Max-Age: -1` header
    */
  def withMaxAgeDisableCaching: CORSPolicy =
    copy(maxAge = MaxAge.DisableCaching)
}

object CORSPolicy {
  private val logger = getLogger

  private object CommonHeaders {
    val someAllowOriginWildcard =
      Header.Raw(ci"Access-Control-Allow-Origin", "*").some
    val someAllowCredentials =
      Header.Raw(Header[`Access-Control-Allow-Credentials`].name, "true").some
    val someExposeHeadersWildcard =
      Header.Raw(Header[`Access-Control-Expose-Headers`].name, "*").some
    val someAllowMethodsWildcard =
      Header.Raw(ci"Access-Control-Allow-Methods", "*").some
    val someAllowHeadersWildcard =
      Header.Raw(Header[`Access-Control-Allow-Headers`].name, "*").some
  }

  private[middleware] val wildcardMethod =
    Method.fromString("*").fold(throw _, identity)
  private[middleware] val wildcardHeadersSet =
    Set(CIString("*"))

  private[middleware] sealed trait AllowOrigin
  private[middleware] object AllowOrigin {
    case object All extends AllowOrigin
    case class Match(p: Origin => Boolean) extends AllowOrigin
  }

  private[middleware] sealed trait AllowCredentials
  private[middleware] object AllowCredentials {
    case object Allow extends AllowCredentials
    case object Deny extends AllowCredentials
  }

  private[middleware] sealed trait ExposeHeaders
  private[middleware] object ExposeHeaders {
    case object All extends ExposeHeaders
    case class In(names: Set[CIString]) extends ExposeHeaders
    case object None extends ExposeHeaders
  }

  private[middleware] sealed trait AllowMethods
  private[middleware] object AllowMethods {
    case object All extends AllowMethods
    case class In(names: Set[Method]) extends AllowMethods
  }

  private[middleware] sealed trait AllowHeaders
  private[middleware] object AllowHeaders {
    case object All extends AllowHeaders
    case class In(names: Set[CIString]) extends AllowHeaders
    case object Reflect extends AllowHeaders
    case class Static(names: Set[CIString]) extends AllowHeaders
  }

  private[middleware] sealed trait MaxAge
  private[middleware] object MaxAge {
    case class Some(seconds: Long) extends MaxAge
    case object Default extends MaxAge
    case object DisableCaching extends MaxAge
  }
}<|MERGE_RESOLUTION|>--- conflicted
+++ resolved
@@ -332,12 +332,8 @@
   @deprecated("Does not return 200 on preflight requests. Use the Applicative version", "0.21.28")
   protected[CORSPolicy] def apply[F[_]: Functor, G[_]](http: Http[F, G]): Http[F, G] = {
     logger.warn(
-<<<<<<< HEAD
-      "This CORSPolicy does not return 200 on preflight requests. It's kept for binary compatibility, but it's buggy. If you see this, upgrade to v0.23.3 or greater.")
-=======
-      "This CORSPolicy does not return 200 on preflight requests. It's kept for binary compatibility, but it's buggy. If you see this, upgrade to v0.22.4 or greater."
+      "This CORSPolicy does not return 200 on preflight requests. It's kept for binary compatibility, but it's buggy. If you see this, upgrade to v0.23.3 or greater."
     )
->>>>>>> 37f452b1
     impl(http, http)
   }
 
