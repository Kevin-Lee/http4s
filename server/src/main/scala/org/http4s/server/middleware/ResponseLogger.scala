package org.http4s
package server
package middleware

import cats.data.Kleisli
import cats.effect._
import cats.effect.concurrent.Ref
import cats.implicits._
import fs2._
import org.http4s.util.CaseInsensitiveString
import org.log4s.getLogger

/**
  * Simple middleware for logging responses as they are processed
  */
object ResponseLogger {
  private[this] val logger = getLogger

  def apply[F[_], A](
      logHeaders: Boolean,
      logBody: Boolean,
<<<<<<< HEAD
      redactHeadersWhen: CaseInsensitiveString => Boolean = Headers.SensitiveHeaders.contains,
      logAction: String => Unit = logger.info(_))(
      @deprecatedName('service) http: Kleisli[F, A, Response[F]])(
      implicit F: Concurrent[F]
  ): Kleisli[F, A, Response[F]] =
    Kleisli[F, A, Response[F]] { req =>
      http(req)
        .flatMap { response =>
          if (!logBody)
            Logger.logMessage[F, Response[F]](response)(logHeaders, logBody, redactHeadersWhen)(
              logAction) *> F.delay(response)
          else
            Ref[F].of(Vector.empty[Chunk[Byte]]).map { vec =>
              val newBody = Stream
                .eval(vec.get)
                .flatMap(v => Stream.emits(v).covary[F])
                .flatMap(c => Stream.chunk(c).covary[F])

              response.copy(
                body = response.body
                // Cannot Be Done Asynchronously - Otherwise All Chunks May Not Be Appended Previous to Finalization
                  .observe(_.chunks.flatMap(c => Stream.eval_(vec.update(_ :+ c))))
                  .onFinalize {
                    Logger.logMessage[F, Response[F]](response.withBodyStream(newBody))(
                      logHeaders,
                      logBody,
                      redactHeadersWhen)(logAction)
                  }
              )
            }
        }
        .handleErrorWith(t =>
          F.delay(logger.info(s"service raised an error: ${t.getClass}")) *> F
            .raiseError[Response[F]](t))
=======
      redactHeadersWhen: CaseInsensitiveString => Boolean = Headers.SensitiveHeaders.contains
  )(service: HttpService[F])(
      implicit F: Effect[F],
      ec: ExecutionContext = ExecutionContext.global): HttpService[F] =
    Kleisli { req =>
      OptionT(
        service(req)
          .semiflatMap { response =>
            if (!logBody)
              Logger.logMessage[F, Response[F]](response)(logHeaders, logBody, redactHeadersWhen)(
                logger) *> F.delay(response)
            else
              async.refOf[F, Vector[Segment[Byte, Unit]]](Vector.empty[Segment[Byte, Unit]]).map {
                vec =>
                  val newBody = Stream
                    .eval(vec.get)
                    .flatMap(v => Stream.emits(v).covary[F])
                    .flatMap(c => Stream.segment(c).covary[F])

                  response.copy(
                    body = response.body
                    // Cannot Be Done Asynchronously - Otherwise All Chunks May Not Be Appended Previous to Finalization
                      .observe(_.segments.flatMap(s => Stream.eval_(vec.modify(_ :+ s))))
                      .onFinalize {
                        Logger.logMessage[F, Response[F]](response.withBodyStream(newBody))(
                          logHeaders,
                          logBody,
                          redactHeadersWhen)(logger)
                      }
                  )
              }
          }
          .orElse(OptionT(F.delay(logger.info("service returned None")).as(None)))
          .value
          .handleErrorWith(t =>
            F.delay(logger.info(s"service raised an error: ${t.getClass}")) *> F
              .raiseError[Option[Response[F]]](t)))
>>>>>>> 31dabe84
    }

}<|MERGE_RESOLUTION|>--- conflicted
+++ resolved
@@ -19,7 +19,6 @@
   def apply[F[_], A](
       logHeaders: Boolean,
       logBody: Boolean,
-<<<<<<< HEAD
       redactHeadersWhen: CaseInsensitiveString => Boolean = Headers.SensitiveHeaders.contains,
       logAction: String => Unit = logger.info(_))(
       @deprecatedName('service) http: Kleisli[F, A, Response[F]])(
@@ -54,45 +53,5 @@
         .handleErrorWith(t =>
           F.delay(logger.info(s"service raised an error: ${t.getClass}")) *> F
             .raiseError[Response[F]](t))
-=======
-      redactHeadersWhen: CaseInsensitiveString => Boolean = Headers.SensitiveHeaders.contains
-  )(service: HttpService[F])(
-      implicit F: Effect[F],
-      ec: ExecutionContext = ExecutionContext.global): HttpService[F] =
-    Kleisli { req =>
-      OptionT(
-        service(req)
-          .semiflatMap { response =>
-            if (!logBody)
-              Logger.logMessage[F, Response[F]](response)(logHeaders, logBody, redactHeadersWhen)(
-                logger) *> F.delay(response)
-            else
-              async.refOf[F, Vector[Segment[Byte, Unit]]](Vector.empty[Segment[Byte, Unit]]).map {
-                vec =>
-                  val newBody = Stream
-                    .eval(vec.get)
-                    .flatMap(v => Stream.emits(v).covary[F])
-                    .flatMap(c => Stream.segment(c).covary[F])
-
-                  response.copy(
-                    body = response.body
-                    // Cannot Be Done Asynchronously - Otherwise All Chunks May Not Be Appended Previous to Finalization
-                      .observe(_.segments.flatMap(s => Stream.eval_(vec.modify(_ :+ s))))
-                      .onFinalize {
-                        Logger.logMessage[F, Response[F]](response.withBodyStream(newBody))(
-                          logHeaders,
-                          logBody,
-                          redactHeadersWhen)(logger)
-                      }
-                  )
-              }
-          }
-          .orElse(OptionT(F.delay(logger.info("service returned None")).as(None)))
-          .value
-          .handleErrorWith(t =>
-            F.delay(logger.info(s"service raised an error: ${t.getClass}")) *> F
-              .raiseError[Option[Response[F]]](t)))
->>>>>>> 31dabe84
     }
-
 }