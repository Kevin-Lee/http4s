package org.http4s
package server
package middleware

import cats.effect._
import fs2._
import org.http4s.util.CaseInsensitiveString
import org.log4s.{Logger => SLogger}
import scala.concurrent.ExecutionContext
import scodec.bits.ByteVector

/**
  * Simple Middleware for Logging All Requests and Responses
  */
object Logger {
<<<<<<< HEAD
  def apply[F[_]: Effect](
      logHeaders: Boolean,
      logBody: Boolean,
      redactHeadersWhen: CaseInsensitiveString => Boolean = Headers.SensitiveHeaders.contains
  )(httpService: HttpService[F]): HttpService[F] =
    ResponseLogger(logHeaders, logBody)(
      RequestLogger(logHeaders, logBody)(
=======
  def apply(
             logHeaders: Boolean,
             logBody: Boolean,
             redactHeadersWhen: CaseInsensitiveString => Boolean = Headers.SensitiveHeaders.contains
           )(httpService: HttpService)(implicit strategy: Strategy): HttpService =
    ResponseLogger(logHeaders, logBody, redactHeadersWhen)(
      RequestLogger(logHeaders, logBody, redactHeadersWhen)(
>>>>>>> 8173289a
        httpService
      )
    )

  def logMessage[F[_], A <: Message[F]](message: A)(
      logHeaders: Boolean,
      logBody: Boolean,
      redactHeadersWhen: CaseInsensitiveString => Boolean = Headers.SensitiveHeaders.contains)(
      logger: SLogger)(
      implicit F: Sync[F],
      executionContext: ExecutionContext = ExecutionContext.global): F[Unit] = {

    val charset = message.charset
    val isBinary = message.contentType.exists(_.mediaType.binary)
    val isJson = message.contentType.exists(mT =>
      mT.mediaType == MediaType.`application/json` || mT.mediaType == MediaType.`application/hal+json`)

    val isText = !isBinary || isJson

    val headers =
      if (logHeaders)
        message.headers.redactSensitive(redactHeadersWhen).toList.mkString("Headers(", ", ", ")")
      else ""

    val bodyStream = if (logBody && isText) {
      message.bodyAsText(charset.getOrElse(Charset.`UTF-8`))
    } else if (logBody) {
      message.body.map(ByteVector.fromByte).map(_.toHex)
    } else {
      Stream.empty.covary[F]
    }

    val bodyText = if (logBody) {
      bodyStream.fold("")(_ + _).map(text => s"""body="$text"""")
    } else {
      Stream("").covary[F]
    }

    if (!logBody && !logHeaders) F.unit
    else {
      bodyText
        .map(body => s"$headers $body")
        .map(text => logger.info(text))
        .run
    }
  }
}<|MERGE_RESOLUTION|>--- conflicted
+++ resolved
@@ -13,23 +13,13 @@
   * Simple Middleware for Logging All Requests and Responses
   */
 object Logger {
-<<<<<<< HEAD
   def apply[F[_]: Effect](
       logHeaders: Boolean,
       logBody: Boolean,
       redactHeadersWhen: CaseInsensitiveString => Boolean = Headers.SensitiveHeaders.contains
   )(httpService: HttpService[F]): HttpService[F] =
-    ResponseLogger(logHeaders, logBody)(
-      RequestLogger(logHeaders, logBody)(
-=======
-  def apply(
-             logHeaders: Boolean,
-             logBody: Boolean,
-             redactHeadersWhen: CaseInsensitiveString => Boolean = Headers.SensitiveHeaders.contains
-           )(httpService: HttpService)(implicit strategy: Strategy): HttpService =
     ResponseLogger(logHeaders, logBody, redactHeadersWhen)(
       RequestLogger(logHeaders, logBody, redactHeadersWhen)(
->>>>>>> 8173289a
         httpService
       )
     )
