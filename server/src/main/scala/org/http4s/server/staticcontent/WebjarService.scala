/*
 * Copyright 2014 http4s.org
 *
 * Licensed under the Apache License, Version 2.0 (the "License");
 * you may not use this file except in compliance with the License.
 * You may obtain a copy of the License at
 *
 *     http://www.apache.org/licenses/LICENSE-2.0
 *
 * Unless required by applicable law or agreed to in writing, software
 * distributed under the License is distributed on an "AS IS" BASIS,
 * WITHOUT WARRANTIES OR CONDITIONS OF ANY KIND, either express or implied.
 * See the License for the specific language governing permissions and
 * limitations under the License.
 */

package org.http4s
package server
package staticcontent

import cats.data.Kleisli
import cats.data.OptionT
import cats.effect.kernel.Async
import cats.syntax.all._
import org.http4s.internal.CollectionCompat.CollectionConverters._

import java.nio.file.Path
import java.nio.file.Paths
import scala.util.control.NoStackTrace

/** [[org.http4s.server.staticcontent.WebjarServiceBuilder]] builder
  *
  * @param blocker execution context for blocking I/O
  * @param filter To filter which assets from the webjars should be served
  * @param cacheStrategy strategy to use for caching purposes.
  * @param classLoader optional classloader for extracting the resources
  * @param preferGzipped prefer gzip compression format?
  */
class WebjarServiceBuilder[F[_]] private (
    webjarAssetFilter: WebjarServiceBuilder.WebjarAssetFilter,
    cacheStrategy: CacheStrategy[F],
    classLoader: Option[ClassLoader],
    preferGzipped: Boolean,
) {

  import WebjarServiceBuilder.{WebjarAsset, WebjarAssetFilter, serveWebjarAsset}

  private def copy(
      webjarAssetFilter: WebjarAssetFilter = webjarAssetFilter,
      cacheStrategy: CacheStrategy[F] = cacheStrategy,
      classLoader: Option[ClassLoader] = classLoader,
<<<<<<< HEAD
      preferGzipped: Boolean = preferGzipped) =
    new WebjarServiceBuilder[F](webjarAssetFilter, cacheStrategy, classLoader, preferGzipped)
=======
      preferGzipped: Boolean = preferGzipped,
  ) =
    new WebjarServiceBuilder[F](
      blocker,
      webjarAssetFilter,
      cacheStrategy,
      classLoader,
      preferGzipped,
    )
>>>>>>> 37f452b1

  def withWebjarAssetFilter(webjarAssetFilter: WebjarAssetFilter): WebjarServiceBuilder[F] =
    copy(webjarAssetFilter = webjarAssetFilter)

  def withCacheStrategy(cacheStrategy: CacheStrategy[F]): WebjarServiceBuilder[F] =
    copy(cacheStrategy = cacheStrategy)

  def withClassLoader(classLoader: Option[ClassLoader]): WebjarServiceBuilder[F] =
    copy(classLoader = classLoader)

  def withPreferGzipped(preferGzipped: Boolean): WebjarServiceBuilder[F] =
    copy(preferGzipped = preferGzipped)

  def toRoutes(implicit F: Async[F]): HttpRoutes[F] = {
    object BadTraversal extends Exception with NoStackTrace
    val Root = Paths.get("")
    Kleisli {
      // Intercepts the routes that match webjar asset names
      case request if request.method == Method.GET =>
        val segments = request.pathInfo.segments.map(_.decoded(plusIsSpace = true))
        OptionT
          .liftF(F.catchNonFatal {
            segments.foldLeft(Root) {
              case (_, "" | "." | "..") => throw BadTraversal
              case (path, segment) =>
                path.resolve(segment)
            }
          })
          .subflatMap(toWebjarAsset)
          .filter(webjarAssetFilter)
          .flatMap(serveWebjarAsset(cacheStrategy, classLoader, request, preferGzipped)(_))
          .recover { case BadTraversal =>
            Response(Status.BadRequest)
          }
      case _ => OptionT.none
    }
  }

  /** Returns an Option(WebjarAsset) for a Request, or None if it couldn't be mapped
    *
    * @param p The request path without the prefix
    * @return The WebjarAsset, or None if it couldn't be mapped
    */
  private def toWebjarAsset(p: Path): Option[WebjarAsset] = {
    val count = p.getNameCount
    if (count > 2) {
      val library = p.getName(0).toString
      val version = p.getName(1).toString
      val asset = asScalaIterator(p.subpath(2, count).iterator()).mkString("/")
      Some(WebjarAsset(library, version, asset))
    } else
      None
  }

  /** Creates a scala.Iterator from a java.util.Iterator.
    *
    * We're not using scala.jdk.CollectionConverters (which was added in 2.13)
    * or scala.collection.convert.ImplicitConversion (which was deprecated in 2.13)
    * to ease cross-building against multiple Scala versions.
    */
  private def asScalaIterator[A](underlying: java.util.Iterator[A]): Iterator[A] =
    new Iterator[A] {
      override def hasNext: Boolean = underlying.hasNext
      override def next(): A = underlying.next()
    }

}

object WebjarServiceBuilder {
  def apply[F[_]] =
    new WebjarServiceBuilder(
      webjarAssetFilter = _ => true,
      cacheStrategy = NoopCacheStrategy[F],
      classLoader = None,
      preferGzipped = false,
    )

  /** A filter callback for Webjar asset
    * It's a function that takes the WebjarAsset and returns whether or not the asset
    * should be served to the client.
    */
  type WebjarAssetFilter = WebjarAsset => Boolean

  /** Contains the information about an asset inside a webjar
    *
    * @param library The webjar's library name
    * @param version The version of the webjar
    * @param asset The asset name inside the webjar
    */
  final case class WebjarAsset(library: String, version: String, asset: String) {

    /** Constructs a full path for an asset inside a webjar asset
      *
      * @return The full name in the Webjar
      */
    private[staticcontent] lazy val pathInJar: String =
      s"/META-INF/resources/webjars/$library/$version/$asset"
  }

  /** Returns an asset that matched the request if it's found in the webjar path
    *
    * @param webjarAsset The WebjarAsset
    * @param config The configuration
    * @param request The Request
    * @param optional class loader
    * @param preferGzipped prefer gzip compression format?
    * @return Either the the Asset, if it exist, or Pass
    */
  private def serveWebjarAsset[F[_]](
      cacheStrategy: CacheStrategy[F],
      classLoader: Option[ClassLoader],
      request: Request[F],
<<<<<<< HEAD
      preferGzipped: Boolean)(webjarAsset: WebjarAsset)(implicit
      F: Async[F]): OptionT[F, Response[F]] =
=======
      preferGzipped: Boolean,
  )(webjarAsset: WebjarAsset): OptionT[F, Response[F]] =
>>>>>>> 37f452b1
    StaticFile
      .fromResource(
        webjarAsset.pathInJar,
        Some(request),
        classloader = classLoader,
        preferGzipped = preferGzipped,
      )
      .semiflatMap(cacheStrategy.cache(request.pathInfo, _))
}

object WebjarService {

  /** [[org.http4s.server.staticcontent.WebjarService]] configuration
    *
    * @param blocker execution context for blocking I/O
    * @param filter To filter which assets from the webjars should be served
    * @param cacheStrategy strategy to use for caching purposes. Default to no caching.
    */
  final case class Config[F[_]](
      filter: WebjarAssetFilter = _ => true,
      cacheStrategy: CacheStrategy[F] = NoopCacheStrategy[F],
  )

  /** Contains the information about an asset inside a webjar
    *
    * @param library The webjar's library name
    * @param version The version of the webjar
    * @param asset The asset name inside the webjar
    */
  final case class WebjarAsset(library: String, version: String, asset: String) {

    /** Constructs a full path for an asset inside a webjar asset
      *
      * @return The full name in the Webjar
      */
    private[staticcontent] lazy val pathInJar: String =
      s"/META-INF/resources/webjars/$library/$version/$asset"
  }

  /** A filter callback for Webjar asset
    * It's a function that takes the WebjarAsset and returns whether or not the asset
    * should be served to the client.
    */
  type WebjarAssetFilter = WebjarAsset => Boolean

  /** Creates a new [[HttpRoutes]] that will filter the webjars
    *
    * @param config The configuration for this service
    * @return The HttpRoutes
    */
  @deprecated("use WebjarServiceBuilder", "1.0.0-M1")
  def apply[F[_]](config: Config[F])(implicit F: Async[F]): HttpRoutes[F] = {
    object BadTraversal extends Exception with NoStackTrace
    val Root = Paths.get("")
    Kleisli {
      // Intercepts the routes that match webjar asset names
      case request if request.method == Method.GET && request.pathInfo.nonEmpty =>
        val segments = request.pathInfo.segments.map(_.decoded(plusIsSpace = true))
        OptionT
          .liftF(F.catchNonFatal {
            segments.foldLeft(Root) {
              case (_, "" | "." | "..") => throw BadTraversal
              case (path, segment) =>
                path.resolve(segment)
            }
          })
          .subflatMap(toWebjarAsset)
          .filter(config.filter)
          .flatMap(serveWebjarAsset(config, request)(_))
          .recover { case BadTraversal =>
            Response(Status.BadRequest)
          }
      case _ => OptionT.none
    }
  }

  /** Returns an Option(WebjarAsset) for a Request, or None if it couldn't be mapped
    *
    * @param p The request path without the prefix
    * @return The WebjarAsset, or None if it couldn't be mapped
    */
  private def toWebjarAsset(p: Path): Option[WebjarAsset] = {
    val count = p.getNameCount
    if (count > 2) {
      val library = p.getName(0).toString
      val version = p.getName(1).toString
      val asset = p.subpath(2, count).iterator().asScala.mkString("/")
      Some(WebjarAsset(library, version, asset))
    } else
      None
  }

  /** Returns an asset that matched the request if it's found in the webjar path
    *
    * @param webjarAsset The WebjarAsset
    * @param config The configuration
    * @param request The Request
    * @return Either the the Asset, if it exist, or Pass
    */
<<<<<<< HEAD
  private def serveWebjarAsset[F[_]: Async](config: Config[F], request: Request[F])(
      webjarAsset: WebjarAsset): OptionT[F, Response[F]] =
=======
  private def serveWebjarAsset[F[_]: Sync: ContextShift](config: Config[F], request: Request[F])(
      webjarAsset: WebjarAsset
  ): OptionT[F, Response[F]] =
>>>>>>> 37f452b1
    StaticFile
      .fromResource(webjarAsset.pathInJar, Some(request))
      .semiflatMap(config.cacheStrategy.cache(request.pathInfo, _))
}<|MERGE_RESOLUTION|>--- conflicted
+++ resolved
@@ -49,20 +49,9 @@
       webjarAssetFilter: WebjarAssetFilter = webjarAssetFilter,
       cacheStrategy: CacheStrategy[F] = cacheStrategy,
       classLoader: Option[ClassLoader] = classLoader,
-<<<<<<< HEAD
-      preferGzipped: Boolean = preferGzipped) =
-    new WebjarServiceBuilder[F](webjarAssetFilter, cacheStrategy, classLoader, preferGzipped)
-=======
       preferGzipped: Boolean = preferGzipped,
   ) =
-    new WebjarServiceBuilder[F](
-      blocker,
-      webjarAssetFilter,
-      cacheStrategy,
-      classLoader,
-      preferGzipped,
-    )
->>>>>>> 37f452b1
+    new WebjarServiceBuilder[F](webjarAssetFilter, cacheStrategy, classLoader, preferGzipped)
 
   def withWebjarAssetFilter(webjarAssetFilter: WebjarAssetFilter): WebjarServiceBuilder[F] =
     copy(webjarAssetFilter = webjarAssetFilter)
@@ -175,13 +164,8 @@
       cacheStrategy: CacheStrategy[F],
       classLoader: Option[ClassLoader],
       request: Request[F],
-<<<<<<< HEAD
-      preferGzipped: Boolean)(webjarAsset: WebjarAsset)(implicit
-      F: Async[F]): OptionT[F, Response[F]] =
-=======
       preferGzipped: Boolean,
-  )(webjarAsset: WebjarAsset): OptionT[F, Response[F]] =
->>>>>>> 37f452b1
+  )(webjarAsset: WebjarAsset)(implicit F: Async[F]): OptionT[F, Response[F]] =
     StaticFile
       .fromResource(
         webjarAsset.pathInJar,
@@ -281,14 +265,9 @@
     * @param request The Request
     * @return Either the the Asset, if it exist, or Pass
     */
-<<<<<<< HEAD
   private def serveWebjarAsset[F[_]: Async](config: Config[F], request: Request[F])(
-      webjarAsset: WebjarAsset): OptionT[F, Response[F]] =
-=======
-  private def serveWebjarAsset[F[_]: Sync: ContextShift](config: Config[F], request: Request[F])(
       webjarAsset: WebjarAsset
   ): OptionT[F, Response[F]] =
->>>>>>> 37f452b1
     StaticFile
       .fromResource(webjarAsset.pathInJar, Some(request))
       .semiflatMap(config.cacheStrategy.cache(request.pathInfo, _))
