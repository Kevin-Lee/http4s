--- conflicted
+++ resolved
@@ -2,15 +2,9 @@
 package server
 package staticcontent
 
-<<<<<<< HEAD
 import cats._
+import cats.effect._
 import cats.implicits._
-import cats.effect._
-=======
-import cats.implicits._
-import fs2.Task
-import fs2.interop.cats._
->>>>>>> 95017f4a
 
 /**
   * Constructs new services to serve assets from Webjars
@@ -103,19 +97,10 @@
     * @param request The Request
     * @return Either the the Asset, if it exist, or Pass
     */
-<<<<<<< HEAD
 private def serveWebjarAsset[F[_]: Sync](config: Config[F], request: Request[F])
                                   (webjarAsset: WebjarAsset): F[MaybeResponse[F]] =
   StaticFile
     .fromResource(webjarAsset.pathInJar, Some(request))
-    .fold(Pass.pure[F])(
-      config.cacheStrategy.cache(request.pathInfo, _).widen[MaybeResponse[F]]
-    )
-=======
-  private def serveWebjarAsset(config: Config, request: Request)(webjarAsset: WebjarAsset): Task[MaybeResponse] =
-    StaticFile
-      .fromResource(webjarAsset.pathInJar, Some(request))
-      .fold(Pass.now)(config.cacheStrategy.cache(request.pathInfo, _))
-      .flatten
->>>>>>> 95017f4a
+    .fold(Pass.pure[F])(config.cacheStrategy.cache(request.pathInfo, _).widen[MaybeResponse[F]])
+    .flatten
 }