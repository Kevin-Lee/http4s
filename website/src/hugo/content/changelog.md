---
menu: main
weight: 101
title: Changelog
---

Maintenance branches are merged before each new release. This change log is
ordered chronologically, so each release contains all changes described below
it.

<<<<<<< HEAD
# v0.22.3 (unreleased)

## http4s-core

### Semantic changes

* [#5073](https://github.com/http4s/http4s/pull/5073): `withEntity` now replaces any existing headers with the same name with the headers from the `EntityEncoder`.  In v0.21, known single headers were replaced and recurring headers were appended.  Beginning in 0.22.0, everything was appended, which commonly resulted in duplicate `Content-Type` headers.  There is no longer a global registry of headers to infer singleton vs. recurring semantics, but in practice, `EntityEncoder` headers are single, so this is more correct and more similar to the pre-0.22 behavior.

### Bugfixes

* [#5070](https://github.com/http4s/http4s/pull/5070): Fix `Accept-Language` parser on the wildcard (`*`) tag with a quality value
* [#5105](https://github.com/http4s/http4s/pull/5105): Parse `UTF-8` charset tag on `Content-Disposition` filenames case-insensitively. This was a regression from 0.21.

### Enhancements

* [#5042](https://github.com/http4s/http4s/pull/5042): Add a modeled header for `Access-Control-Request-Method`.
* [#5076](https://github.com/http4s/http4s/pull/5076): Create `Uri.Host` from an ip4s `IpAddress`

### Documentation

* [#5061](https://github.com/http4s/http4s/pull/5061): Document that the `Allow` header MUST return the allowed methods.

### Dependency updates

* blaze-0.15.2

## http4s-client

### Enhancements

* [#5023](https://github.com/http4s/http4s/pull/5023): Parameterize the signature algorithm in the OAuth 1 middleware.  HMAC-SHA256 and HMAC-SHA512 are now supported in addition to HMAC-SHA1.

## http4s-server

### Bugfixes

* [#5056](https://github.com/http4s/http4s/pull/5056): In `GZip` middleware, don't add a `Content-Encoding` header if the response type doesn't support an entity.

### Enhancements

* [#5112](https://github.com/http4s/http4s/pull/5112): Make `CORS` middleware configurable via `toHttpRoutes` and `toHttpApp` constructors.

## http4s-blaze-core

### Bugfixes

* [#5126](https://github.com/http4s/http4s/pull/5126): Upgrades to a Blaze version that uses a monotonic timer in the `TickWheelExecutor`.  This will improve scheduling correctness in the presence of an erratic clock.

## http4s-blaze-server

### Bugfixes

* [#5075](https://github.com/http4s/http4s/pull/5075): Render the blaze version correctly in the default startup banner

## http4s-ember-core

### Bugfixes

* [#5043](https://github.com/http4s/http4s/pull/5043): Fix several bugs where a body stream silenty ends if the peer closes its end of the socket without finishing writing. This now raises an error.

## http4s-ember-client

### Bugfixes

* [#5041](https://github.com/http4s/http4s/pull/5041): Don't keep alive HTTP/1.0 connections without a `Connection: keep-alive` header.

## http4s-ember-server

### Deprecations

* [#5040](https://github.com/http4s/http4s/pull/5040): `maxConcurrency` is renamed to `maxConnections`.  The former is now deprecated.

## http4s-dsl

### Enhancements

* [#5063](https://github.com/http4s/http4s/pull/5063): Added `->>` infix extractor for a resource-oriented view of routing. Use this to define resource paths only once, and generate proper `405` responses with a correct `Allow` header when the method is not handled.

## Dependency updates

* blaze-0.15.2
* netty-4.1.67
=======
# v0.21.27

This is a security release.

## http4s-server

### Security patches

* [GHSA-52cf-226f-rhr6](https://github.com/http4s/http4s/security/advisories/GHSA-52cf-226f-rhr6): Deprecates `apply` method that takes a `CORSConfig`.  The default configuration provides no actual CORS protection, and has several deficiences even when properly configured.  Please see the GHSA for a full discussion.
>>>>>>> 58f3a4bb

# v0.21.26 (2021-08-12)

The 0.21 series is no longer actively maintained by the team, but we'll continue to entertain binary compatible patches.  All users are still encouraged to upgrade to 0.22 (for Cats-Effect 2) or 0.23 (the latest stable series, on Cats-Effect 3).

## http4s-ember-client

### Enhancements

* [#5064](https://github.com/http4s/http4s/pull/5064): Add a conservative retry policy for dead connections.  Connections can be terminated on the server side while idling in our pool, which does not manifest until we attempt to read the response.  This is now raised as a `java.nio.channels.ClosedChannelException`.   A `retryPolicy` configuration has been added to the `EmberClientBuilder`.  The default policy handles the error and resubmits the request if:
   * The request method is idempotent OR has an `Idempotency-Key` header
   * Less than 2 attempts have been made
   * Ember detects that the connection was closed without reading any bytes

# v0.22.2 (2021-08-06)

## http4s-core

### Enhancements

* [#5011](https://github.com/http4s/http4s/pull/5011): Add constant  for status code `418 I'm a teapot`. #save418 🫖
* [#5013](https://github.com/http4s/http4s/pull/5013): Create `RequestPrelude` and `ResponsePrelude` views of `Request` and `Response`, respectively.  These projections omit the body and vault attributes, which permit an `Order` and `Hash` (and therefore `Eq`) instance that `Request` and `Response` do not.  These can be useful in logging, metrics, and caching.

### Deprecations

* [#5015](https://github.com/http4s/http4s/pull/5015): Deprecate the old `Uri.uri`, `MediaType.mediaType`, and `QValue.q` literals.  Intepolators for each are available via `org.http4s.implicits._`

## Dependency updates

* cats-effect-2.5.3
* tomcat-9.0.52

# v0.22.1 (2021-07-30)

## http4s-core

### Bugfixes

* [#4956](https://github.com/http4s/http4s/pull/4956): Catch non-fatal exceptions, notably `DateTimeException`, in `QueryParamDecoder`s.

### Enhancements

* [#4956](https://github.com/http4s/http4s/pull/4956): Add `QueryParamCodec`s for more `java.time` types.

## Documentation

* [#5012](https://github.com/http4s/http4s/pull/5012): Document `MatrixVar` support;

## http4s-client

### Bugfixes

* [#4933](https://github.com/http4s/http4s/pull/4933): Append the `EntityDecoder`'s `Accept` headers to any explicit headers instead of replacing them.  This was a regression from the 0.21 line.

## http4s-boopickle

### Cross builds

* [#4991](https://github.com/http4s/http4s/pull/4991): `http4s-boopickle` is now cross-published for Scala 3

## Dependency updates

* boopickle-1.4.0
* cats-effect-2.5.2
* dropwizard-metrics-4.2.3
* scala-xml-2.0.1
* slf4j-api-1.7.32

# v0.22.0

This is the first production release with Scala 3 support, and continues to support Cats-Effect 2.  All users of the 0.21 series are encouraged to upgrade to at least this version.  Users needing Cats-Effect 3 are invited to upgrade to http4s-0.23.

All subsequent 0.22.x releases will be binary compatible with this.

Includes all changes from v0.21.25.

## http4s-core

### Bugfixes

* [#4933](https://github.com/http4s/http4s/pull/4933): Don't eagerly parse non-matching headers

### Breaking changes

* [#4895](https://github.com/http4s/http4s/pull/4895): Refresh MimeDb.  This is pedantically incompatible, but we don't think you'll notice.

## http4s-dsl

### Bugfixes

* [#4923](https://github.com/http4s/http4s/pull/4923): Define `as` as an infix operator in Scala 3

## http4s-blaze-client

### Documentation

* [#4930](https://github.com/http4s/http4s/pull/4930): Add scaladoc to `BlazeClientBuilder`

## http4s-ember-server

### Enhancements

* [#4803](https://github.com/http4s/http4s/pull/4803): Add web socket support

## http4s-jetty-server

### Bugfixes

* [#4967](https://github.com/http4s/http4s/pull/4967): Fix error parsing IPv6 addresses

## Dependency updates

* jawn-1.2.0
* prometheus-client-0.11.0

# v0.21.25 (2021-07-18)

## http4s-blaze-client

### Bugfixes

* [#4831](https://github.com/http4s/http4s/pull/4831): Fix blaze-client handling of early responses
* [#4958](https://github.com/http4s/http4s/pull/4958): Reuse idle timeout stage.  This also addresses a performance regression identified in v0.21.23.

### Enhancements

* [#4906](https://github.com/http4s/http4s/pull/4906): Recycle more connections than before

## Dependency updates

* dropwizard-metrics-4.2.2
* fs2-2.5.9
* jetty-9.4.43
* log4s-1.10.0
* netty-4.1.66
* slf4j-1.7.31
* tomcat-9.0.50

# v0.22.0-RC1 (2021-05-26)

Includes the changes of 0.21.24, including the [vulnerability fix](https://github.com/http4s/http4s-ghsa-6h7w-fc84-x7p6) to `StaticFile.fromUrl`.

## http4s-core

### Breaking changes

* [#4787](https://github.com/http4s/http4s/pull/4787): Various header selection refinements:
  * `Header.Select#toRaw` now takes an `F[A]` and returns a `NonEmptyList[Header.Raw]`. This is necessary because headers without a `Semigroup` (e.g., `Set-Cookie`) can't be combined into a single header value.
  * The old `Header.Select#toRaw` is renamed to `toRaw1`.  This version still accepts a single value and returns a single raw header.
  * `Header.Select#from` now returns an `Option[Ior[NonEmptyList[ParseFailure], NonEmptyList[A]]]`. The `Ior` lets us return both a value and "warnings" when a repeating header contains both valid and invalid entries.
  * Add `Headers#getWithWarnings` to return the `Ior` result.
* [#4788](https://github.com/http4s/http4s/pull/4788): Extend `ServerSentEvent` with comments.  The `data` field is now optional. `retry` is changed from a `Long` to a `FiniteDuration`.  `data` spanning multiple lines are now rendered as multiple `data:` fields per the spec.

### Bugfixes

* [#4873](https://github.com/http4s/http4s/pull/4873): Catch exceptions in `ParseResult.fromParser`. Don't throw when parsing a media range in the `Content-Type` parser.

## Dependency updates

* blaze-0.15.1
* circe-0.14.1
* play-json-2.9.2 (downgrade)

# v0.21.24 (2021-05-26)

0.21 is EOL.  Bugfixes and community submissions will be considered for discretionary releases, but the development team will now focus on later branches.

Contains a vulnerability fix for `StaticFile.fromUrl`.

## http4s-blaze-core

### Vulnerability fixes

* [GHSA-6h7w-fc84-x7p6](https://github.com/http4s/http4s/security/advisories/GHSA-6h7w-fc84-x7p6): Don't leak the existence of a directory serverside when using `StaticFile.fromUrl` with non-file URLs.

### Enhancements

* [#4880](https://github.com/http4s/http4s/pull/4880): Handle exceptions when the tick wheel executor is shutdown as a warning instead of a stack trace error.

## http4s-ember-client

### Enhancements

* [#4881](https://github.com/http4s/http4s/pull/4881): Add `checkEndpointIdentification` flag to Ember. When true, sets `HTTPS` as the endpoint validation algorithm. Defaults to true.

## Dependency Updates

* blaze-0.14.17

# v0.22.0-M8 (2021-05-21)

Includes the changes of v0.21.23.  This is the first release with support for Scala 3.0.0.  We intend to make this a production release as soon as circe-0.14 is out.

There are several package renames in the backends.  To help, we've provided a Scalafix:

1. Add to your `projects/plugins.sbt`:

   ```scala
   addSbtPlugin("ch.epfl.scala" % "sbt-scalafix" % "0.9.28")
   ```

2. Run the following:

   ```sh
   sbt ";scalafixEnable; scalafix github:http4s/http4s/v0_22"
   ```

## Crossbuilds

* Adds Scala 3
* Drops Scala-3.0.0-RC2

## http4s-async-http-client

### Breaking changes

* [#4854](https://github.com/http4s/http4s/pull/485)4: Rename package from `org.http4s.client.asynchttpclient` to `org.http4s.asynchttpclient`

## http4s-client

### Breaking changes

* [#4747](https://github.com/http4s/http4s/pull/4747): Move `ConnectionManager`, `PoolManager`, and `WaitQueueTimeoutException` into blaze-client and make private. It did not prove to be a generally useful connection pool outside blaze.

## http4s-core

### Breaking changes

* [#4757](https://github.com/http4s/http4s/pull/4757): Response is no longer a case class. It is not a proper product type, and no equality should be implied given the streaming bodies.

### Bug fixes

* [#4739](https://github.com/http4s/http4s/pull/4739): Postpone using query model until we need it.  Helps with various corner cases linked in the ticket.
* [#4756](https://github.com/http4s/http4s/pull/4756): Tweak default `responseColor` of `Logger.colored` so it can be called.
* [#4824](https://github.com/http4s/http4s/pull/4824): Fix `Message#removeCookie` to allow removing multiple cookies.

### Enhancements

* [#4797](https://github.com/http4s/http4s/pull/4797): Add `Header.ToRaw[Headers]` instance

## http4s-blaze-client

### Breaking changes

* [#4838](https://github.com/http4s/http4s/pull/4838): Rename package from `org.http4s.client.blaze` to `org.http4s.blaze.client`

## http4s-blaze-server

### Breaking changes

* [#4847](https://github.com/http4s/http4s/pull/4847): Rename package from `org.http4s.server.blaze` to `org.http4s.blaze.server`

## http4s-jetty-client

### Breaking changes

* [#4743](https://github.com/http4s/http4s/pull/4743): Rename package from `org.http4s.client.jetty` to `org.http4s.jetty.client`

## http4s-jetty-server

### Breaking changes

* [#4743](https://github.com/http4s/http4s/pull/4743): Rename package from `org.http4s.server.jetty` to `org.http4s.jetty.server`
* [#4746](https://github.com/http4s/http4s/pull/4746): Module renamed from `http4s-jetty` to `http4s-jetty-server`.

## http4s-server

### Breaking changes

* [#4785](https://github.com/http4s/http4s/pull/4785): Remove unsued `Functor[G]` parameter to `AutoSlash` middleware
* [#4827](https://github.com/http4s/http4s/pull/4827): Convert `CORSConfig` from a case class to an abstract type for future binary compatibility

## Dependency updates

* blaze-0.15.0
* cats-parse-0.3.4
* case-insensitive-1.1.4
* circe-0.14.0-M7
* ip4s-2.0.3
* jawn-1.1.2
* jawn-fs2-1.1.3
* keypool-0.3.5
* literally-1.0.2
* log4cats-1.3.1
* log4s-1.10.0-M7
* scala-xml-2.0.0
* vault-2.1.13

# v0.21.23 (2021-05-16)

This is the final planned release in the 0.21 series.  Bugfixes and community submissions will be considered for discretionary releases, but the development team will now focus on later branches.

## http4s-blaze-client

### Bugfixes

* [#4810](https://github.com/http4s/http4s/pull/4810): Read from idle blaze-client connections to prevent retaining (and trying to use) half-closed connections.
* [#4812](https://github.com/http4s/http4s/pull/4812): Remove request retry on EOF from blaze-client. This could theoretically resubmit non-idempotent requests. The problem the retry attempted to solve is mitigated by #4810.
* [#4815](https://github.com/http4s/http4s/pull/4815): Fix "`IdleTimeoutStage` isn't connected" errors by waiting for the final write to finish before returning the connection to the pool.

## http4s-blaze-core

### Bugfixes

* [#4796](https://github.com/http4s/http4s/pull/4796): Reset the idle timeout after `readRequest` completes, not when it's called.  Affects both blaze-server and blaze-client.

## http4s-blaze-server

### Bugfixes

* [#4753](https://github.com/http4s/http4s/pull/4753): Distinguish between reserved and unknown websocket frame opcodes. Resolves a `MatchError`.
* [#4792](https://github.com/http4s/http4s/pull/4792): Fixes HTTP/2 connections on modern JDKs by replacing legacy ALPN libraries.
* [#4796](https://github.com/http4s/http4s/pull/4796): Reset idle timeout when `readRequest` completes, not when it's called.

### Enhancements

* [#4761](https://github.com/http4s/http4s/pull/4761): Use the `TickWheelExecutor` to schedule timeouts with less locking.  Change how the parser is acquired to reduce lock contention in `Http1ServerStage`.  Significant increases in throughput are observed on small requests with many cores.

## http4s-circe

### Enhancements

* [#4736](https://github.com/http4s/http4s/pull/4736): Add `streamJsonArrayDecoder`

## http4s-ember-core

### Enhancements

* [#4735](https://github.com/http4s/http4s/pull/4735): Simplify message parsing by parsing everything up to the `\r\n` in one pass. The max header size and max prelude size settings should keep memory consumption limited.

## http4s-ember-server

### Bugfixes

* [#4750](https://github.com/http4s/http4s/pull/4750): Drain the socket's read buffer only after the response is written to the socket. Resolves several flavors of network error.
* [#4823](https://github.com/http4s/http4s/pull/4823): Implement persistent connection logic for HTTP/1.0 requests.

## http4s-jetty

### Bugfixes

* [#4783](https://github.com/http4s/http4s/pull/4783): Fix bug with shared `ThreadPool` being destroyed. Prefer a `Resource[F, ThreadPool]` whose lifecycle shares Jetty's.  For compatibility, prevent the default from being destroyed.

## http4s-server

### Enhancements

* [#4793](https://github.com/http4s/http4s/pull/4793): Make use of IPv4 vs. IPv6 as default address explicit. Applies to all backends.

## Dependency updates

* blaze-0.14.16
* cats-2.6.1
* cats-effect-2.5.1
* dropwizard-metrics-4.2.0
* discipline-core-1.1.5
* jackson-databind-2.12.3
* fs2-2.5.6
* scalacheck-1.15.4
* scodec-bits-1.1.27
* tomcat-9.0.46

# v0.22.0-M7 (2021-04-10)

Contains all the changes of v0.21.22.

## Cross builds

* Add Scala-3.0.0-RC2
* Drop Scala-3.0.0-RC1

## http4s-play-json

* There is not yet an http4s-play-json build for Scala 3.0.0-RC2 because play-json doesn't yet support it.  A PR is open upstream, and we will revive it in the next release.

## Dependency updates

* blaze-0.15.0-M3
* case-insensitive-1.1.2
* cats-parse-0.3.2
* circe-0.14.0-M5
* ip4s-2.0.1
* jawn-1.1.1
* jawn-fs2-1.1.1
* keypool-0.3.3
* log4cats-1.2.2
* log4s-1.10.0-M6
* literally-1.0.0
* scala-xml-2.0.0-RC1
* vault-2.1.9

# v0.21.22 (2021-04-06)

## http4s-blaze-client

### Enhancements

* [#4699](https://github.com/http4s/http4s/pull/4699): Add custom DNS resolver support to `BlazeClientBuilder`

## http4s-ember-server

* [#4715](https://github.com/http4s/http4s/pull/4715): Fix regression in SSL handshake resulting in Connection Refused errors

## Dependency upgrades

* cats-2.5.0
* cats-effect-2.4.1
* fs2-2.5.4
* netty-4.1.63
* scodec-bits-1.1.25
* tomcat-9.0.45
* twirl-1.5.1

# v0.22.0-M6 (2021-03-29)

Includes all the changes of v0.21.21.

## http4s-core

### Breaking changes

* [#4588](https://github.com/http4s/http4s/pull/4588): Additional consistency in modeled headers around `.value` (removed in favor of the typeclass) and `.parse` (present on the companion)
* [#4580](https://github.com/http4s/http4s/pull/4580): Rename `Uri.Path.fromString` to `Uri.Path.unsafeFromString`.
* [#4581](https://github.com/http4s/http4s/pull/4581): Rename `Query.fromString` to `Query.unsafeFromString`.
* [#4602](https://github.com/http4s/http4s/pull/4602): Remove `ipv4` and `ipv6` macros that clash with ip4s'.
* [#4603](https://github.com/http4s/http4s/pull/4603): Drop deprecated members of `org.http4s.util`.
* [#4604](https://github.com/http4s/http4s/pull/4604): Fix rendering of UTF-8-encoded `Content-Disposition` parameters.  The `parameters` map is now keyed by a `CIString`.
* [#4630](https://github.com/http4s/http4s/pull/4630): Use Typesafe Literally to implement the literal interpolators. This should have zero impact on user code, but does affect binary compatibility.

## http4s-dsl

### Breaking changes

* [#4640](https://github.com/http4s/http4s/pull/4640): Change `apply(Headers.ToRaw*)` syntax to `headers(Headers.Raw)`. The overload from 0.21 was ambiguous with the new header model in 0.22.

## http4s-boopickle

### Breaking changes

* [#4590](https://github.com/http4s/http4s/pull/4590): Move implicits to `org.http4s.booPickle.implicits._`. The thinking is evolving here, and this is likely to be reverted before 0.22.0 final.

## http4s-scala-xml

### Breaking changes

* [#4621](https://github.com/http4s/http4s/pull/4621): Revert the `implicits` decoding back to how it was in 0.21.  Set up safer defaults for the default `SAXParserFactory`, corresponding to what will be in scala-xml-2.0.

### Dependency updates

* async-http-client-2.12.3
* case-insensitive-1.1.0
* jackson-databind-2.12.2
* literally-1.0.0-RC1 (new)
* log4cats-1.2.1
* vault-2.1.8

# v0.21.21 (2021-03-29)

## http4s-client

### Enhancements

* [#4614](https://github.com/http4s/http4s/pull/4614): Support for `Idempotent-Key` header in `Retry` middleware
* [#4636](https://github.com/http4s/http4s/pull/4636): Add `isErrorOrStatus` to `RetryPolicy` to support retrying on different response statuses than the default set

## http4s-server

### Bugfixes

* [#4638](https://github.com/http4s/http4s/pull/4646): In `Caching` middleware, don't send `private` alongside `no-store`. These are contradictory directives.
* [#4654](https://github.com/http4s/http4s/pull/4654): Return a 404 instead of 500 when requesting a path whose parent is a file instead of a directory

## http4s-ember-client

### Enhancements

* [#4637](https://github.com/http4s/http4s/pull/4637): Clarify which timeout is firing in the error message

## http4s-ember-server

### Bugfixes

* [#4637](https://github.com/http4s/http4s/pull/4637): On reused connections, wait for the idle period, not the shorter header timeout, for the next byte.

## http4s-play-json

### Enhancements

* [#4595](https://github.com/http4s/http4s/pull/4595): Streamline `Writes[Uri]` and `Reads[Uri]` instances

## http4s-scala-xml

### Bugfixes

* [#4620](https://github.com/http4s/http4s/pull/4620): Make XML chraset inference compliant with RFC7303

### Enhancements

* [#4622](https://github.com/http4s/http4s/pull/4622): Encode `scala.xml.Elem` with an XML declaration, including the charset.

## Dependency updates

* cats-effect-2.4.0
* jetty-9.4.39
* netty-4.1.60
* scalatags-0.9.4
* tomcat-9.0.44

# v0.22.0-M5 (2021-03-03)

This is the first release with Scala 3 support.  Scala 3.0.0-RC1 is supported for all modules except http4s-boopickle, http4s-scalatags, and http4s-twirl.

## http4s-core

### Breaking

#### New header model

This release brings a new model for headers.  The model based on subtyping and general type projection used through http4s-0.21 is replaced by a `Header` typeclass.

* There is no longer a `Header.Parsed`.  All headers are stored in `Headers` as `Header.Raw`.
* `Header.Raw` is no longer a subtype of `Header`.  `Header` is now a typeclass.
* New modeled headers can be registered simply by providing an instance of `Header`. The global registry, `HttpHeaderParser`, is gone.
* `Headers` are created and `put` via a `Header.ToRaw` magnet pattern.  Instances of `ToRaw` include `Raw`, case classes with a `Header` instance, `(String, String)` tuples, and `Foldable[Header.ToRaw]`.  This makes it convenient to create headers from types that don't share a subtyping relationship, and preserves a feel mostly compatible with the old `Headers.of`.
* `HeaderKey` is gone. To retrieve headers from the `Headers`, object, pass the type in `[]` instead of `()` (e.g., `headers.get[Location]`).
* `from` no longer exists on the companion object of modeled headers.  Use the `get[X]` syntax.
* `unapply` no longer exists on most companion objects of modeled headers.  This use dto be an alias to `from`.
* "Parsed" headers are no longer memoized, so calling `headers.get[X]` twice will reparse any header with a name matching `Header[X].name` a second time.  It is not believed that headers were parsed multiple times often in practice.  Headers are still not eagerly parsed, so performance is expected to remain about the same.
* The `Header` instance carries a phantom type, `Recurring` or `Single`.  This information replaces the old `HeaderKey.Recurring` and `HeaderKey.Singleton` marker classes, and is used to determine whether we return the first header or search for multiple headers.
* Given `h1: Headers` and `h2.Headers`, `h1.put(h2)` and `h1 ++ h2` now replace all headers in `h1` whose key appears in `h2`.  They previously replaced only singleton headers and appended recurring headers.  This behavior was surprising to users, and required the global registry.
* An `add` operation is added, which requires a value with a `HeaderKey.Recurring` instance.  This operation appends to any existing headers.
* `Headers#toList` is gone, but `Headers#headers` returns a `List[Header.Raw]`. The name was changed to call attention to the fact that the type changed to raw headers.

See [#4415](https://github.com/http4s/http4s/pull/4415), [#4526](https://github.com/http4s/http4s/pull/4526), [#4536](https://github.com/http4s/http4s/pull/4536), [#4538](https://github.com/http4s/http4s/pull/4538), [#4537](https://github.com/http4s/http4s/pull/4537), [#5430](https://github.com/http4s/http4s/pull/5430), [#4540](https://github.com/http4s/http4s/pull/4540), [#4542](https://github.com/http4s/http4s/pull/4542), [#4543](https://github.com/http4s/http4s/pull/4543), [#4546](https://github.com/http4s/http4s/pull/4546), [#4549](https://github.com/http4s/http4s/pull/4549), [#4551](https://github.com/http4s/http4s/pull/4551), [#4545](https://github.com/http4s/http4s/pull/4545), [#4547](https://github.com/http4s/http4s/pull/4547), [#4552](https://github.com/http4s/http4s/pull/4552), [#4555](https://github.com/http4s/http4s/pull/4555), [#4559](https://github.com/http4s/http4s/pull/4559), [#4556](https://github.com/http4s/http4s/pull/4556), [#4562](https://github.com/http4s/http4s/pull/4562), [#4558](https://github.com/http4s/http4s/pull/4558), [#4563](https://github.com/http4s/http4s/pull/4563), [#4564](https://github.com/http4s/http4s/pull/4564), [#4565](https://github.com/http4s/http4s/pull/4565), [#4566](https://github.com/http4s/http4s/pull/4566), [#4569](https://github.com/http4s/http4s/pull/4569), [#4571](https://github.com/http4s/http4s/pull/4571), [#4570](https://github.com/http4s/http4s/pull/4570), [#4568](https://github.com/http4s/http4s/pull/4568), [#4567](https://github.com/http4s/http4s/pull/4567), [#4537](https://github.com/http4s/http4s/pull/4537), [#4575](https://github.com/http4s/http4s/pull/4575), [#4576](https://github.com/http4s/http4s/pull/4576).

#### Other breaking changes

* [#4554](https://github.com/http4s/http4s/pull/4554): Remove deprecated `DecodeResult` methods

#### Enhancements

* [#4579](https://github.com/http4s/http4s/pull/4579): Regenerate MimeDB from the IANA registry

# v0.22.0-M4 (2021-03-02)

## http4s-core

### Breaking changes

* [#4242](https://github.com/http4s/http4s/pull/4242): Replace internal models of IPv4, IPv6, `java.net.InetAddress`, and `java.net.SocketAddress` with ip4s.  This affects the URI authority, various headers, and message attributes that refer to IP addresses and hostnames.
* [#4352](https://github.com/http4s/http4s/pull/4352): Remove deprecated `Header.Recurring.GetT` and ``Header.get(`Set-Cookie`)``.
* [#4364](https://github.com/http4s/http4s/pull/4364): Remove deprecated `AsyncSyntax` and `NonEmpyListSyntax`. These were unrelated to HTTP.
* [#4407](https://github.com/http4s/http4s/pull/4407): Relax constraint on `EntityEncoder.fileEncoder` from `Effect` to `Sync`. This is source compatible.
* [#4519](https://github.com/http4s/http4s/pull/4519): Drop unused `Sync` constraints on `MultipartParser`, `Part`, and `KleisliSyntax`. This is source compatible.

## http4s-laws

### Breaking changes

* [#4519](https://github.com/http4s/http4s/pull/4519): Drop unused `Arbitrary` and `Shrink` constraints on `LawAdapter#booleanPropF`. This is source compatible.

## http4s-server

### Breaking changes

* [#4519](https://github.com/http4s/http4s/pull/4519): Drop unused `Functor` constraints in `HSTS`, `Jsonp`, `PushSupport`, `TranslateUri`, and `UriTranslation` middlewares. Drop unused `Sync` and `ContextShift` constraints in `staticcontent` package. These are source compatible.

## http4s-server

### Breaking changes

* [#4519](https://github.com/http4s/http4s/pull/4519): Drop unused `Async` constraint in `ServletContainer`. Drop unused `ContextShift` in `ServletContextSyntax`. These are source compatible.

## http4s-async-http-client

### Breaking changes

* [#4519](https://github.com/http4s/http4s/pull/4519): Drop unused `Sync` constraint on `AsyncHttpClientStats`. This is source compatible.

## http4s-prometheus

### Breaking changes

* [#4519](https://github.com/http4s/http4s/pull/4519): Drop unused `Sync` constraint on `PrometheusExportService`. This is source compatible.

## http4s-argonaut

### Removal

* [#4409](https://github.com/http4s/http4s/pull/4409): http4s-argonaut is no longer published

## http4s-json4s

### Removal

* [#4410](https://github.com/http4s/http4s/pull/4410): http4s-json4s, http4s-json4s-native, and http4s-json4s-jackson are no longer published

## http4s-play-json

### Breaking changes

* [#4371](https://github.com/http4s/http4s/pull/4371): Replace jawn-play with an internal copy of the facade to work around `withDottyCompat` issues.

## http4s-scala-xml

### Breaking changes

* [#4380](https://github.com/http4s/http4s/pull/4380): Move the implicits from the root package to a Cats-like encoding.  Suggest replacing `import org.http4s.scalaxml._` with `import org.http4s.scalaxml.implicits._`.

## Dependencies

* blaze-0.15.0-M2
* case-insensitive-1.0.0
* cats-parse-0.3.1
* circe-0.14.0-M4
* ip4s-2.0.0-RC1
* jawn-1.1.0
* jawn-play (dropped)
* keypool-0.3.0
* log4cats-1.2.0
* log4s-1.0.0-M5
* play-json-2.10.0-RC2
* scala-xml-2.0.0-M5
* vault-2.1.7

# v0.21.20 (2021-03-02)

## http4s-core

### Enhancements

* [#4479](https://github.com/http4s/http4s/pull/4479): Add a `Hash[QValue]` instance
* [#4512](https://github.com/http4s/http4s/pull/4512): Add `DecodeResult.successT` and `DecodeResult.failureT`, consistent with `EitherT`.  Deprecate the overloaded versions they replace.

### Deprecations

* [#4444](https://github.com/http4s/http4s/pull/4444): Deprecate the `RequestCookieJar` in favor of the `CookieJar` middleware 

## http4s-ember-core

### Bugfixes

* [#4429](https://github.com/http4s/http4s/pull/4429), [#4466](https://github.com/http4s/http4s/pull/4466): Fix a few corner cases in the parser with respect to chunk boundaries

## http4s-servlet

### Enhancements

* [#4544](https://github.com/http4s/http4s/pull/4544): Remove redundant calculation and insertion of request attributes into the Vault

## Dependency upgrades

* cats-2.4.1
* cats-effect-2.3.2
* dropwizard-metrics-4.1.18
* fs2-2.5.3
* jetty-9.4.38
* json4s-3.6.11
* scalacheck-1.15.3

# v0.21.19 (2021-02-13)

## http4s-core

### Deprecations

* [#4337](https://github.com/http4s/http4s/pull/4337): Deprecate `Header.Recurring.GetT`, which is unused

## http4s-client

### Bugfixes

* [#4403](https://github.com/http4s/http4s/pull/4403): Remove `Content-Coding` and `Content-Length` headers after decompressing in the `GZip` middleware.

## http4s-ember-core

### Bugfixes

* [#4348](https://github.com/http4s/http4s/pull/4348): Handle partially read bodies in persistent connections when the connection is recycled.

## http4s-ember-server

### Enhancements

* [#4400](https://github.com/http4s/http4s/pull/4400): Implement the `ConnectionInfo` and `SecureSession` request vault attributes, for parity with the Blaze and Servlet backends

## http4s-argonaut

* [#4366](https://github.com/http4s/http4s/pull/4370): Deprecate http4s-argonaut.  It won't be published starting in 0.22.

## http4s-json4s, http4s-json4s-jackson, http4s-json4s-native

### Deprecations

* [#4370](https://github.com/http4s/http4s/pull/4370): Deprecate the http4s-json4s modules.  They won't be published starting in 0.22.

## http4s-scalatags

### Enhancements

* [#3850](https://github.com/http4s/http4s/pull/3850): Relax constraint on encoders from `TypedTag[String]` to `Frag[_, String]`

## Dependency updates

* cats-2.4.1
* netty-4.1.59.Final
* okio-2.9.0
* tomcat-9.0.43

# v0.22.0-M3 (2021-02-02)

Inherits the fixes of v0.21.18

# v0.21.18 (2021-02-02)

## http4s-blaze-server

### Bug fixes

* [#4337](https://github.com/http4s/http4s/pull/4337): Pass the `maxConnections` parameter to the blaze infrastructure correctly. The `maxConnections` value was being passed as the `acceptorThreads`, leaving `maxConnections` set to its Blaze default of 512.

## http4s-ember-core

### Bug fixes

* [#4335](https://github.com/http4s/http4s/pull/4335): Don't render an empty body with chunked transfer encoding on response statuses that don't permit a body (e.g., `204 No Content`).
 
# v0.22.0-M2 (2021-02-02)

This release fixes a [High Severity vulnerability](https://github.com/http4s/http4s/security/advisories/GHSA-xhv5-w9c5-2r2w) in blaze-server.

## http4s-blaze-server

* [GHSA-xhv5-w9c5-2r2w](https://github.com/http4s/http4s/security/advisories/GHSA-xhv5-w9c5-2r2w): Additionally to the fix in v0.21.17, drops support for NIO2.

## http4s-core

### Enhancements

* [#4286](https://github.com/http4s/http4s/pull/4286): Improve performance by using `oneOf` and caching a URI parser. This was an identified new hotspot in v0.22.0-M1.

### Breaking changes

* [#4259](https://github.com/http4s/http4s/pull/4259): Regenerate `MimeDb` from the IANA database. This shifts around some constants in a binary incompatible way, but almost nobody will notice.
* [#4327](https://github.com/http4s/http4s/pull/4237): Shifted the parsers around in `Uri` to prevent deadlocks that appeared since M1.  This should not be visible, but is binary breaking.

## http4s-prometheus

### Breaking changes

* [#4273](https://github.com/http4s/http4s/pull/4273): Change metric names from `_count` to `_count_total` to match Prometheus' move to the OpenMetrics standard.  Your metrics names will change!  See [prometheus/client_java#615](https://github.com/prometheus/client_java/pull/615) for more details from the Prometheus team.

## Dependency updates

* jawn-fs2-1.0.1
* keypool-0.3.0-RC1 (moved to `org.typelevel`)
* play-json-2.10.0-RC1
* simpleclient-0.10.0 (Prometheus)

# v0.21.17 (2021-02-02)

This release fixes a [High Severity vulnerability](https://github.com/http4s/http4s/security/advisories/GHSA-xhv5-w9c5-2r2w) in blaze-server.

## http4s-blaze-server

### Security patches

* [GHSA-xhv5-w9c5-2r2w](https://github.com/http4s/http4s/security/advisories/GHSA-xhv5-w9c5-2r2w): blaze-core, a library underlying http4s-blaze-server, accepts connections without bound.  Each connection claims a file handle, a scarce resource, leading to a denial of service vector.

  `BlazeServerBuilder` now has a `maxConnections` property, limiting the number of concurrent connections.  The cap is not applied to the NIO2 socket server, which is now deprecated. 

## http4s-ember-core

### Enhancements

* [#4331](https://github.com/http4s/http4s/pull/4331): Don't render an empty chunked payload if a request has neither a `Content-Length` or `Transfer-Encoding` and the method is one of `GET`, `DELETE`, `CONNECT`, or `TRACE`. It is undefined behavior for those methods to send payloads.

## http4s-ember-server

### Bugfixes

* [#4281](https://github.com/http4s/http4s/pull/4281): Add backpressure to ember startup, so the server is up before `use` returns.

### Enhancements

* [#4244](https://github.com/http4s/http4s/pull/4244): Internal refactoring of how the stream of server connections is parallelized and terminated.
* [#4287](https://github.com/http4s/http4s/pull/4287): Replace `onError: Throwable => Response[F]` with `withErrorHandler: PartialFunction[Thrwable, F[Response[F]]`.  Error handling is invoked earlier, allowing custom responses to parsing and timeout failures.

## http4s-ember-client

### Enhancements

* [#4301](https://github.com/http4s/http4s/pull/4301): Add an `idleConnectionTime` to `EmberClientBuilder`. Discard stale connections from the pool and try to acquire a new one.

## http4s-servlet

### Bugfixes

* [#4309](https://github.com/http4s/http4s/pull/4309): Call `GenericServlet.init` when intializing an `Http4sServlet`.  Avoids `NullPointerExceptions` from the `ServletConfig`.

## Documentation

* [#4261](https://github.com/http4s/http4s/pull/4261): Better `@see` links throughout the Scaladoc

## Dependency upgrades

* blaze-0.14.15
* okhttp-4.9.1

# v0.22.0-M1 (2021-01-24)

This is a new series, forked from main before Cats-Effect 3 support was merged.  It is binary incompatible with 0.21, but contains several changes that will be necessary for Scala 3 (Dotty) support. It builds on all the changes from v1.0.0-M1 through v1.0.0-M10, which are not echoed here.

The headline change is that all parboiled2 parsers have been replaced with cats-parse.

## Should I switch?

* Users who had been tracking the 1.0 series, but are not prepared for Cats Effect 3, should switch to this series.
* Users who wish to remain on the bleeding edge, including Cats Effect 3, should continue track the 1.0 series.
* Users who need a stable release should remain on the 0.21 series for now.

## http4s-core

### Breaking changes

* [#3855](https://github.com/http4s/http4s/pull/3855): All parboiled2 parsers are replaced by cats-parse.  parboiled2 was not part of the public API, nor are our cats-parse parsers.  Users may observe a difference in the error messages and subtle semantic changes.  We've attempted to minimize them, but this is a significant underlying change.  See also: [#3897](https://github.com/http4s/http4s/pull/3897), [#3901](https://github.com/http4s/http4s/pull/3901), [#3954](https://github.com/http4s/http4s/pull/3954), [#3958](https://github.com/http4s/http4s/pull/3958), [#3995](https://github.com/http4s/http4s/pull/3995), [#4023](https://github.com/http4s/http4s/pull/4023), [#4001](https://github.com/http4s/http4s/pull/4001), [#4013](https://github.com/http4s/http4s/pull/4013), [#4042](https://github.com/http4s/http4s/pull/4042), [#3982](https://github.com/http4s/http4s/pull/3982), [#4071](https://github.com/http4s/http4s/pull/4071), [#4017](https://github.com/http4s/http4s/pull/4017), [#4132](https://github.com/http4s/http4s/pull/4132), [#4154](https://github.com/http4s/http4s/pull/4154), [#4200](https://github.com/http4s/http4s/pull/4200), [#4202](https://github.com/http4s/http4s/pull/4202), [#4206](https://github.com/http4s/http4s/pull/4206), [#4201](https://github.com/http4s/http4s/pull/4201), [#4208](https://github.com/http4s/http4s/pull/4208), [#4235](https://github.com/http4s/http4s/pull/4235), [#4147](https://github.com/http4s/http4s/pull/4147), [#4238](https://github.com/http4s/http4s/pull/4238) [#4238](https://github.com/http4s/http4s/pull/4243)
* [#4070](https://github.com/http4s/http4s/pull/4070): No longer publish a `scala.annotations.nowarn` annotation in the 2.12 build.  This is provided in the standard library in 2.12.13, and isn't necessary at runtime in any version.
* [#4138](https://github.com/http4s/http4s/pull/4138): Replace boolean with `Weakness` sum type in `EntityTag` model
* [#4148](https://github.com/http4s/http4s/pull/4148): Lift `ETag.EntityTag` out of header and into the `org.http4s` package
* [#4164](https://github.com/http4s/http4s/pull/4164): Removal of several deprecated interfaces.  Most were non-public binary compatibility shims, or explicit cats instances that had been superseded by new implicits.  Some exceptions:
* [#4145](https://github.com/http4s/http4s/pull/4145): Port macros in `org.http4s.syntax.literals` to Scala 3.  Deprecated macros that were on various companion objects will not be in the Scala 3 releases.

### Bugfixes

* [#4017](https://github.com/http4s/http4s/pull/4017): Render a final `-` in a byte ranges without an end value

## http4s-laws

### Breaking changes

* [#4144](https://github.com/http4s/http4s/pull/4144): Add `LawsAdapter` to create `PropF` for effectful properties.  Restate various Entity codec laws in terms of it.
* [#4164](https://github.com/http4s/http4s/pull/4164): Removed arbitrary instances for `CIString`. These are provided by case-insensitive.

## http4s-server

### Breaking changes

* [#4164](https://github.com/http4s/http4s/pull/4164): Removed deprecated `SSLConfig`, `KeyStoreBits`, `SSLContextBits`, and `SSLBits`.

## http4s-testing

### Breaking changes

* [#4164](https://github.com/http4s/http4s/pull/4164): No longer a publicly published package. All public API was previously deprecated.

## Dependency upgrades

* async-http-client-2.12.2
* cats-parse-0.3.0
* circe-0.14.0-M3
* jackson-databind-2.12.1
* jawn-1.0.3
* log4cats-1.2.0-RC1 (now under `org.typelevel`)
* log4s-1.0.0-M4
* okio-2.10.0
* vault-2.1.0-M14 (now under `org.typelevel`)

## Dependency removals

* parboiled2

# v1.0.0-M10 (2020-12-31)

## http4s-client

### Enhancements

* [#4051](https://github.com/http4s/http4s/pull/4051): Add `customized` function to `Logger` middleware that takes a function to produce the log string. Add a `colored` implementation on that that adds colors to the logs.

## Dependency updates

* argonaut-6.3.3

# v0.21.16 (2021-01-24)

## http4s-laws

### Bugfixes

* [#4243](https://github.com/http4s/http4s/pull/4243): Don't generate ipv6 addresses with only one section shorted by `::`

## http4s-blaze-core

### Bugfixes

* [#4143](https://github.com/http4s/http4s/pull/4143): Fix race condition that leads to `WritePendingException`. A tradeoff of this change is that some connections that were previously reused must now be closed.

## http4s-blaze-client

### Bugfixes

* [#4152](https://github.com/http4s/http4s/pull/4152): Omit implicit `Content-Length: 0` header when rendering GET, DELETE, CONNECT, and TRACE requests.

## http4s-ember-client

### Bugfixes

* [#4179](https://github.com/http4s/http4s/pull/4179): Render requests in "origin form", so the request line contains only the path of the request, and host information is only in the Host header.  We were previously rendering the fulll URI on the request line, which the spec mandates all servers to handle, but clients should not send when not speaking to a proxy.

## http4s-ember-server

### Enhancements

* [#4179](https://github.com/http4s/http4s/pull/4179): Support a graceful shutdown

## http4s-circe

### Enhancements

* [#4124](https://github.com/http4s/http4s/pull/4124): Avoid intermediate `ByteBuffer` duplication

## Dependency updates

* dropwizard-metrics-4.1.17
* netty-4.1.58.Final
* play-json-29.9.2
* scalatags-0.9.3

# v0.21.15 (2020-12-31)

## http4s-core

### Enhancements

* [#4014](https://github.com/http4s/http4s/pull/4014): Tolerate spaces in cookie headers. These are illegal per RFC6265, but commonly seen in the wild.
* [#4113](https://github.com/http4s/http4s/pull/4113): Expose a mixed multipart decoder that buffers large file parts to a temporary file.

## http4s-server

### Enhancements

* [#4026](https://github.com/http4s/http4s/pull/4026): Add `Resource`-based constructors to the `BracketRequestResponse` middleware.
o* [#4037](https://github.com/http4s/http4s/pull/4037): Normalize some default settings between server backends to standard http4s defaults, to make a more similar experience between backends.  This changes some defaults for Ember and Jetty backends.

## http4s-jetty

### Enhancements

* [#4032](https://github.com/http4s/http4s/pull/4032): Add an `HttpConfiguration` parameter to the Jetty builder to support deeper configuration than what is otherwise available on the builer.  Use it for both HTTP/1 and HTTP/2.

## http4s-jetty-client

### Enhancements

* [#4110](https://github.com/http4s/http4s/pull/4110): Provide an `SslContextFactory` in the default configuration. Before this, secure requests would throw a `NullPointerException` unless a custom Jetty `HttpClient` was used.

## Documentation

* [#4020](https://github.com/http4s/http4s/pull/4020): Improvements to scaladoc. Link to other projects' scaladoc where we can and various cleanups of our own.
* [#4025](https://github.com/http4s/http4s/pull/4025): Publish our own API URL, so other scaladoc can link to us

## http4s-circe

* [#4012](https://github.com/http4s/http4s/pull/4012): Add sensitive EntityDecoders for circe that filter JSON that couldn't be decoded before logging it.

## Dependency bumps

* cats-2.3.1
* cats-effect-2.3.1
* discipline-core-1.1.3
* fs2-2.5.0
* jackson-databind-2.11.4
* netty-4.1.56.Final
* scodec-bits-1.1.23

# v1.0.0-M9 (2020-12-12)

## http4s-core

### Breaking changes

* [#3913](https://github.com/http4s/http4s/pull/3913): Regenerated the `MimeDb` trait from the IANA registry. This shifts a few constants around and is binary breaking, but the vast majority of users won't notice.

## Dependency updates

* jackson-databind-2.12.0

# v0.21.14 (2020-12-11)

## http4s-core

### Bugfixes

* [#3966](https://github.com/http4s/http4s/pull/3966): In `Link` header, retain the first `rel` attribute when multiple are present

### Enhancements

* [#3937](https://github.com/http4s/http4s/pull/3937): Add `Order[Charset]` and `Hash[Charset]` instances
* [#3969](https://github.com/http4s/http4s/pull/3969): Add `Order[Uri]`, `Hash[Uri]`, and `Show[Uri]`. Add the same for its component types.
* [#3966](https://github.com/http4s/http4s/pull/3966): Add `Order[Method]` instance

## http4s-server

### Enhancements

* [#3977](https://github.com/http4s/http4s/pull/3977): Add a `BracketRequestResponse` middleware, to reflect lifecycles between acquiring the `F[Response[F]]` and completion of the response body `Stream[F, Byte]`.  Introduces a new `ConcurrentRequests` middleware, and refactors `MaxActiveRequests` on top of it.

## http4s-okhttp-client

### Bugfixes

* [#4006](https://github.com/http4s/http4s/pull/4006): Set `Content-Length` header on requests where available instead of always chunking

## http4s-metrics

### Bugfixes

* [#3977](https://github.com/http4s/http4s/pull/3977): Changes from `BracketRequestResponse` middleware may address reported leaks in `decreaseActiveRequests`.  Corrects a bug in `recordHeadersTime`.  Also can now record times for abnormal terminations.

## Internals

Should not affect end users, but noted just in case:

* [#3964](https://github.com/http4s/http4s/pull/3964): Replace `cats.implicits._` imports with `cats.syntax.all._`. Should not be user visible.
* [#3963](https://github.com/http4s/http4s/pull/3963), [#3983](https://github.com/http4s/http4s/pull/3983): Port several tests to MUnit. This helps with CI health.
* [#3980](https://github.com/http4s/http4s/pull/3980): Integrate new sbt-http4s-org plugin with sbt-spiewak

## Dependency bumps

* cats-2.3.0
* cats-effect-2.3.0
* dropwizard-metrics-4.1.16
* scodec-bits-1.1.22

# v1.0.0-M8 (2020-11-26)

## Breaking changes

### http4s-client

* [#3903](https://github.com/http4s/http4s/pull/3903): Method apply syntax (e.g., `POST(body, uri)`) returns a `Request[F]` instead of `F[Request[F]]`

# v0.21.13 (2020-11-25)

## Bugfixes

### Most modules

* [#3932](https://github.com/http4s/http4s/pull/3932): Fix `NoClassDefFoundError` regression.  An example:

  ```
  [info]   java.lang.NoClassDefFoundError: cats/effect/ResourceLike
  [info]   at org.http4s.client.Client$.$anonfun$fromHttpApp$2(Client.scala:246)
  ```

  A test dependency upgrade evicted our declared cats-effect-2.2.0 dependency, so we built against a newer version than we advertise in our POM.  Fixed by downgrading the test dependency and inspecting the classpath.  Tooling will be added to avoid repeat failures.

# v0.21.12 (2020-11-25)

## Bugfixes

### http4s-core

* [#3911](https://github.com/http4s/http4s/pull/3911): Support raw query strings. Formerly, all query strings were stored as a vector of key-value pairs, which was lossy in the percent-encoding of sub-delimiter characters (e.g., '+' vs '%2B').  Queries constructed with `.fromString` will be rendered as-is, for APIs that assign special meaning to sub-delimiters.
* [#3921](https://github.com/http4s/http4s/pull/3921): Fix rendering of URIs with colons. This was a regression in v0.21.9.

### http4s-circe

* [#3906](https://github.com/http4s/http4s/pull/3906): Fix streamed encoder for empty stream. It was not rendering the `[F`.

## Enhancements

### http4s-core

* [#3902](https://github.com/http4s/http4s/pull/3902): Add `Hash` and `BoundedEnumerable` instances for `HttpVersion`
* [#3909](https://github.com/http4s/http4s/pull/3909): Add `Order` instance for `Header` and `Headers`

## Dependency upgrades

* fs2-2.4.6
* jetty-9.4.35.v20201120

# v1.0.0-M7 (2020-11-20)

## Breaking changes

### http4s-dsl

* [#3876](https://github.com/http4s/http4s/pull/3876): Replace `dsl.Http4sDsl.Path` with `core.Uri.Path`. The new `Path` in 1.0 is rich enough to support the DSL's routing needs, and this eliminates a conversion between models on every `->` extractor.  This change is source compatible in typical extractions.

## Dependency updates

* argonaut-6.3.2

# v0.21.11 (2020-11-20)

## Enhancements

### http4s-core

* [#3864](https://github.com/http4s/http4s/pull/3864): Cache a `Right` of the common `HttpVersion`s for its `ParseResult`.

### http4s-circe

* [#3891](https://github.com/http4s/http4s/pull/3891): Encode JSON streams in their constituent chunks instead of a chunk-per-`Json`. This can significantly reduce the network flushes on most backends.

### http4s-dsl

* [#3844](https://github.com/http4s/http4s/pull/3844): Add `MatrixVar` extractor for [Matrix URIs](https://www.w3.org/DesignIssues/MatrixURIs.html)

### http4s-async-http-client

* [#3859](https://github.com/http4s/http4s/pull/3859): Add `AsyncHttpClient.apply` method that takes an already constructed async-http-client. This is useful for keeping a handle on bespoke of the client, such as its stats. Adds a functional `AsyncHttpClientStats` wrapper around the native stats class.

## Internals

These changes should be transparent, but are mentioned for completeness.

### Dotty preparations

* [#3798](https://github.com/http4s/http4s/pull/3798): Parenthesize some arguments to lambda functions.

### Build

* [#3868](https://github.com/http4s/http4s/pull/3868), [#3870](https://github.com/http4s/http4s/pull/3870): Start building with sbt-github-actions.

## Dependency updates

* discipline-1.1.2
* dropwizard-metrics-4.1.15
* jackson-databind-2.11.3
* jawn-1.0.1
* netty-4.1.54.Final
* okio-2.9.0
* tomcat-9.0.40

~~# v0.21.10 (2020-11-20)~~

Cursed release, accidentally tagged from main.
Proceed directly to 0.21.11.

# v1.0.0-M6 (2020-11-11)

## Breaking changes

* [#3758](https://github.com/http4s/http4s/pull/3758): Refactor query param infix operators for deprecations in Scala 2.13. Not source breaking.
* [#3366](https://github.com/http4s/http4s/pull/3366): Add `Method` and `Uri` to `UnexpectedStatus` exception to improve client error handling. Not source breaking in most common usages.

# v0.21.9 (2020-11-11)

## Bugfixes

* [#3757](https://github.com/http4s/http4s/pull/3757): Restore mixin forwarders in `Http4sDsl` for binary compatibility back to v0.21.0.  These were removed in v0.21.6 by [#3492](https://github.com/http4s/http4s/pull/3492), but not caught by an older version of MiMa.
* [#3752](https://github.com/http4s/http4s/pull/3752): Fix rendering of absolute `Uri`s with no scheme.  They were missing the `//`.
* [#3810](https://github.com/http4s/http4s/pull/3810): In okhttp-client, render the request body synchronously on an okhttp-managed thread. There was a race condition that could truncate bodies.

## Enhancements

* [#3609](https://github.com/http4s/http4s/pull/3609): Introduce `Forwarded` header
* [#3789](https://github.com/http4s/http4s/pull/3789): In Ember, apply `Transfer-Encoding: chunked` in the absence of contrary information
* [#3815](https://github.com/http4s/http4s/pull/3815): Add `Show`, `Hash`, and `Order` instances to `QueryParamKey` and `QueryParamValue`
* [#3820](https://github.com/http4s/http4s/pull/3820): In jetty-client, eliminate uninformative request logging of failures

## Dotty preparations

Dotty support remains [in progress](https://github.com/http4s/http4s/projects/5), though many http4s features can be used now in compatibility mode.

* [#3767](https://github.com/http4s/http4s/pull/3767): Name "unbound placeholders."
* [#3757](https://github.com/http4s/http4s/pull/3757): Replace `@silent` annotations with `@nowarn`.

## Dependency updates

* blaze-0.14.14
* discipline-specs2-1.1.1
* dropwizard-metrics-4.1.14
* fs2-2.4.5
* jetty-9.4.34.v20201102
* log4s-1.9.0
* scalacheck-1.15.1

# v1.0.0-M5 (2020-10-16)

## Bugfixes

* [#3714](https://github.com/http4s/http4s/pull/3638): Use correct prefix when composing with `Router`
* [#3738](https://github.com/http4s/http4s/pull/3738): In `PrometheusExportService`, correctly match the `/metrics` endpoint

## Breaking changes

* [#3649](https://github.com/http4s/http4s/pull/3649): Make `QueryParam` a subclass of `QueryParamLike`
* [#3440](https://github.com/http4s/http4s/pull/3440): Simplify `Method` model. Drop `PermitsBody`, `NoBody`, and `Semantics` mixins. No longer a case class.

## Enhancements

* [#3638](https://github.com/http4s/http4s/pull/3638): Model `Access-Control-Expose-Headers`
* [#3735](https://github.com/http4s/http4s/pull/3735): Add `preferGzipped` parameter to `WebjarServiceBuilder`

## Dependency updates

* argonaut-6.3.1

# v0.21.8 (2020-10-16)

## Security

* [GHSA-8hxh-r6f7-jf45](https://github.com/http4s/http4s/security/advisories/GHSA-8hxh-r6f7-jf45): The version of Netty used by async-http-client is affected by [CVE-2020-11612](https://app.snyk.io/vuln/SNYK-JAVA-IONETTY-564897).  A server we connect to with http4s-async-http-client could theoretically respond with a large or malicious compressed stream and exhaust memory in the client JVM. This does not affect any release in the 1.x series.

## Bugfixes

* [#3666](https://github.com/http4s/http4s/pull/3666): In CSRF middleware, always use the `onFailure` handler instead of a hardcoded 403 response
* [#3716](https://github.com/http4s/http4s/pull/3716): Fail in `Method.fromString` when a token is succeeded by non-token characters.
* [#3743](https://github.com/http4s/http4s/pull/3743): Fix `ListSep` parser according to RFC.

## Enhancements

* [#3605](https://github.com/http4s/http4s/pull/3605): Improve header parsing in Ember
* [#3634](https://github.com/http4s/http4s/pull/3634): Query parameter codecs for `LocalDate` and `ZonedDate`
* [#3659](https://github.com/http4s/http4s/pull/3659): Make requests to mock client cancelable
* [#3701](https://github.com/http4s/http4s/pull/3701): In `matchHeader`, only parse headers with matching names. This improves parsing laziness.
* [#3641](https://github.com/http4s/http4s/pull/3641): Add `FormDataDecoder` to decode `UrlForm` to case classes via `QueryParamDecoder`

## Documentation

* [#3693](https://github.com/http4s/http4s/pull/3693): Fix some typos
* [#3703](https://github.com/http4s/http4s/pull/3703): Fix non-compiling example in streaming.md
* [#3670](https://github.com/http4s/http4s/pull/3670): Add scaladocs for various headers, including RFC links
* [#3692](https://github.com/http4s/http4s/pull/3692): Mention partial unification is no longer needed in Scala 2.13
* [#3710](https://github.com/http4s/http4s/pull/3710): Add docs for `OptionalValidatingQueryParamDecoderMatcher`
* [#3712](https://github.com/http4s/http4s/pull/3712): Add integrations.md with feature comparison of backends

## Miscellaneous

* [#3742](https://github.com/http4s/http4s/pull/3742): Drop JDK14 tests for JDK15

## Dependency updates

* dropwizard-metrics-4.1.13
* cats-2.2.0
* cats-effect-2.2.0
* fs2-2.4.4
* jetty-9.4.32.v20200930
* json4s-3.6.10
* netty-4.1.53.Final (async-http-client transitive dependency)
* okhttp-4.9.0
* play-json-2.9.1
* scalafix-0.9.21
* scalatags-0.9.2
* tomcat-9.0.39

# v1.0.0-M4 (2020-08-09)

This milestone merges the changes in 0.21.7.
It is not binary compatible with 1.0.0-M3

## Breaking changes

* [#3577](https://github.com/http4s/http4s/pull/3577): Add a model of the `Max-Forwards` header.
* [#3567](https://github.com/http4s/http4s/pull/3577): Add a model of the `Content-Language` header.
* [#3555](https://github.com/http4s/http4s/pull/3555): Support for UTF-8 basic authentication, per [RFC7617](https://tools.ietf.org/html/rfc7617). Attempt to decode Basic auth credentials as UTF-8, falling back to ISO-8859-1. Provide a charset to `BasicCredentials` that allows encoding with an arbitrary charset, defaulting to UTF-8. 
* [#3583](https://github.com/http4s/http4s/pull/3583): Allow configuration of `CirceInstances` to permit duplicate keys
* [#3587](https://github.com/http4s/http4s/pull/3587): Model `Access-Control-Allow-Headers` header

## Documentation

* [#3571](https://github.com/http4s/http4s/pull/3571): Fix comments in deprecated `AgentToken`, `AgentComment`, and `AgentProduct`.

## Dependency updates

* dropwizard-metrics-4.1.12

# v0.21.7 (2020-08-08)

## Bugfixes

* [#3548](https://github.com/http4s/http4s/pull/3548): Fixes `IllegalStateException` when a path matches a directory in `ResourceService`
* [#3546](https://github.com/http4s/http4s/pull/3546): In ember, encode headers as ISO-8859-1. Includes performance improvements
* [#3550](https://github.com/http4s/http4s/pull/3550): Don't attempt to decompress empty response bodies in `GZip` client middleware
* [#3598](https://github.com/http4s/http4s/pull/3598): Fix connection keep-alives in ember-client
* [#3594](https://github.com/http4s/http4s/pull/3594): Handle `FileNotFoundException` in `StaticFile.fromURL` by returning a 404 response
* [#3625](https://github.com/http4s/http4s/pull/3625): Close `URLConnection` in `StaticFile.fromURL` when the resource is not expired
* [#3624](https://github.com/http4s/http4s/pull/3624): Use client with the http4s defaults instead of a the Jetty defaults in `JettyClientBuilder#resource` and `JettyClientBuilder#stream`

## Enhancements

* [#3552](https://github.com/http4s/http4s/pull/3552): Add `liftKleisli` operation to `Client.` This is useful for integration with [natchez](https://github.com/tpolecat/natchez).
* [#3566](https://github.com/http4s/http4s/pull/3566): Expose `RetryPolicy.isErrorOrRetriablestatus`
* [#3558](https://github.com/http4s/http4s/pull/3558): Add `httpRoutes` and `httpApp` convenience constructors to `HSTS` middleware
* [#3559](https://github.com/http4s/http4s/pull/3559): Add `httpRoutes` and `httpApp` convenience constructors to `HttpsRedirect` middleware
* [#3623](https://github.com/http4s/http4s/pull/3623): Add `configure` method to allow more configurations of async-http-client
* [#3607](https://github.com/http4s/http4s/pull/3607): Add request key to the connection manager debug logs in blaze-client
* [#3602](https://github.com/http4s/http4s/pull/3602): Support trailer headers in Ember.
* [#3603](https://github.com/http4s/http4s/pull/3603): Enable connection reuse in ember-server.
* [#3601](https://github.com/http4s/http4s/pull/3601): Improve ember-client by adding `keep-alive`, a `Date` header if not present, and a configurable `User-Agent` header if not present.

## Refactoring

* [#3547](https://github.com/http4s/http4s/pull/3547): Refactor the ember request parser

## Documentation

* [#3545](https://github.com/http4s/http4s/pull/3545): Refresh the getting started guide to match the current template.
* [#3595](https://github.com/http4s/http4s/pull/3595): Show handling of `Year.of` exceptions in DSL tutorial

## Dependency upgrades

* cats-effect-2.1.4
* dropwizard-metrics-4.1.11
* jetty-9.4.31.v20200723
* okhttp-4.8.1
* tomcat-9.0.37

# v1.0.0-M3 (2020-06-27)

This milestone merges the changes in 0.21.6.
It is binary compatible with 1.0.0-M2.

# v0.21.6 (2020-06-27)

## Bugfixes

* [#3538](https://github.com/http4s/http4s/pull/3538): In ember, fix request and response parser to recognize chunked transfer encoding. In chunked messages, bodies were incorrectly empty.

## Enhancements

* [#3492](https://github.com/http4s/http4s/pull/3538): Split the request extractors in the server DSL into `org.http4s.dsl.request`. This leaner DSL does not deal with bodies, and does not require an `F[_]` parameter. Use of the existing `http4s-dsl` is unaffected.

## Dependency updates

* blaze-0.14.13

# v1.0.0-M2 (2020-06-25)

This is the first milestone release in the 1.x series.
It is not binary compatible with prior releases.

## Where is M1?

Unpublished. The release build from the tag failed, and the fix required a new tag.

## Breaking changes

* [#3174](https://github.com/http4s/http4s/pull/3174): Drop http4s-prometheus dependency on http4s-dsl
* [#2615](https://github.com/http4s/http4s/pull/2615): Model the `Server` header
* [#3206](https://github.com/http4s/http4s/pull/2615): Model the `Content-Location` header
* [#3264](https://github.com/http4s/http4s/pull/3264): Remove unused `EntityEncoder` argument in `PlayInstances`.
* [#3257](https://github.com/http4s/http4s/pull/3257): Make `SameSite` cookie attribute optional
* [#3291](https://github.com/http4s/http4s/pull/3291): Remove unused `F[_]` parameter from `Server`
* [#3241](https://github.com/http4s/http4s/pull/3241): Port all macros to blackbox in anticipation of Dotty support
* [#3323](https://github.com/http4s/http4s/pull/3323): Drop deprecated `ArbitraryInstances#charsetRangesNoQuality`
* [#3322](https://github.com/http4s/http4s/pull/3322): Drop deprecated `getAs` and `prepAs` methods from `Client`
* [#3371](https://github.com/http4s/http4s/pull/3271): In http4s-metrics, add `rootCause` field to `TerminationType.Abnormal` and `TerminationType.Error`.  Add `TerminationType.Canceled`
* [#3335](https://github.com/http4s/http4s/pull/3335): Remove unused `Bracket` instance in `Client#translate`
* [#3390](https://github.com/http4s/http4s/pull/3390): Replace `org.http4s.util.CaseInsensitiveString` with `org.typelevel.ci.CIString`
* [#3221](https://github.com/http4s/http4s/pull/3221): Implement a `Uri.Path` type to replace the type alias for `String`
* [#3450](https://github.com/http4s/http4s/pull/3450): Model `Accept-Patch` header as a `NonEmptyList[MediaType]`
* [#3463](https://github.com/http4s/http4s/pull/3450): Model `Access-Control-Allow-Credentials` header as a nullary case class.
* [#3325](https://github.com/http4s/http4s/pull/3325): Add a WebSocket builder with a `Pipe[F, WebSocketFrame, WebSocketFrame]` to unify sending and receiving.
* [#3373](https://github.com/http4s/http4s/pull/3373): Parameterize `ClassLoader` for `ResourceService` and `WebjarService`. Changes the `CacheStrategy`'s `uriPath` argument to `Uri.Path`.
* [#3460](https://github.com/http4s/http4s/pull/3460): Remove deprecated `Service` and related aliases
* [#3529](https://github.com/http4s/http4s/pull/3529): Refresh the `MediaType`s constants from the IANA registry. Not source breaking, but shifts constants in a binary breaking way.

## Enhancements

* [#3320](https://github.com/http4s/http4s/pull/3320): Reimplement `Media#as` with `F.rethrow`

## Deprecations

* [#3359](https://github.com/http4s/http4s/pull/3359): Deprecate the `org.http4s.util.execution` package.
* [#3422](https://github.com/http4s/http4s/pull/3359): Deprecate `BlazeClientBuilder#withSslContextOption`.

# Documentation

* [#3374](https://github.com/http4s/http4s/pull/3374): Add a deployment tutorial, including for GraalVM. See also #[3416](https://github.com/http4s/http4s/pull/3416).
* [#3410](https://github.com/http4s/http4s/pull/3410): Suggest a global execution context for the argument to `BlazeClientBuilder`

## Internal refactoring

* [#3386](https://github.com/http4s/http4s/pull/3386): Drop internal argonaut parser in favor of jawn's
* [#3266](https://github.com/http4s/http4s/pull/3266): Replace `fs2.compress` with `fs2.compression`

## Dependency updates

* argonaut-6.3.0
* async-http-client-2.12.1
* blaze-http-0.14.13
* play-json-2.9.0
* simpleclient-0.9.0 (Prometheus)

~~# v1.0.0-M1 (2020-06-25)~~

Did not publish successfully from tag.

# v0.21.5 (2020-06-24)

This release is fully backward compatible with 0.21.4.

## New modules

* [#3372](https://github.com/http4s/http4s/pull/3372): `http4s-scalafix`: starting with this release, we have integrated Scalafix rules into the build.  All our Scalafix rules will be published as both snapshots and with core releases.  The http4s-scalafix version is equivalent to the output version of the scalafix rules.  The scalafix rules are intended to assist migrations with deprecations (within this series) and breaking changes (in the upcoming push to 1.0).

## Bugfixes

* [#3476](https://github.com/http4s/http4s/pull/3476): Fix crash of `GZip` client middleware on responses to `HEAD` requests
* [#3488](https://github.com/http4s/http4s/pull/3488): Don't call `toString` on input of `ResponseLogger` on cancellation. The input is usually a `Request`. We filter a set of default sensitive headers in `Request#toString`, but custom headers can also be sensitive and could previously be leaked by this middleware.
* [#3521](https://github.com/http4s/http4s/pull/3521): In async-http-client, raise errors into response body stream when thrown after we've begun streaming. Previously, these errors were logged, but the response body was truncated with no value indicating failure.
* [#3520](https://github.com/http4s/http4s/pull/3520): When adding a query parameter to a `Uri` with a blank query string (i.e., the URI ends in '?'), don't prepend it with a `'&'` character. This is important in OAuth1 signing.
* [#3518](https://github.com/http4s/http4s/pull/3518): Fix `Cogen[ContentCoding]` in the testing arbitraries to respect the case-insensitivity of the coding field.
* [#3501](https://github.com/http4s/http4s/pull/3501): Explicitly use `Locale.ENGLISH` when comparing two `ContentCoding`'s coding fields. This only matters if your default locale has different casing semantics than English for HTTP token characters.

## Deprecations

* [#3441](https://github.com/http4s/http4s/pull/3441): Deprecate `org.http4s.util.threads`, which is not related to HTTP
* [#3442](https://github.com/http4s/http4s/pull/3442): Deprecate `org.http4s.util.hashLower`, which is not related to HTTP
* [#3466](https://github.com/http4s/http4s/pull/3466): Deprecate `util.decode`, which may loop infinitely on certain malformed input.  Deprecate `Media#bodyAsText` and `EntityDecoder.decodeString`, which may loop infinitely for charsets other than UTF-8.  The latter two methods are replaced by `Media#bodyText` and `EntityDecoder.decodeText`.
* [#3372](https://github.com/http4s/http4s/pull/3372): Deprecate `Client.fetch(request)(f)` in favor of `Client#run(request).use(f)`. This is to highlight the dangers of using `F.pure` or similar as `f`, which gives access to the body after the client may have recycled the connection.  For training and code reviewing purposes, it's easier to be careful with `Resource#use` than convenience methods like `fetch` that are `use` in disguise. This change can be fixed with our new http4s-scalafix.

## Enhancements

* [#3286](https://github.com/http4s/http4s/pull/3286): Add `httpRoutes` constructor for `Autoslash middleware`
* [#3382](https://github.com/http4s/http4s/pull/3382): Use more efficient String compiler in `EntityDecoder[F, String]`
* [#3439](https://github.com/http4s/http4s/pull/3439): Add `Hash[Method]` instance. See also [#3490](https://github.com/http4s/http4s/pull/3490).
* [#3438](https://github.com/http4s/http4s/pull/3438): Add `PRI` method
* [#3474](https://github.com/http4s/http4s/pull/3474): Add `httpApp` and `httpRoutes` constructors for `HeaderEcho` middleware
* [#3473](https://github.com/http4s/http4s/pull/3473): Add `httpApp` and `httpRoutes` constructors for `ErrorHandling` middleware
* [#3472](https://github.com/http4s/http4s/pull/3472): Add `httpApp` and `httpRoutes` constructors for `EntityLimiter` middleware
* [#3487](https://github.com/http4s/http4s/pull/3487): Add new `RequestID` middleware.
* [#3515](https://github.com/http4s/http4s/pull/3472): Add `httpApp` and `httpRoutes` constructors for `ErrorAction` middleware
* [#3513](https://github.com/http4s/http4s/pull/3513): Add `httpRoutes` constructor for `DefaultHead`. Note that `httpApp` is not relevant.
* [#3497](https://github.com/http4s/http4s/pull/3497): Add `logBodyText` functions to `Logger` middleware to customize the logging of the bodies

## Documentation

* [#3358](https://github.com/http4s/http4s/pull/3358): Replaced tut with mdoc
* [#3421](https://github.com/http4s/http4s/pull/3421): New deployment tutorial, including GraalVM
* [#3404](https://github.com/http4s/http4s/pull/3404): Drop reference to http4s-argonaut61, which is unsupported.
* [#3465](https://github.com/http4s/http4s/pull/3465): Update sbt version used in `sbt new` command
* [#3489](https://github.com/http4s/http4s/pull/3489): Remove obsolete scaladoc about `Canceled` in blaze internals

## Internals

* [#3478](https://github.com/http4s/http4s/pull/3478): Refactor `logMessage` in client and server logging middlewares

## Dependency updates

* scala-2.13.2
* boopickle-1.3.3
* fs2-2.4.2
* metrics-4.1.9 (Dropwizard)
* jetty-9.4.30
* json4s-3.6.9
* log4cats-1.1.1
* okhttp-4.7.2
* scalafix-0.9.17
* scalatags-0.9.1
* tomcat-9.0.36

# v0.21.4 (2020-04-28)

This release is fully backward compatible with 0.21.3.

## Bugfixes

* [#3338](https://github.com/http4s/http4s/pull/3338): Avoid incorrectly responding with an empty body in http4s-async-http-client

## Enhancements

* [#3303](https://github.com/http4s/http4s/pull/3303): In blaze, cache `Date` header value 
* [#3350](https://github.com/http4s/http4s/pull/3350): Use stable host address in `ConnectionFailure` message. Makes code more portable post-JDK11.

## Deprecation

* [#3361](https://github.com/http4s/http4s/pull/3361): Deprecate the `org.http4s.util.execution` package.

## Documentation

* [#3279](https://github.com/http4s/http4s/pull/3279): Improve Prometheus middleware usage example

## Dependency updates

* fs2-2.3.0
* okhttp-4.5.0
* scalafix-0.9.12
* scala-xml-1.3.0
* specs2-4.9.3

# v0.20.23 (2020-04-28)

This release restores backward compatibility with the 0.20 series.
This is the final planned release in the 0.20 series.

## Compatibility

* [#3362](https://github.com/http4s/http4s/pull/3362): Restores binary compatibility in http4s-jetty back to 0.20.21.

# v0.20.22 (2020-04-28)

This release is backward compatible with 0.20, except for http4s-jetty.
This incompatibility will be corrected in 0.20.23.

## Breaking changes

* [#3333](https://github.com/http4s/http4s/pull/3333): Add Http2c support to jetty-server. This accidentally broke binary compatibility, and will be patched in v0.20.23.

## Bugfixes

* [#3326](https://github.com/http4s/http4s/pull/3326): In `WebjarService`, do not use OS-specific directory separators
* [#3331](https://github.com/http4s/http4s/pull/3326): In `FileService`, serve index.html if request points to directory

## Enhancements

* [#3327](https://github.com/http4s/http4s/pull/3327): Add `httpRoutes` and `httpApp` convenience constructors to `Date` middleware
* [#3381](https://github.com/http4s/http4s/pull/3327): Add `httpRoutes` and `httpApp` convenience constructors to `CORS` middleware
* [#3298](https://github.com/http4s/http4s/pull/3298): In `Logger` client and server middlewares, detect any media types ending in `+json` as non-binary

## Deprecations

* [#3330](https://github.com/http4s/http4s/pull/3330): Deprecate `BlazeServerBuilder#apply()` in favor of passing an `ExecutionContext` explicitly.  Formerly, `ExecutionContext.global` was referenced by the default builder, and would spin up its thread pool even if the app never used the global execution context.
* [#3361](https://github.com/http4s/http4s/pull/3361): Deprecate `org.http4s.util.bug`, which is for internal use only.

## Backports

These appeared in previous releases, but have been backported to 0.20.x

* [#2591](https://github.com/http4s/http4s/pull/2591): Change literal interpolator macros to use unsafe methods to avoid triggering Wartremover's EitherProjectionPartial warning
* [#3115](https://github.com/http4s/http4s/pull/3115): Drop UTF-8 BOM when decoding
* [#3148](https://github.com/http4s/http4s/pull/3148): Add `HttpRoutes.strict`
* [#3185](https://github.com/http4s/http4s/pull/3185): In blaze, recover `EOF` on `bodyEncoder.write` to close connection
* [#3196](https://github.com/http4s/http4s/pull/3196): Add convenience functions to `Caching` middleware

## Build improvements

* Start testing on JDK14

## Dependency updates

* blaze-0.14.12
* metrics-4.1.6
* jetty-9.4.28.v20200408
* scala-2.12.11
* tomcat-9.0.34

# v0.21.3 (2020-04-02)

This release is fully backward compatible with 0.21.2.

# Bugfixes

* [#3243](https://github.com/http4s/http4s/pull/3243): Write ember-client request to socket before reading response

## Enhancements

* [#3196](https://github.com/http4s/http4s/pull/3196): Add convenience functions to `Caching` middleware. 
* [#3155](https://github.com/http4s/http4s/pull/3155): Internal `j.u.c.CompletionStage` conversions.

## Dependency updates

* cats-2.1.1
* okhttp-4.4.1

# v0.20.21 (2020-04-02)

This release is fully backward compatible with 0.20.20.

## Dependency updates

* argonaut-6.2.5
* jetty-9.4.27.v20200227
* metrics-4.1.5 (Dropwizard)
* tomcat-9.0.33

# v0.21.2 (2020-03-24)

This release is fully backward compatible with 0.21.1.

## Security fixes
* [GHSA-66q9-f7ff-mmx6](https://github.com/http4s/http4s/security/advisories/GHSA-66q9-f7ff-mmx6): Fixes a local file inclusion vulnerability in `FileService`, `ResourceService`, and `WebjarService`.
  * Request paths with `.`, `..`, or empty segments will now return a 400 in all three services.  Combinations of these could formerly be used to escape the configured roots and expose arbitrary local resources.
  * Request path segments are now percent-decoded to support resources with reserved characters in the name.

## Bug fixes

* [#3261](https://github.com/http4s/http4s/pull/3261): In async-http-client, fixed connection release when body isn't run, as well as thread affinity.

## Enhancements

* [#3253](https://github.com/http4s/http4s/pull/3253): Preparation for Dotty support. Should be invisible to end users, but calling out because it touches a lot.

# v0.20.20 (2020-03-24)

This release is fully backward compatible with 0.20.19.

## Security fixes
* [GHSA-66q9-f7ff-mmx6](https://github.com/http4s/http4s/security/advisories/GHSA-66q9-f7ff-mmx6): Fixes a local file inclusion vulnerability in `FileService`, `ResourceService`, and `WebjarService`.
  * Request paths with `.`, `..`, or empty segments will now return a 400 in all three services.  Combinations of these could formerly be used to escape the configured roots and expose arbitrary local resources.
  * Request path segments are now percent-decoded to support resources with reserved characters in the name.

## Enhancements

* [#3167](https://github.com/http4s/http4s/pull/3167): Add `MetricsOps.classifierFMethodWithOptionallyExcludedPath`.name.

# v0.18.26 (2020-03-24)

This release is fully backward compatible with 0.18.25.

## Security fixes
* [GHSA-66q9-f7ff-mmx6](https://github.com/http4s/http4s/security/advisories/GHSA-66q9-f7ff-mmx6): Fixes a local file inclusion vulnerability in `FileService`, `ResourceService`, and `WebjarService`.
  * Request paths with `.`, `..`, or empty segments will now return a 400 in all three services.  Combinations of these could formerly be used to escape the configured roots and expose arbitrary local resources.
  * Request path segments are now percent-decoded to support resources with reserved characters in the name.

# v0.21.1 (2020-02-13)

This release is fully backward compatible with v0.21.0, and includes all the changes from v0.20.18.

## Bug fixes

* [#3192](https://github.com/http4s/http4s/pull/3192): Parse `SameSite` cookie attribute and values case insensitively.

## Enhancements

* [#3185](https://github.com/http4s/http4s/pull/3185): In blaze-server, recover `EOF` to close the connection instead of catching it. This reduces log noise in Cats Effect implementations that wrap uncaught exceptions.

## Dependency updates

* jawn-fs2-1.0.0: We accidentally released v0.21.0 against an RC of jawn-fs2. This is fully compatible.

# v0.20.19 (2020-02-13)

This release is fully backward compatible with 0.20.18.

## Bugfixes

* [#3199](https://github.com/http4s/http4s/pull/3199): When `Uri#withPath` is called without a slash and an authority is defined, add a slash to separate them.

## Enhancements

* [#3199](https://github.com/http4s/http4s/pull/3199): 
  * New `addSegment` alias for `Uri#/`
  * New `Uri#addPath` function, which splits the path segments and adds each, URL-encoded.

# v0.20.18 (2020-02-13)

This release is fully backward compatible with 0.20.17.

## Bugfixes

* [#3178](https://github.com/http4s/http4s/pull/3178): In `TomcatBuilder`, use the correct values for the `clientAuth` connector attribute.
* [#3184](https://github.com/http4s/http4s/pull/3184): 
  * Parse cookie attribute names case insensitively.
  * Preserve multiple extended cookie attributes, delimited by a `';'`
  * Support cookie domains with a leading `'.'`

## Enhancements

* [#3190](https://github.com/http4s/http4s/pull/3190): Remove reflection from initialization of `HttpHeaderParser`. This allows modeled headers to be parsed when running on Graal. The change is fully transparent on the JVM.

## Dependency updates

* argonaut-6.2.4
* async-http-client-2.10.5
* tomcat-9.0.31

# v0.21.0 (2020-02-09)

This release is fully compatible with 0.21.0-RC4.  Future releases in the 0.21.x series will maintain binary compatibility with this release.  All users on the 0.20.x or earlier are strongly encouraged to upgrade.

## Dependency updates

* argonaut-6.2.4
* circe-0.13.0

# v0.21.0-RC5 (2020-02-08)

This release is binary compatible with 0.21.0-RC4.

We announced this as built on circe-0.13.0.  That was not correct, but is fixed in 0.21.0.

## Enhancements

* [#3148](https://github.com/http4s/http4s/pull/3148): Add `HttpRoutes.strict` and `ContextRoutes.strict` for routes that require only an `Applicative`, at the cost of evaluating `combineK`ed routes strictly.

## Dependency updates

* async-http-client-2.10.5
* cats-effect-2.1.1
* scalatags-0.8.5

# v0.21.0-RC4 (2020-02-04)

This release is binary incompatible with 0.21.0-RC2, but is source compatible.

## Breaking changes

### Binary

* [#3145](https://github.com/http4s/http4s/pull/3145): Relax constraints from `Effect` to `Sync` in `resourceService`, `fileService`, and `webjarService`.

# v0.21.0-RC3 (2020-02-03)

This release is binary incompatible with 0.21.0-RC2, but should be source compatible, with deprecations.

## Breaking changes

### Binary

* [#3126](https://github.com/http4s/http4s/pull/3126): Remove unnecessary `Applicative` constraints from http4s-circe
* [#3124](https://github.com/http4s/http4s/pull/3124): Relax constraints from `Effect` to `Sync` in `FileService`.
* [#3136](https://github.com/http4s/http4s/pull/3136): In `WebSocketBuilder`, add `filterPingPongs` parameter, default true.  When false, `send` and `receive` will see pings and pongs sent by the client.  The server still responds automatically to pings.  This change should be transparent to existing users.
* [#3138](https://github.com/http4s/http4s/pull/3124): Remove unnecessary `Applicative` constraints on `EntityEncoder` instances in several modules.

### Semantic
  
* [#3139](https://github.com/http4s/http4s/pull/3139): Changes `Router` to find the longest matching prefix by path segments rather than character-by-character.  This is arguably a bug fix.  The old behavior could cause unexpected matches, is inconsistent with the servlet mappings that inspired `Router`, and is unlikely to have been intentionally depended on.

### Deprecation

* [#3134](https://github.com/http4s/http4s/pull/3132): Deprecate `JettyBuilder#withSSLContext` in favor of new methods in favor of new `withSslContext*` methods.
* [#3132](https://github.com/http4s/http4s/pull/3132): Deprecate `BlazeServerBuilder#withSSLContext` and `BlazeServerBuilder#withSSL` in favor of new `withSslContext*` methods.
* [#3140](https://github.com/http4s/http4s/pull/3140): Deprecate `JettyBuilder#withSSL`, to match `BlazeServerBuilder`. It's still necessary in Tomcat, which doesn't take a `ServletContext`.  Deprecate `SSLConfig`, `KeyStoreBits`, and `SSLContextBits`, which had already been removed from public API.

## Bugfixes

* [#3140](https://github.com/http4s/http4s/pull/3140): In `TomcatBuilder`, fix mapping of `SSLClientAuthMode` to Tomcat's connector API.

## Enhancements

* [#3134](https://github.com/http4s/http4s/pull/3132): In `JettyBuilder`, add `withSslContext` and `withSslContextAndParameters` to permit full control of `SSLParameters`.  Add `withoutSsl`.
* [#3132](https://github.com/http4s/http4s/pull/3132): In `BlazeBuilder`, add `withSslContext` and `withSslContextAndParameters` to permit full control of `SSLParameters`.  Add `withoutSsl`.

## Dependency updates

* cats-effect-2.1.0
* fs2-2.2.2

# v0.21.0-RC2 (2020-01-27)

## Breaking changes

### Binary and source

* [#3110](https://github.com/http4s/http4s/pull/3110): Change `MessageFailure#toHttpResponse` to return a `Response[F]` instead of an `F[Response[F]]`, and relax constraints accordingly. Drops the `inHttpResponse` method.
* [#3107](https://github.com/http4s/http4s/pull/3107): Add `covary[F[_]]` method to `Media` types.  Should not break your source unless you have your own `Media` subclass, which you shouldn't.

### Binary only

* [#3098](https://github.com/http4s/http4s/pull/3098): Update `MimeDB` from IANA registry. 

### Deprecation

* [#3087](https://github.com/http4s/http4s/pull/3087): Deprecate the public http4s-testing module.  This was mostly Specs2 matchers, the majority of which block threads.  This is not to be confused with http4s-laws, which depends only on Discipline and is still maintained.

## Bugfixes

* [#3105](https://github.com/http4s/http4s/pull/3105): Fix "cannot have more than one pending write request" error in blaze-server web sockets.
* [#3115](https://github.com/http4s/http4s/pull/3115): Handle BOM at the head of a chunk in `decode`.

## Enhancements

* [#3106](https://github.com/http4s/http4s/pull/3106): Interrupt response body in `DefaultHead` middleware. This optimization saves us from draining a potentially large response body that, because `HEAD` is a safe method, should not have side effects.
* [#3095](https://github.com/http4s/http4s/pull/3095): Add `Request#asCurl` method to render a request as a curl command.  Renders the method, URI, and headers, but not yet the body.

# v0.20.17 (2020-01-25)

This release is fully compatible with 0.20.16.

## Bugfixes

* [#3105](https://github.com/http4s/http4s/pull/3105): Fix "cannot have more than one pending write request" error in blaze-server web sockets.

## Dependency updates

* simpleclient-0.8.1 (Prometheus)
  
# v0.18.25 (2020-01-21)

## Bug fixes
* [#3093](https://github.com/http4s/http4s/pull/3093): Backport [#3086](https://github.com/http4s/http4s/pull/3086): Fix connection leak in blaze-client pool manager when the next request in the queue is expired.

# v0.21.0-RC1 (2020-01-21)

## Breaking changes

* [#3012](https://github.com/http4s/http4s/pull/3012): Use `HttpApp` instead of `HttpRoutes` in `Http4sServlet`. The servlet builders themselves retain compatibility.
* [#3078](https://github.com/http4s/http4s/pull/3078): Wrap Java exceptions in `ConnectionFailure` when a blaze-client fails to establish a connection. This preserves information about which host could not be connected to.
* [#3062](https://github.com/http4s/http4s/pull/3062): http4s' JSON support is now built on jawn-1.0.0, which is a binary break from jawn-0.14.x.  This comes with a bump to circe-0.13.  Most circe-0.13 modules are binary compatible with circe-0.12, but note that circe-parser is not.
* [#3055](https://github.com/http4s/http4s/pull/3055): Add fs2-io's TLS support to ember-client.  The `sslContext: Option[(ExecutionContext, SSLContext)]` argument is replaced by a `tlsContext: Option[TLSContext]`.`

## Enhancements

* [#3004](https://github.com/http4s/http4s/pull/3004): Add `classloader` argument to `StaticFile.fromResource` 
* [#3007](https://github.com/http4s/http4s/pull/3007): Add `classloader` argument to `TomcatBuilder`
* [#3008](https://github.com/http4s/http4s/pull/3008): Consistently use `collection.Seq` across Scala versions in DSL
* [#3031](https://github.com/http4s/http4s/pull/3031): Relax `Router.apply` constraint from `Sync` to `Monad`
* [#2821](https://github.com/http4s/http4s/pull/2821): Add `Media` supertype of `Message` and `Part`, so multipart parts can use `EntityDecoder`s
* [#3021](https://github.com/http4s/http4s/pull/3021): Relax `Throttle.apply` constraint from `Sync` to `Monad`. Add a `mapK` operation to `TokenBucket`.
* [#3056](https://github.com/http4s/http4s/pull/3056): Add `streamJsonArrayEncoder*` operations to circe support, to encode a `Stream` of `A` to a JSON array, given an encoder for `A`.
* [#3053](https://github.com/http4s/http4s/pull/3053): Remove unneeded `Functor[G]` constraint on `HeaderEcho.apply`.
* [#3054](https://github.com/http4s/http4s/pull/3054): Add `SameSite` cookie support
* [#2518](https://github.com/http4s/http4s/pull/2518): Add `status` methods to `Client` that take a `String` or `Uri`
* [#3069](https://github.com/http4s/http4s/pull/3069): Add `ContextMiddleware.const` function
* [#3070](https://github.com/http4s/http4s/pull/3070): Add `NonEmptyTraverse` instance to `ContextRequest`
* [#3060](https://github.com/http4s/http4s/pull/3060): Stop mixing context bounds and implicits in `CirceInstances`.
* [#3024](https://github.com/http4s/http4s/pull/3024): Add `withQueryParams` and `withMultiValueQueryParams` to `QueryOps`
* [#3092](https://github.com/http4s/http4s/pull/3092): Add TLS support to ember-server via fs2-io.

## Dependency updates

* cats-2.1.0
* circe-0.13.0-RC1
* fs2-2.2.0
* jawn-1.0.0
* jawn-fs2-1.0.0-RC2
* okhttp-4.3.1
* play-json-2.8.1
* scalacheck-1.14.3
* scalatags-0.8.4
* specs2-4.8.3

# v0.20.16 (2020-01-21)

## Bugfixes

* [#3086](https://github.com/http4s/http4s/pull/3086): Fix connection leak in blaze-client pool manager when the next request in the queue is expired.

## Breaking changes

* [#3053](https://github.com/http4s/http4s/pull/3053): Deprecate `HttpDate.now`, which is not referentially transparent. Prefer `HttpDate.current`.

## Enhancements

* [#3049](https://github.com/http4s/http4s/pull/3049): Add new `Date` server middleware
* [#3051](https://github.com/http4s/http4s/pull/3051): Add `HttpDate.current` convenience constructor, based on `Clock`.
* [#3052](https://github.com/http4s/http4s/pull/3052): Add `Caching` server middleware.
* [#3065](https://github.com/http4s/http4s/pull/3065): Add `ErrorAction` server middleware
* [#3082](https://github.com/http4s/http4s/pull/3082): Wrap `UnresolvedAddressException` in blaze in an `UnresolvedAddressException` subtype that contains the address that could not resolve to aid diagnostics.  This is a conservative change.  See [#3078](https://github.com/http4s/http4s/pull/3078) for the wrapper forthcoming in http4s-0.21.

## Documentation

* [#3017](https://github.com/http4s/http4s/pull/3017): Correct the documentation in `Timeout.apply`
* [#3020](https://github.com/http4s/http4s/pull/3020): Update scaladoc to compiling example code on OptionalMultiQueryParamDecoderMatcher

## Dependency updates

* async-http-client-2.10.4
* jetty-9.4.26.v20200117
* metrics-4.1.2 (Dropwizard)
* log4s-1.8.2
* okhttp-3.14.6
* simpleclient-0.8.0 (Prometheus)
* tomcat-9.0.30

# v0.20.15 (2019-11-27)

## Enhancements

* [#2966](https://github.com/http4s/http4s/pull/2966): Add `HttpsRedirect` middleware
* [#2965](https://github.com/http4s/http4s/pull/2965): Add `Request#addCookies` method
* [#2887](https://github.com/http4s/http4s/pull/2887): Support realm in the `OAuth1` header

## Bug fixes

* [#2916](https://github.com/http4s/http4s/pull/2916): Ensure that `Metrics` only decrements active requests once
* [#2889](https://github.com/http4s/http4s/pull/2889): In `Logger`, log the prelude if `logBody` and `logHeaders` are false

# v0.20.14 (2019-11-26)

## Bug fixes

* [#2909](https://github.com/http4s/http4s/pull/2909): Properly propagate streamed errors in jetty-client
* The blaze upgrade fixes the "SSL Handshake WRAP produced 0 bytes" error on JDK 11.

## Enhancements

* [#2911](https://github.com/http4s/http4s/pull/2911): Add missing bincompat syntax to `org.http4s.implicits`.

## Dependency updates

* blaze-0.14.11
* circe-0.11.2
* jawn-0.14.3
* jetty-9.4.24.v20191120
* tomcat-9.0.29

# v0.20.13 (2019-11-05)

## Bug fixes

* [#2946](https://github.com/http4s/http4s/pull/2946): Restore binary compatibility of private `UrlCodingUtils`. [#2930](https://github.com/http4s/http4s/pull/2930) caused a breakage in rho.
* [#2922](https://github.com/http4s/http4s/pull/2922): Handle Content-Length longer that Int.MaxValue in chunked uploads
* [#2941](https://github.com/http4s/http4s/pull/2941): Fix for `BlockingHttp4sServlet` with shifted IO.
* [#2953](https://github.com/http4s/http4s/pull/2953): Fix connection info in servlet backend.  The local and remote addresses were reversed.
* [#2942](https://github.com/http4s/http4s/pull/2942): Fix `Request.addcookie` to consolidate all `Cookie` headers into one.
* [#2957](https://github.com/http4s/http4s/pull/2957): Shift the write to Blocker in `BlockingServletIo`

## Enhancements

* [#2948](https://github.com/http4s/http4s/pull/2948): Add all missing `ContentCoding`s from the IANA registry.

## Dependency updates

* blaze-0.14.9

# v0.20.12 (2019-10-31)

## Enhancements

* [#2930](https://github.com/http4s/http4s/pull/2830): Move private `UrlCodingUtils` to the `Uri` companion object, make public

## Dependency updates

* jawn-0.14.2
* jetty-9.4.22
* json4s-0.14.2
* metrics-4.1.1
* okhttp-3.14.4
* play-json-2.7.4
* tomcat-9.0.27
* twirl-1.4.2

# v0.21.0-M5 (2019-09-19)

## Breaking changes

* [#2815](https://github.com/http4s/http4s/pull/2815): Allow `Allow` header to specify an empty set of methods.
* [#2832](https://github.com/http4s/http4s/pull/2836): Add natural transformation to `ResponseGenerator` to allow the `F` and `G` to work in unison. Relevant for http4s-directives.

## Enhancements

* [#2836](https://github.com/http4s/http4s/pull/2836): Add `additionalSocketOptions` to ember configs
* [#2869](https://github.com/http4s/http4s/pull/2869): Add JsonDebugErrorHandler middleware
* [#2830](https://github.com/http4s/http4s/pull/2830): Add encoder and decoder helpers to `Uri` companion

## Documentation

* [#2733](https://github.com/http4s/http4s/pull/2733): Add CSRF documentation

## Dependency updates

* async-http-client-2.10.2
* cats-2.0.0
* cats-effect-2.0.0
* circe-0.12.1
* fs2-2.0.0
* keypool-2.0.0
* log4cats-core-1.0.0
* okhttp-4.2.0
* jawn-fs2-0.15.0
* tomcat-9.0.24
* vault-2.0.0

# v0.20.11 (2019-09-19)

## Breaking changes

* [#2792](https://github.com/http4s/http4s/pull/2792): Drop support for Scala 2.13.0-M5. Users of Scala 2.13 should be on a stable release of Scala on the http4s-0.21 release series.
* [#2800](https://github.com/http4s/http4s/pull/2800): Revert [#2785](https://github.com/http4s/http4s/pull/2785), using `F[A]` instead of `G[A]` in `EntityResponseGenerator`, which broke directives.

## Bug fixes

* [#2807](https://github.com/http4s/http4s/pull/2807): In jetty-client, don't follow redirects with the internal client, which throws an exception in the http4s wrapper.

## Enhancements

* [#2817](https://github.com/http4s/http4s/pull/2817): In jetty-client, disable internal client's default `Content-Type` to prevent default `application/octet-stream` for empty bodies.

## Dependency updates

* jetty-9.4.20

# v0.21.0-M4 (2019-08-14)

## Dependency updates

* cats-core-2.0.0-RC1
* cats-effect-2.0.0-RC1
* circe-0.12.0-RC1
* discipline-1.0.0
* keypool-0.2.0-RC1
* log4cats-1.0.0-RC1
* vault-2.0.0-RC1

# v0.20.10 (2019-08-14)

## Breaking changes

* [#2785](https://github.com/http4s/http4s/pull/2785): Use `F[A]` instead of `G[A]` in the DSL's `EntityResponseGenerator`. This change is binary compatible, but not source compatible for users of `Http4sDsl2` where `F` is not `G`. This is uncommon.

## Bug fixes

* [#2778](https://github.com/http4s/http4s/pull/2778): Don't truncate signing keys in CSRF middleware to 20 bytes, which causes a loss of entropy.

## Enhancements

* [#2776](https://github.com/http4s/http4s/pull/2776): Add `MaxActiveRequest` middleware
* [#2724](https://github.com/http4s/http4s/pull/2724): Add `QueryParamEncoder[Instant]` and `QueryParamDecoder[Instant]`. Introduce `QueryParamCodec` for convenience.
* [#2777](https://github.com/http4s/http4s/pull/2777): Handle invalid `Content-Range` requests with a 416 response and `Accept-Range` header.

# v0.20.9 (2019-08-07)

## Bug fixes

* [#2761](https://github.com/http4s/http4s/pull/2761): In blaze-client, don't add `ResponseHeaderTimeoutStage` when `responseHeaderTimeout` is infinite. This prevents an `IllegalArgumentException` when debug logging is turned on.
* [#2762](https://github.com/http4s/http4s/pull/2762): Fix text in warnings when blaze-client timeouts are questionably ordered.

# v0.21.0-M3 (2019-08-02)

## Breaking changes

* [#2572](https://github.com/http4s/http4s/pull/2572): Make `Http1Stage` private to `org.http4s`, which we highly doubt anybody extended directly anyway.

## Bug fixes

* [#2727](https://github.com/http4s/http4s/pull/2727): Fix `UserInfo` with `+` sign

## Enhancements

* [#2623](https://github.com/http4s/http4s/pull/2623): Propagate cookies in `FollowRedirect` client middleware

## Documentation

* [#2717](https://github.com/http4s/http4s/pull/2717): Update quickstart for v0.21
* [#2734](https://github.com/http4s/http4s/pull/2734): Add missing comma in code sample
* [#2740](https://github.com/http4s/http4s/pull/2740): Clarify `Method` imports for client DSL

## Internals

* [#2747](https://github.com/http4s/http4s/pull/2717): Create .mergify.yml

## Dependency upgrades

* better-monadic-for-0.3.1
* cats-effect-2.0.0-M5
* log4cats-0.4.0-M2
* okhttp-4.0.1

# v0.20.8 (2019-08-02)

## Enhancements

* [#2550](https://github.com/http4s/http4s/pull/2550): Adjust default timeouts and add warnings about misconfiguration

## Dependency updates

* blaze-0.14.8
* cats-effect-1.4.0

# v0.20.7 (2019-07-30)

## Bug fixes
* [#2728](https://github.com/http4s/http4s/pull/2728): Preserve division of `request.uri.path` into `scriptName` and `pathInfo` when calling `withPathInfo`.
* [#2737](https://github.com/http4s/http4s/pull/2737): Fix deadlock in blaze-server web socket shutdown.

## Enhancements
* [#2736](https://github.com/http4s/http4s/pull/2736): Implement a `connectTimeout` in blaze-client, defaulted to 10 seconds.  Prevents indefinite hangs on non-responsive hosts.

## Documentation
* [#2741](https://github.com/http4s/http4s/pull/2741): Improve docs surrounding auth middleware and fall through.

## Dependency upgrades
- blaze-0.14.7
- tomcat-9.0.22

# v0.21.0-M2 (2019-07-09)

This release drops support for Scala 2.11 and adds the `http4s-ember-server` and `http4s-ember-client` backends.  Ember is new and experimental, but we intend for it to become the reference implementation.  Notably, it only requires a `Concurrent` constraint.

## Bugfixes
* [#2691](https://github.com/http4s/http4s/pull/2691): Fix deadlock in client by releasing current connection before retrying in `Retry` client middleware.  The constraint is upgraded to `Concurrent`.
* [#2693](https://github.com/http4s/http4s/pull/2693): Fix deadlock in client by releasing current connection before retrying in `FollowRedirect` client middleware.  The constraint is upgraded to `Concurrent`.
* [#2671](https://github.com/http4s/http4s/pull/2671): Upgrade `Uri.UserInfo` to a case class with username and password, fixing encoding issues. This is for RFC 3986 compliance, where it's deprecated for security reasons. Please don't use this.
* [#2704](https://github.com/http4s/http4s/pull/2704): Remove unused `Sync` constraint on `Part.formData`.

## Breaking changes
* [#2654](https://github.com/http4s/http4s/pull/2654): Extract an http4s-laws module from http4s-testing, with no dependency on Specs2.  The arbitraries, laws, and tests are now laid out in a similar structure to cats and cats-effect.
* [#2665](https://github.com/http4s/http4s/pull/2665): Change `withBlock` to `withBlocker` in `OkHttpBuilder`
* [#2661](https://github.com/http4s/http4s/pull/2661): Move string contexts macros for literals from `org.http4s` to `org.http4s.implicits`
* [#2679](https://github.com/http4s/http4s/pull/2679): Replace `Uri.IPv4` with `Uri.Ipv4Address`, including an `ipv4` interpolator and interop with `Inet4Address`.
* [#2694](https://github.com/http4s/http4s/pull/2694): Drop Scala 2.11 support 
* [#2700](https://github.com/http4s/http4s/pull/2700): Replace `Uri.IPv6` with `Uri.Ipv6Address`, including an `ipv6` interpolator and interop with `Inet6Address`.

## Enhancements
* [#2656](https://github.com/http4s/http4s/pull/2656): Add `emap` and `emapValidatedNel` to `QueryParamDecoder`
* [#2696](https://github.com/http4s/http4s/pull/2696): Introduce `http4s-ember-server` and `http4s-ember-client`

## Documentation
* [#2658](https://github.com/http4s/http4s/pull/2658): Link to http4s-jdk-http-client
* [#2668](https://github.com/http4s/http4s/pull/2668): Clarify scaladoc for `Uri.Scheme`

## Internal
* [#2655](https://github.com/http4s/http4s/pull/2655): Tune JVM options for throughput

## Dependency updates
* async-http-client-2.10.1
* circe-0.12.0-M4
* json4s-3.6.7
* okhttp-4.0.0
* specs2-core-4.6.0

# v0.20.6 (2019-07-09)

## Bug fixes
* [#2705](https://github.com/http4s/http4s/pull/2705): Upgrades blaze to close `SSLEngine` when an `SSLStage` shuts down. This is useful in certain `SSLContext` implementations.  See [blaze#305](https://github.com/http4s/blaze/pull/305) for more.

## Dependency upgrades
- blaze-0.14.6

~~# v0.20.5 (2019-07-09)~~

Cursed release.  Sonatype staging repo closed in flight.

# v0.20.4 (2019-07-06)

## Bug fixes
* [#2687](https://github.com/http4s/http4s/pull/2687): Don't throw in `Uri.fromString` on invalid ports
* [#2695](https://github.com/http4s/http4s/pull/2695): Handle EOF in blaze-server web socket by shutting down stage

## Enhancements
* [#2673](https://github.com/http4s/http4s/pull/2673): Add `GZip` middleware for client

## Documentation
* [#2668](https://github.com/http4s/http4s/pull/2668): Clarifications in `Uri.Scheme` scaladoc

## Dependency upgrades
- blaze-0.14.5
- jetty-9.14.19.v20190610 (for client)

# v0.21.0-M1 (2019-06-17)

## Breaking changes
* [#2565](https://github.com/http4s/http4s/pull/2565): Change constraint on server `Metrics` from `Effect` to `Sync`
* [#2551](https://github.com/http4s/http4s/pull/2551): Refactor `AuthMiddleware` to not require `Choice` constraint
* [#2614](https://github.com/http4s/http4s/pull/2614): Relax various `ResponseGenerator` constraints from `Monad` to `Applicative` in http4s-dsl.
* [#2613](https://github.com/http4s/http4s/pull/2613): Rename implicit `http4sKleisliResponseSyntax` and its parameter name.
* [#2624](https://github.com/http4s/http4s/pull/2624): In `BlazeServerBuilder`, don't depend on laziness of `SSLContext`. `None` now disables the secure context. The default argument tries to load `Some(SSLContext.getDefault())`, but falls back to `None` in case of failure.
* [#2493](https://github.com/http4s/http4s/pull/2493): Scala 2.13 support and related upgrades
  * Scala 2.13.0-M5 is dropped.
  * All modules are supported on 2.11, 2.12, and 2.13 again.
  * Use cats-effect-2.0's new `Blocker` in place of `ExecutionContext` where appropriate

## Enhancements
* [#2591](https://github.com/http4s/http4s/pull/2590): Add `MediaType.unsafeParse` and `QValue.unsafeFromString`. 
* [#2548](https://github.com/http4s/http4s/pull/2548): Add `Client#translate`
* [#2622](https://github.com/http4s/http4s/pull/2622): Add `Header#renderedLength`

## Docs
* [#2569](https://github.com/http4s/http4s/pull/2569): Fix typo in CORS scaladoc
* [#2608](https://github.com/http4s/http4s/pull/2608): Replace `Uri.uri` with `uri` in tuts
* [#2626](https://github.com/http4s/http4s/pull/2626): Fix typos in root package and DSL docs
* [#2635](https://github.com/http4s/http4s/pull/2635): Remove obsolete scaladoc from client
* [#2645](https://github.com/http4s/http4s/pull/2645): Fix string literal in router example in static file docs

## Internal
* [#2563](https://github.com/http4s/http4s/pull/2563): Refactor `EntityDecoder#decode`
* [#2553](https://github.com/http4s/http4s/pull/2553): Refactor `Timeout`
* [#2564](https://github.com/http4s/http4s/pull/2564): Refactor boopickle and circe decoders
* [#2580](https://github.com/http4s/http4s/pull/2580): Refactor server `RequestLogger`
* [#2581](https://github.com/http4s/http4s/pull/2581): Remove redundant braces in various types
* [#2539](https://github.com/http4s/http4s/pull/2539): Narrow cats imports
* [#2582](https://github.com/http4s/http4s/pull/2582): Refactor `DefaultHead`
* [#2590](https://github.com/http4s/http4s/pull/2590): Refactor `GZip`
* [#2591](https://github.com/http4s/http4s/pull/2590): Refactor literal macros to not use `.get`
* [#2596](https://github.com/http4s/http4s/pull/2596): Refactor `MimeLoader`
* [#2542](https://github.com/http4s/http4s/pull/2542): Refactor `WebjarService`
* [#2555](https://github.com/http4s/http4s/pull/2555): Refactor `FileService`
* [#2597](https://github.com/http4s/http4s/pull/2597): Optimize internal hex encoding
* [#2599](https://github.com/http4s/http4s/pull/2599): Refactor `ChunkAggregator`
* [#2574](https://github.com/http4s/http4s/pull/2574): Refactor `FollowRedirect`
* [#2648](https://github.com/http4s/http4s/pull/2648): Move `mimedb-generator` from a project to an internal SBT plugin. Run with `core/generateMimeDb`.

## Dependency updates
* cats-2.0.0-M4
* cats-effect-2.0.0-M4
* circe-0.12.0-M3
* discipline-0.12.0-M3
* fs2-1.1.0-M1
* jawn-0.14.2
* jawn-fs2-0.15.0-M1
* json4s-3.6.6
* log4s-1.8.2
* parboiled-2.0.1 (internal fork)
* play-json-2.7.4
* sbt-doctest-0.9.5 (tests only)
* sbt-native-packager-1.3.22 (examples only)
* sbt-site-1.4.0 (docs only)
* sbt-tpolecat-0.1.6 (compile time only)
* scalacheck-1.14.0
* scalatags-0.7.0 (2.12 and 2.13 only)
* scalaxml-1.2.0
* specs2-4.5.1 
* mockito-core-2.28.2 (tests only)
* tut-0.6.12 (docs only)
* twirl-1.4.2
* vault-2.0.0-M2

# v0.20.3 (2019-06-12)

## Bug fixes
* [#2638](https://github.com/http4s/http4s/pull/2638): Fix leaking sensitive headers in server RequestLogger

# v0.18.24 (2019-06-12)

## Bug fixes
* [#2639](https://github.com/http4s/http4s/pull/2639): Fix leaking sensitive headers in server RequestLogger

## Dependency updates
- cats-1.6.1
- jetty-9.4.19.v20190610
- tomcat-9.0.21

# v0.20.2 (2019-06-12)

## Bug fixes
* [#2604](https://github.com/http4s/http4s/pull/2604): Defer creation of `SSLContext.getDefault()` in blaze-client
* [#2611](https://github.com/http4s/http4s/pull/2611): Raise errors with `getResource()` into effect in `StaticFile`

## Enhancements
* [#2567](https://github.com/http4s/http4s/pull/2567): Add `mapK` to `AuthedRequest`.  Deprecate `AuthedService` in favor of `AuthedRoutes`.

## Internals
* [#2579](https://github.com/http4s/http4s/pull/2579): Skip Travis CI on tags

## Dependency updates
* blaze-0.14.4
* cats-core-1.6.1
* cats-effect-1.3.1
* fs2-1.0.5 (except Scala 2.13.0-M5)
* okhttp-3.14.2
* tomcat-9.0.21

# v0.20.1 (2019-05-16)

Users of blaze-client are strongly urged to upgrade.  This patch fixes a bug and passes new tests, but we still lack 100% confidence in it.  The async-http-client backend has proven stable for a large number of users.

## Bug fixes
* [#2562](https://github.com/http4s/http4s/pull/2562): Fix issue in `PoolManager` that causes hung requests in blaze-client.
* [#2571](https://github.com/http4s/http4s/pull/2571): Honor `If-None-Match` request header in `StaticFile`

## Enhancements
* [#2532](https://github.com/http4s/http4s/pull/2532): Add queue limit to log message when client wait queue is full
* [#2535](https://github.com/http4s/http4s/pull/2535): Add `translate` to `HttpRoutes` and `HttpApp`

## Documentation
* [#2533](https://github.com/http4s/http4s/pull/2533): Fix link to Metrics middleware
* [#2538](https://github.com/http4s/http4s/pull/2538): Add @MartinSnyder's presentation, update giter8 instructions
* [#2559](https://github.com/http4s/http4s/pull/2559): Add @gvolpe's presentation and http4s-tracer

## Internals
* [#2525](https://github.com/http4s/http4s/pull/2525): Pointful implementation of `AuthMiddleware.noSpider`
* [#2534](https://github.com/http4s/http4s/pull/2534): Build with xenial and openjdk8 on Travis CI
* [#2530](https://github.com/http4s/http4s/pull/2530): Refactoring of `authentication.challenged`
* [#2531](https://github.com/http4s/http4s/pull/2531): Refactoring of `PushSupport`
* [#2543](https://github.com/http4s/http4s/pull/2543): Rename maintenance branches to `series/x.y`
* [#2549](https://github.com/http4s/http4s/pull/2549): Remove workarounds in `BlazeClient` for [typelevel/cats-effect#487](https://github.com/typelevel/cats-effect/issues/487)
* [#2575](https://github.com/http4s/http4s/pull/2575): Fix the Travis CI release pipeline

## Dependency updates
* blaze-0.14.2
* cats-effect-1.3.0
* jetty-server-9.4.18.v20190429
* metrics-core-4.1.0
* sbt-native-packager-1.3.21 (examples only)
* tomcat-9.0.20

# v0.20.0 (2019-04-22)

## Announcements

### blaze-client stability

We are declaring this a stable release, though we acknowledge a handful of lingering issues with the blaze-client.  Users who have trouble with the blaze backend are invited to try the async-http-client, okhttp, or jetty-client backends instead.

### Scala 2.13 compatibility

When our dependencies are published for Scala 2.13.0-RC1, we will publish for it and drop support for Scala 2.13.0-M5.  We know it's out there, and we're as anxious as you.

### cats-2 and http4s-0.21

Cats 2.0 is expected soon, and a Cats Effect 2.0 is under discussion.  These will be binary compatible with their 1.x versions, with the exception of their laws modules.  We intend to publish http4s-0.21 on these when they are available in order to provide a compatible stack for our own laws.

### EOL of 0.18

This marks the end of active support for the 0.18 series.  Further releases in that series will require a pull request and an accompanying tale of woe.

## Breaking changes
* [#2506](https://github.com/http4s/http4s/pull/2506): Raise `DecodeFailure` with `MonadError` in `Message#as` rather than relying on effect to catch in `fold`. Requires a new `MonadError` constraint.

## Bugfixes
* [#2502](https://github.com/http4s/http4s/pull/2502): Stop relying on undefined behavior of `fold` to catch errors in client.

## Enhancements
* [#2508](https://github.com/http4s/http4s/pull/2508): Add `mediaType` String context macro for validating literals.  Provide the same for `uri` and `qValue`, deprecating `Uri.uri` and `QValue.q`.
* [#2520](https://github.com/http4s/http4s/pull/2520): Parameterize `selectorThreadFactory` for blaze server.  This allows setting the priority for selector threads.

## Documentation
* [#2488](https://github.com/http4s/http4s/pull/2488): Fix bad link in changelog
* [#2494](https://github.com/http4s/http4s/pull/2494): Add note on queue usage to `BlazeWebSocketExample`
* [#2509](https://github.com/http4s/http4s/pull/2509): Add Formation as adopter
* [#2516](https://github.com/http4s/http4s/pull/2516): Drop redundant `enableWebSockets` in blaze example.

## Internals
* [#2521](https://github.com/http4s/http4s/pull/2521): Add utility conversion for `java.util.concurrent.CompletableFuture` to `F[_]: Concurrent`

## Dependency updates
* blaze-0.14.0
* jetty-9.4.16.v20190411
* kind-projector-0.10.0 (build only)
* okhttp-3.14.1
* mockito-core-2.27.0 (test only)
* sbt-jmh-0.3.6 (benchmarks only)
* tomcat-9.0.19
* tut-plugin-0.6.11 (docs only)

# v0.20.0-RC1 (2019-04-03)

## Breaking changes
* [#2471](https://github.com/http4s/http4s/pull/2471): `Headers` is no longer an `Iterable[Header]`
* [#2393](https://github.com/http4s/http4s/pull/2393): Several changes related to 2.13 support:
  * Replace `Seq` with `List` on:
    * `` `Accept-Ranges.`.rangeUnits``
    * ``CacheDirective.`no-cache`.fieldNames``
    * `CacheDirective.private.fieldNames`
    * `LanguageTag.subTags`
    * `MediaType.fileExtensions`
    * `` `User-Agent`.other``
  * Replace `Seq` with `immutable.Seq` on:
    * `Query#multiParams.values`
    * `Query#params.values`
    * `Uri#multipParams.values`
  * `Query` is no longer a `Seq[Query.KeyValue]`
  * `RequestCookieJar` is no longer an `Iterable[RequestCookie]`.

## Enhancements
* [#2466](https://github.com/http4s/http4s/pull/2466): Provide better message for `WaitQueueFullFailure`
* [#2479](https://github.com/http4s/http4s/pull/2479): Refresh `MimeDb` from the IANA registry
* [#2393](https://github.com/http4s/http4s/pull/2393): Scala 2.13.0-M5 support
  * All modules except http4s-boopickle
  * `Monoid[Headers]` instance

## Bugfixes
* [#2470](https://github.com/http4s/http4s/pull/2470): Don't wait indefinitely if a request timeout happens while borrowing a connection in blaze-client.

## Documentation
* [#2469](https://github.com/http4s/http4s/pull/2469): Add scala-steward to adopters
* [#2472](https://github.com/http4s/http4s/pull/2472): Add http4s-chatserver demo
* [#2478](https://github.com/http4s/http4s/pull/2478): Better scaladoc for `HttpApp`
* [#2480](https://github.com/http4s/http4s/pull/2480): Enhance documentation of static rendering

## Other
* [#2474](https://github.com/http4s/http4s/pull/2474): Skip another blaze test that fails only on CI

## Dependency upgrades
* argonaut-6.2.3
* blaze-0.14.0-RC1
* sbt-jmh-0.3.5 (benchmarks only)
* sbt-native-packager (example only)
* scalatags-0.6.8

# v0.20.0-M7 (2019-03-20)

## Bugfixes
* [#2450](https://github.com/http4s/http4s/pull/2450): Fix `CirceInstances.builder` initialization, which referenced unintialized eager vals.

## Enhancements
* [#2435](https://github.com/http4s/http4s/pull/2435): Log information about canceled requests in `ResponseLogger`
* [#2429](https://github.com/http4s/http4s/pull/2429): Add `httpRoutes` and `httpApp` convenience constructors to `ChunkAggregator`
* [#2446](https://github.com/http4s/http4s/pull/2446): Introduce `Http4sDsl2[F[_], G[_]]` trait to support `http4s-directives` library.  `Http4sDsl` extends it as `Http4sDsl[F, F]`.  This change should be invisible to http4s-dsl users.
* [#2444](https://github.com/http4s/http4s/pull/2444): New modeled headers for `If-Match` and `If-Unmodified-Since`
* [#2458](https://github.com/http4s/http4s/pull/2458): Building on bugfix in [#2453](https://github.com/http4s/http4s/pull/2453), don't clean up the stage if it's going to be shut down anyway

## Documentation
* [#2432](https://github.com/http4s/http4s/pull/2432): Fix Github URL in Scaladoc for tagged versions
* [#2440](https://github.com/http4s/http4s/pull/2440): Fix broken links in client documentation
* [#2447](https://github.com/http4s/http4s/pull/2447): Clarification of webjar path on static files
* [#2448](https://github.com/http4s/http4s/pull/2448): Update copyright year
* [#2454](https://github.com/http4s/http4s/pull/2454): Update `mountService` reference to `withHttpApp`
* [#2455](https://github.com/http4s/http4s/pull/2455): Remove dangling reference to `G` parameter in `HttpApp` scaladoc
* [#2460](https://github.com/http4s/http4s/pull/2460): Add `circuit-http4s` to adopters

## Other
* [#2464](https://github.com/http4s/http4s/pull/2464): Temporarily disable blaze tests that fail only on CI while running on CI.

## Dependency upgrades
* async-http-client-2.8.1
* fs2-1.0.4
* json4s-3.6.5
* okhttp-3.14.0
* play-json-2.7.2
* sbt-explicit-depenendencies-0.2.9 (build only)
* sbt-native-packager-1.3.19 (example only)

# v0.18.23 (2019-03-19)

## Bug fixes
* [#2453](https://github.com/http4s/http4s/pull/2453): Fix bug in blaze-client that unnecessarily recycled connections.

## Dependency upgrades
- jetty-9.4.15.v20190215
- log4s-1.7.0
- metrics-4.0.5
- mockito-2.25.1 (test only)
- scodec-bits-1.1.9
- tomcat-9.0.17

# v0.20.0-M6 (2019-02-16)

## Breaking changes
* [#2369](https://github.com/http4s/http4s/pull/2369): Make `log` operation on logging middlewares return an `F[Unit]` to support pure logging.
* [#2370](https://github.com/http4s/http4s/pull/2370): `Prometheus.apply` returns in `F[_]` to represent its effect on the collector registry.
* [#2398](https://github.com/http4s/http4s/pull/2398): Add media ranges to `jsonDecoderAdaptive` to support overriding the media type in an `EntityDecoder`
* [#2396](https://github.com/http4s/http4s/pull/2396): Parameterize `Logger` middlewares to work with any `Http[G, F]` instead of requiring `HttpApp[F]`.
* [#2318](https://github.com/http4s/http4s/pull/2318): Replace `AttributeMap` with `io.christopherdavenport.Vault`
* [#2414](https://github.com/http4s/http4s/pull/2414): Default to a no-op cookie store in async-http-client for more uniform behavior with other clients
* [#2419](https://github.com/http4s/http4s/pull/2419): Relax constraint on `Retry` middleware from `Effect` to `Sync`

## Bugfixes
* [#2421](https://github.com/http4s/http4s/pull/2421): Fix buggy use of `toString` in async-http-client when rendering URIs.

## Enhancements
* [#2364](https://github.com/http4s/http4s/pull/2364): Scalafix `allocate` to `allocated`
* [#2366](https://github.com/http4s/http4s/pull/2366): Add `chunkBufferMaxSize` parameter to `BlazeClientBuilder` and `BlazeServerBuilder`. Change default to 10kB.
* [#2316](https://github.com/http4s/http4s/pull/2316): Support custom error messages in circe, argonaut, and jawn.
* [#2403](https://github.com/http4s/http4s/pull/2403): Add `MemoryAllocationExports` to `PrometheusExportService`
* [#2355](https://github.com/http4s/http4s/pull/2355), [#2407](https://github.com/http4s/http4s/pull/2407): Add new `HttpMethodOverride` middleware
* [#2391](https://github.com/http4s/http4s/pull/2391): Add `Authorization` to `*` as a default allowed header in default CORS config
* [#2424](https://github.com/http4s/http4s/pull/2424): Include Chunked Transfer-Encoding header in Multipart Requests

## Documentation
* [#2378](https://github.com/http4s/http4s/pull/2378): Fix typo in `EntityDecoder` scaladoc
* [#2374](https://github.com/http4s/http4s/pull/2374): Include scheme in CORS examples
* [#2399](https://github.com/http4s/http4s/pull/2399): Link to @kubukoz' presentation
* [#2418](https://github.com/http4s/http4s/pull/2418): Fix typo in CORS documentation
* [#2420](https://github.com/http4s/http4s/pull/2420): Add Raster Foundry to adopters

## Internal
* [#2359](https://github.com/http4s/http4s/pull/2359): Remove code coverage checks
* [#2382](https://github.com/http4s/http4s/pull/2382): Refactor the blaze-server pipeline construction
* [#2401](https://github.com/http4s/http4s/pull/2401), [#2408](https://github.com/http4s/http4s/pull/2408), [#2409](https://github.com/http4s/http4s/pull/2409): Stop building with sbt-rig, deal with fallout
* [#2422](https://github.com/http4s/http4s/pull/2422): Use Scala 2.12.8 and slash-syntax in SBT files

## Dependency upgrades
* async-http-client-2.7.0
* cats-1.6.0
* circe-0.11.1
* fs2-1.0.3
* jawn-fs2-0.14.2
* json4s-3.6.4
* log4s-1.7.0
* mockito-core-2.24.5 (tests only)
* okhttp-3.13.1
* parboiled-1.0.1 (http4s' internal fork)
* play-json-2.7.1
* sbt-build-info-0.9.0 (build only)
* sbt-native-packager-1.3.18 (examples only)
* sbt-updates-0.4.0 (build only)
* tomcat-9.0.6
* twirl-1.4.0

# v0.18.22 (2019-02-13)

## Enhancements
* [#2389](https://github.com/http4s/http4s/pull/2389): Add `RequestKey` to Logging when eviction is necessary

# v0.20.0-M5 (2019-01-12)

Consider the blaze beta and all other modules RC quality. Don't forget
there is a scalafix to assist migration from 0.18!

## Breaking changes
* [#2308](https://github.com/http4s/http4s/pull/2308): Change `allocate` to `allocated` on backend builders for consistency with `cats.effect.Resource#allocated`.
* [#2332](https://github.com/http4s/http4s/pull/2332): Make double slashes behave more reasonably in the DSL.
* [#2351](https://github.com/http4s/http4s/pull/2351): Change `clientAuthMode` on server builders from `Boolean` to sum type `SSLClientAuthMode`

## Enhancements
* [#2309](https://github.com/http4s/http4s/pull/2308): Specialize `TimeoutException` to `WaitQueueTimeoutException` in client pool manager.  Do not retry this by default in `Retry` middleware.
* [#2342](https://github.com/http4s/http4s/pull/2342): Add `expectOption` and `expectOptionOr` which behave like `expect` and `expectOr` respectively, but return `None` on `404` and `410` responses and `Some[A]` on other successful responses.  Other status codes still raise an error.
* [#2328](https://github.com/http4s/http4s/pull/2328): Add a `SecureSession` attribute to server requests to expose the SSL session ID, the cipher suite, the key size, and a list of X509 certificates.

## Documentation
* [#2337](https://github.com/http4s/http4s/pull/2337): Use `tut:silent` on imports in docs
* [#2336](https://github.com/http4s/http4s/pull/2336): Add example of building a server from a `Resource`

## Internal
* [#2310](https://github.com/http4s/http4s/pull/2310): Use max of 16 cores in `-Ybackend-parallelism`
* [#2332](https://github.com/http4s/http4s/pull/2332): Don't make `F` evidence parameter a val in jetty-client `ResponseListener`.

## Dependency upgrades
* blaze-0.14.0-M2
* circe-0.11.0
* jawn-0.14.1
* jawn-fs2-0.14.1
* json4s-3.6.3
* metrics-4.0.5
* okhttp-3.12.1
* play-json-2.6.13
* scalafix-0.9.1 (scalafix only)
* tomcat-9.0.14

# v0.20.0-M4 (2018-12-05)

## Bugfixes
* [#2283](https://github.com/http4s/http4s/pull/2283): Fix client metrics bug that decremented active requests and recorded time before the resource was released.
* [#2288](https://github.com/http4s/http4s/pull/2288): Stop leaking `IdleTimeoutStage`s in the blaze client.  They were not always removed properly, leading to multiple timeout stages remaining in a connection's blaze pipeline.
* [#2281](https://github.com/http4s/http4s/pull/2281): Fix `ClassCastException` on `decode` of an empty `Chunk`
* [#2305](https://github.com/http4s/http4s/pull/2305): Correctly shut down the blaze-client

## Enhancements
* [#2275](https://github.com/http4s/http4s/pull/2275): Set default prefix for Prometheus and Dropwizard metrics backends.
* [#2276](https://github.com/http4s/http4s/pull/2276): Make scalafix Github based instead of binary based
* [#2285](https://github.com/http4s/http4s/pull/2285): Finish deprecating `BlazeServer` in favor of `BlazeServerBuilder`.  The former's internals are now expressed in terms of the latter.
* [#2286](https://github.com/http4s/http4s/pull/2286): Improvements to scalafix
  * Fix `withEntitywithEntity` bug in migration
  * Migration to `BlazeServerBuilder`
  * Fix `MessageSyntax#withBody`
  * Import `ResponseCookie` instead of an alias to the old `Cookie`

# Documentation
* [#2297](https://github.com/http4s/http4s/pull/2297): Remove appveyor badge

## Dependency upgrades
* cats-1.5.0
* cats-effect-1.1.0
* jetty-9.4.14.v20181114
* kind-projector-0.9.9 (internal)
* mockito-2.23.4 (tests only)
* okhttp-3.12.0
* play-json-2.6.11
* simpleclient-0.6.0 (Prometheus)
* sbt-1.2.7 (build only)
* sbt-native-packager-1.3.15 (examples only)
* tut-0.6.10 (docs only)

# v0.20.0-M3 (2018-11-13)

## Breaking changes
* [#2228](https://github.com/http4s/http4s/pull/2228): Support more attributes for the response cookie in `CSRF` middleware. Configuration is now done through a builder, similar to backends.
* [#2269](https://github.com/http4s/http4s/pull/2269): In the client DSL, move the body parameter ahead of the `Uri`. This works around an ambiguous overload that previously made it impossible to call `(Uri, Header)` on methods that take a body.
* [#2262](https://github.com/http4s/http4s/pull/2262): Replace `Seq` with `Chain` in `UrlForm`.
* [#2197](https://github.com/http4s/http4s/pull/2262): Require `Signal` rather than `SignallingRef` in `serveWhile`

## Bugfixes
* [#2260](https://github.com/http4s/http4s/pull/2260): Fix leak in blaze-client on a canceled connection
* [#2258](https://github.com/http4s/http4s/pull/2258): Fix deadlocks in the blaze-client pool manager under cancellation and certain other failures.

## Enhancements
* [#2266](https://github.com/http4s/http4s/pull/2266): Support flag query parameters (i.e., parameters with no value) in the DSL with `FlagQueryParamMatcher`.
* [#2240](https://github.com/http4s/http4s/pull/2240): Add `.resource`, `.stream`. and `.allocate` constructors to all server and client builders.
* [#2242](https://github.com/http4s/http4s/pull/2242): Support setting socket channel options on blaze-server.
* [#2270](https://github.com/http4s/http4s/pull/2270): Refresh `MimeDB` from the IANA registry.

## Internal
* [#2250](https://github.com/http4s/http4s/pull/2250): Ignore http4s updates in scalafix-inputs
* [#2267](https://github.com/http4s/http4s/pull/2267): Drop appveyor continuous integration
* [#2256](https://github.com/http4s/http4s/pull/2256): Bump base version of scalafix to 0.18.21.
* [#2271](https://github.com/http4s/http4s/pull/2271): Fix compilation error introduced between [#2228](https://github.com/http4s/http4s/pull/2228) and [#2262](https://github.com/http4s/http4s/pull/2262).

## Documentation
* [#2255](https://github.com/http4s/http4s/pull/2255): Improve scalafix docs

## Dependency upgrades
* blaze-0.14.0-M11
* tomcat-9.0.13

# v0.20.0-M2 (2018-11-05)

## Bug fixes
* [#2239](https://github.com/http4s/http4s/pull/2239): Fix hang when `.allocate` on a client builder fails

## Breaking changes
* [#2207](https://github.com/http4s/http4s/pull/2207): Remove `PathNormalizer`. The functionality is now on `Uri.removeDotSegments`.
* [#2210](https://github.com/http4s/http4s/pull/2210): Streamline instances:
  * `Http4s`, `Http4sInstances`, and `Http4sFunctions` are deprecated
  * Move instances `F[A]` for cats type classes `F` into companions of `A`
  * `Http4sDsl` no longer mixes in `UriFunctions`
  * `EntityEncoderInstances` and `EntityDecoderInstances` are removed. The instances moved to the companion objects.
* [#2243](https://github.com/http4s/http4s/pull/2243): Cleanup `ServerBuilder` defaults and traits
  * Make `ServerBuilder` private.  The public server builders (e.g., `BlazeServerBuilder`) remain, but they no longer implement a public interface.
  * Remove `IdleTimeoutSupport`, `AsyncTimeout`, `SSLKeyStoreSupport`, `SSLContextSupport`, and `WebSocketSupport` traits. The properties remain on the public server builders.
  * Deprecated defaults on those support companion objects, in favor of `org.http4s.server.defaults`.
* [#2063](https://github.com/http4s/http4s/pull/2063): Cancel request whenever a blaze server connection is shutdown.
* [#2234](https://github.com/http4s/http4s/pull/2234): Clean up `Message` trait
  * Remove deprecated `EffectMessageSyntax`, `EffectRequestSyntax`, `EffectResponseSyntax` traits and associated objects
  * Remove `MessageOps`, `RequestOps`, and `ResponseOps` and put the removed methods, sans unneeded implicit parameters, directly in the classes
  * Deprecate `replaceAllHeaders`, pointing to `withHeaders` instead.
  * Deprecate `withType`, which takes a `MediaType` and just wraps it in a `Content-Type`
  * Add `withoutAttribute` and `withoutTrailerHeaders` to complement the with variants
  * Correct `filterHeaders`' scaladoc comment, which described the opposite of the behavior
  * Fix bug in `withoutContentType`

## Enhancements
* [#2205](https://github.com/http4s/http4s/pull/2205): Add new `ResponseTiming` middleware, which adds a header to the Response as opposed to full `MetricsOps`.
* [#2222](https://github.com/http4s/http4s/pull/2222): Add `shutdownTimeout` property to `JettyBuilder`.  Shutdown of the server waits for existing connections to complete for up to this duration before a hard shutdown with a `TimeoutException`.
* [#2227](https://github.com/http4s/http4s/pull/2227): Add `withMaxHeaderLength` setter to `BlazeClientBuilder`
* [#2230](https://github.com/http4s/http4s/pull/2230): `DefaultServerErrorHandler` only handles `NonFatal` `Throwable`s, instead of all `Throwable`s that aren't `VirtualMachineError`s
* [#2237](https://github.com/http4s/http4s/pull/2237): Support parsing cookies with trailing semi-colons. This is invalid per spec, but seen often in the wild.
* [#1687](https://github.com/http4s/http4s/pull/1687): Add a modeled `Link` header.
* [#2244](https://github.com/http4s/http4s/pull/2244): Refactor blaze-server idle timeout
  * Quiet `Abnormal NIO1HeadStage termination\njava.util.concurrent.TimeoutException: Timeout of 30 seconds triggered. Killing pipeline.` error logging, even on idling persistent connections.  This is reduced to a debug log.
  * Use a `TickWheelExecutor` resource per blaze-server instead of a global that does not shut down when the server does.

## Bug fixes
* [#2239](https://github.com/http4s/http4s/pull/2239): Fix hang when `.allocate` on a client builder fails
* [#2214](https://github.com/http4s/http4s/pull/2214): Add a scalafix from http4s-0.18.20 to 0.20.0-M2.  See [upgrading](https://http4s.org/v0.20/upgrading/) for instructions.
* [#2241](https://github.com/http4s/http4s/pull/2241): Restrict internal `IdleTimeoutStage` to a `FiniteDuration`.  Fixes an exception when converting to milliseconds when debug logging.

## Documentation
* [#2223](https://github.com/http4s/http4s/pull/2223): Fix color of EOL label on v0.19
* [#2226](https://github.com/http4s/http4s/pull/2226): Correct erroneous `Resource` in 0.19.0-M3 changelog

## Internal
* [#2219](https://github.com/http4s/http4s/pull/2219): Allow test failures on openjdk11 until we can fix the SSL issue
* [#2221](https://github.com/http4s/http4s/pull/2194): Don't grant MiMa exceptions for 0.19.1, which will never be

## Dependency upgrades
* async-http-client-2.6.0
* blaze-0.14.0-M10
* circe-0.10.1
* json4s-3.6.2
* sbt-native-packager-1.3.12 (examples only)
* tut-0.6.9 (docs only)

# v0.20.0-M1 (2018-10-27)

Due to the inadvertent release of 0.19.0, we have opened a new minor version.  The stable release with MiMa enforcement will be v0.20.0.

## Breaking changes
* [#2159](https://github.com/http4s/http4s/pull/2159): Add a `responseHeaderTimeout` property to `BlazeServerBuilder`. Responses that timeout are completed with `Response.timeout`, which defaults to 503 Service Unavailable.  `BlazeServerBuilder` now requires a `Timer[F]`.
* [#2177](https://github.com/http4s/http4s/pull/2177): Deprecate `org.http4s.syntax.async`, which was not directly relevant to HTTP.
* [#2131](https://github.com/http4s/http4s/pull/2131): Refactor server metrics
  * `http4s-server-metrics` module merged into `http4s-dropwizard-metrics`
  * `http4s-prometheus-server-metrics` module merged into `http4s-prometheus-metrics`
  * The `org.http4s.server.middleware.metrics.Metrics` middleware now takes a `MetricsOps`, implemented by Dropwizard, Prometheus, or your custom interpreter.
* [#2180](https://github.com/http4s/http4s/pull/2180): Change default response on `Timeout` middlware to `503 Service Unavailable`

## Enhancements
* [#2159](https://github.com/http4s/http4s/pull/2159): Set default client request timeout to 1 minute
* [#2163](https://github.com/http4s/http4s/pull/2163): Add `mapK` to `Request` and `Response`
* [#2168](https://github.com/http4s/http4s/pull/2168): Add `allocate` to client builders
* [#2174](https://github.com/http4s/http4s/pull/2159): Refactor the blaze-client timeout architecture.
  * A `TickWheelExecutor` is now allocated per client, instead of globally.
  * Request rendering and response parsing is now canceled more aggressively on timeout.
* [#2184](https://github.com/http4s/http4s/pull/2184): Receive response concurrently with sending request in blaze client. This reduces waste when the server is not interested in the entire request body.
* [#2190](https://github.com/http4s/http4s/pull/2190): Add `channelOptions` to blaze-client to customize socket options.

## Bug fixes
* [#2166](https://github.com/http4s/http4s/pull/2166): Fix request timeout calculation in blaze-client to resolve "Client response header timeout after 0 millseconds" error.
* [#2189](https://github.com/http4s/http4s/pull/2189): Manage the `TickWheelTimer` as a resource instead of an `F[A, F[Unit]]`. This prevents a leak in (extremely unlikely) cases of cancellation.

## Internal
* [#2179](https://github.com/http4s/http4s/pull/2179): Method to silence expected exceptions in tests
* [#2194](https://github.com/http4s/http4s/pull/2194): Remove ill-conceived, zero-timeout unit tests
* [#2199](https://github.com/http4s/http4s/pull/2199): Make client test sizes proportional to the number of processors for greater Travis stability

## Dependency upgrades
* alpn-boot-8.1.13.v20181017 (examples only)
* blaze-0.14.0-M9
* sbt-native-packager-1.3.11 (examples only)

# v0.18.21 (2018-11-05)

## Bug fixes
* [#2231](https://github.com/http4s/http4s/pull/2231): Fix off-by-one error that lets blaze-client wait queue grow one past its limit

# v0.18.20 (2018-10-18)

## Bug fixes
* [#2181](https://github.com/http4s/http4s/pull/2181): Honor `redactHeadersWhen` in client `RequestLogger` middleware

## Enhancements
* [#2178](https://github.com/http4s/http4s/pull/2178): Redact sensitive headers by default in `Retry` middleware. Add `retryWithRedactedHeaders` function that parameterizes the headers predicate.

## Documentation
* [#2147](https://github.com/http4s/http4s/pull/2147): Fix link to v0.19 docs

## Internal
* [#2130](https://github.com/http4s/http4s/pull/2130): Build with scala-2.12.7 and sbt-1.2.3

# ~~v0.19.0 (2018-10-05)~~

This release is identical to v0.19.0-M4.  We mistagged it.  Please proceed to the 0.20 series.

# v0.19.0-M4 (2018-10-05)

## Breaking changes
* [#2137](https://github.com/http4s/http4s/pull/2137): Remove `ExecutionContext` argument to jetty-client in favor of the `ContextShift[F]`.
* [#2070](https://github.com/http4s/http4s/pull/2070): Give `AbitraryInstances` unique names with `http4sTesting` prefix.
* [#2136](https://github.com/http4s/http4s/pull/2136): Add `stream` method to `Client` interface. Deprecate `streaming`, which is just a `flatMap` of `Stream`.
* [#2143](https://github.com/http4s/http4s/pull/2143): WebSocket model improvements:
  * The `org.http4s.websocket` package in unified in http4s-core
  * Drop http4s-websocket module dependency
  * All frames use an immutable `scodec.bits.ByteVector` instead of an `Array[Byte]`.
  * Frames moved from `WebSocketBits` to the `WebSocketFrame` companion
  * Rename all instances of `Websocket*` to `WebSocket*` for consistency
* [#2094](https://github.com/http4s/http4s/pull/2094): Metrics unification
  * Add a `MetricsOps` algebra to http4s-core to be implemented by any metrics backend.
  * Create new `Metrics` middleware in http4s-client based on `MetricsOps`
  * Replace http4s-dropwizard-client-metrics and http4s-proemtheus-client-metrics modules with http4s-dropwizard-metrics and http4s-prometheus-metrics to implement `MetricsOps`.

## Enhancements
* [#2149](https://github.com/http4s/http4s/pull/2134): Refresh `MimeDB` constants from the public registry
* [#2151](https://github.com/http4s/http4s/pull/2151): Changed default response timeout code from 500 to 503

## Documentation updates
* [#2134](https://github.com/http4s/http4s/pull/2134): Add Cats Friendly badge to readme
* [#2139](https://github.com/http4s/http4s/pull/2139): Reinstate example projects
* [#2145](https://github.com/http4s/http4s/pull/2145): Fix deprecated calls to `Client#streaming`

## Internal
* [#2126](https://github.com/http4s/http4s/pull/2126): Delete obsolete `bin` directory
* [#2127](https://github.com/http4s/http4s/pull/2127): Remove MiMa exceptions for new modules
* [#2128](https://github.com/http4s/http4s/pull/2128): Don't run `dependencyUpdates` on load
* [#2129](https://github.com/http4s/http4s/pull/2129): Build with sbt-1.2.3 and scala-2.12.7
* [#2133](https://github.com/http4s/http4s/pull/2133): Build with kind-projector-0.9.8
* [#2146](https://github.com/http4s/http4s/pull/2146): Remove all use of `OutboundCommand` in blaze integration

## Dependency upgrades
* async-http-client-2.5.4
* blaze-0.14.0-M5
* fs2-1.0.0
* jawn-0.13.0
* scala-xml-1.1.1

# v0.19.0-M3 (2018-09-27)

## Breaking changes
* [#2081](https://github.com/http4s/http4s/pull/2081): Remove `OkHttp` code redundant with `OkHttpBuilder`.
* [#2092](https://github.com/http4s/http4s/pull/2092): Remove `ExecutionContext` and `Timer` implicits from async-http-client. Threads are managed by the `ContextShift`.
* [#2115](https://github.com/http4s/http4s/pull/2115): Refactoring of `Server` and `ServerBuilder`:
  * Removed `Server#shutdown`, `Server#shutdownNow`, `Server#onShutdown`, and `Server#awaitShutdown`.  `Server` lifecycles are managed as a `fs2.Stream` or a `cats.effect.Resource`.
  * `ServerBuilder#start` replaced by `Server#resource`, which shuts down the `Server` after use.
  * Added a `ServerBuilder#stream` to construct a `Stream` from a `Resource`.
* [#2118](https://github.com/http4s/http4s/pull/2118): Finalize various case classes.
* [#2102](https://github.com/http4s/http4s/pull/2102): Refactoring of `Client` and some builders:
  * `Client` is no longer a case class.  Construct a new `Client` backend or middleware with `Client.apply(run: Request[F] => Resource[F, Response[F]])` for any `F` with a `Bracket[Throwable, F]`.
  * Removed `DisposableResponse[F]` in favor of `Resource[F, Response[F]]`.
  * Removed `Client#open` in favor of `Client#run`.
  * Removed `Client#shutdown` in favor of `cats.effect.Resource` or `fs2.Stream`.
  * Removed `AsyncHttpClient.apply`. It was not referentially transparent, and no longer possible. Use `AsyncHttpClient.resource` instead.
  * Removed deprecated `blaze.Http1Client.apply`

## Enhancements
* [#2042](https://github.com/http4s/http4s/pull/2042): New `Throttle` server middleware
* [#2036](https://github.com/http4s/http4s/pull/2036): New `http4s-jetty-client` backend, with HTTP/2 support
* [#2080](https://github.com/http4s/http4s/pull/2080): Make `Http4sMatchers` polymorphic on their effect type
* [#2082](https://github.com/http4s/http4s/pull/2082): Structured parser for the `Origin` header
* [#2061](https://github.com/http4s/http4s/pull/2061): Send `Disconnect` event on EOF in blaze-server for faster cleanup of mid stages
* [#2093](https://github.com/http4s/http4s/pull/2093): Track redirects in the `FollowRedirect` client middleware
* [#2109](https://github.com/http4s/http4s/pull/2109): Add `→` as a synonym for `->` in http4s-dsl
* [#2100](https://github.com/http4s/http4s/pull/2100): Tighten up module dependencies
  * http4s-testing only depends on specs2-matchers instead of specs2-core
  * http4s-prometheus-server-metrics depends on simpleclient_common instead of simpleclient

## Bugfixes
* [#2069](https://github.com/http4s/http4s/pull/2069): Add proper `withMaxTotalConnections` method to `BlazeClientBuilder` in place of misnamed `withIdleTimeout` overload.
* [#2106](https://github.com/http4s/http4s/pull/2106): Add the servlet timeout listener before the response has a chance to complete the `AsyncContext`

## Documentation updates
* [#2076](https://github.com/http4s/http4s/pull/2076): Align coloring of legend and table for milestone on versoins page
* [#2077](https://github.com/http4s/http4s/pull/2077): Replace Typelevel Code of Conduct with Scala Code of Conduct
* [#2083](https://github.com/http4s/http4s/pull/2083): Fix link to 0.19 on the website
* [#2100](https://github.com/http4s/http4s/pull/2100): Correct `re-start` to `reStart` in docs

## Internal
* [#2105](https://github.com/http4s/http4s/pull/2105): Test on OpenJDK 11
* [#2113](https://github.com/http4s/http4s/pull/2113): Check for unused compile dependencies in build
* [#2115](https://github.com/http4s/http4s/pull/2115): Stop testing on Oracle JDK 10
* [#2079](https://github.com/http4s/http4s/pull/2079): Use `readRange`, as contributed to fs2
* [#2123](https://github.com/http4s/http4s/pull/2123): Remove unmaintained `load-test` module

## Dependency upgrades
* cats-1.4.0
* circe-0.10.0
* fs2-1.0.0-RC1
* jawn-fs2-0.13.0-RC1
* play-json-3.6.10 for Scala 2.11.x
* tomcat-9.0.12

# v0.18.19 (2018-09-27)

## Bug fixes
* [#2101](https://github.com/http4s/http4s/pull/2101): `haveHeaders` checks by equality, not reference
* [#2117](https://github.com/http4s/http4s/pull/2117): Handle unsuccessful responses in `JavaNetClient`

## Internal
* [#2116](https://github.com/http4s/http4s/pull/2116): Test against OpenJDK 11. Retire Oracle JDK 10.

# v0.18.18 (2018-09-18)

## Bug fixes
* [#2048](https://github.com/http4s/http4s/pull/2048): Correct misleading logging in `Retry` middleware
* [#2078](https://github.com/http4s/http4s/pull/2078): Replace generic exception on full wait queue with new `WaitQueueFullFailure`

## Enhancements
* [#2078](https://github.com/http4s/http4s/pull/2078): Replace generic exception on full wait queue with new `WaitQueueFullFailure`
* [#2095](https://github.com/http4s/http4s/pull/2095): Add `Monoid[UrlForm]` instance

## Dependency upgrades
* cats-1.4.0
* fs2-0.10.6
* jetty-9.4.12.v20180830
* tomcat-9.0.12

# v0.19.0-M2 (2018-09-07)

## Breaking changes
* [#1802](https://github.com/http4s/http4s/pull/1802): Race servlet requests against the `AsyncContext.timeout`. `JettyBuilder` and `TomcatBuilder` now require a `ConcurrentEffect` instance.
* [#1934](https://github.com/http4s/http4s/pull/1934): Refactoring of `ConnectionManager`.  Now requires a `Concurrent` instance, which ripples to a `ConcurrentEffect` in blaze-client builders
* [#2023](https://github.com/http4s/http4s/pull/2023): Don't overwrite existing `Vary` headers from `CORS`
* [#2030](https://github.com/http4s/http4s/pull/2023): Restrict `MethodNotAllowed` response generator in DSL
* [#2032](https://github.com/http4s/http4s/pull/2032): Eliminate mutable `Status` registry. IANA-registered `Status`es are still cached, but `register` is no longer public.
* [#2026](https://github.com/http4s/http4s/pull/2026): `CSRF` enhancements
  * CSRF tokens represented with a newtype
  * CSRF token signatures are encoded hexadecimal strings, making them URI-safe.
  * Added a `headerCheck: Request[F] => Boolean` parameter
  * Added an `onFailure: Response[F]` parameter, which defaults to a `403`. This was formerly a hardcoded `401`.
* [#1993](https://github.com/http4s/http4s/pull/2026): Massive changes from cats-effect and fs2 upgrades
  * `Timer` added to `AsyncHttpClient`
  * Dropwizard `Metrics` middleware now takes a `Clock` rather than a `Timer`
  * Client builders renamed and refactored for consistency and to support binary compatible evolution after 1.0:
    * `BlazeClientBuilder` replaces `Http1Client`, `BlazeClient`, and `BlazeClientConfig`
    * Removed deprecated `SimpleHttp1Client`
    * `JavaNetClient` renamed to `JavaNetClientBuilder`, which now has a `resource` and `stream`
    * `OkHttp` renamed to `OkHttpBuilder`.  The client now created from an `OkHttpClient` instance instead of an `F[OkHttpClient.Builder]`. A default client can be created as a `Resource` through `OkHttp.default`.
  * Fallout from removal of `fs2.Segment`
    * `EntityDecoder.collectBinary` now decodes a `Chunk`
    * `EntityDecoder.binaryChunk` deprecated
    * `SegmentWriter` is removed
    * Changes to:
      * `ChunkWriter`s in blaze rewritten
      * `Logger` middlewares
      * `MemoryCache`
  * Blocking I/O now requires a blocking `ExecutionContext` and a `ContextShift`:
    * `EntityDecoder`s:
      * `EntityDecoder.binFile`
      * `EntityDecoder.textFile`
      * `MultipartDecoder.mixedMultipart`
    * `EntityEncoder`s (no longer implicit):
      * `File`
      * `Path`
      * `InputStream`
      * `Reader`
    * Multipart:
      * `MultipartParser.parseStreamedFile`
      * `MultipartParser.parseToPartsStreamedFile`
      * `Part.fileData`
    * Static resources:
      * `StaticFile.fromString`
      * `StaticFile.fromResource`
      * `StaticFile.fromURL`
      * `StaticFile.fromFile`
      * `FileService.Config`
      * `ResourceService.Config`
      * `WebjarService.Config`
    * `OkHttpBuilder`
    * Servlets:
      * `BlockingHttp4sServlet`
      * `BlockingServletIo`
  * Servlet backend changes:
    * `Http4sServlet` no longer shift onto an `ExecutionContext` by default.  Accordingly, `ServerBuilder` no longer has a `withExecutionContext`.
    * Jetty and Tomcat builders use their native executor types instead of shifting onto an `ExecutionContext`.  Accordingly, `ServletBuilder#withExecutionContext` is removed.
    * `AsyncHttp4sServlet` and `ServletContextSyntax` now default to non-blocking I/O.  No startup check is made against the servlet version, which failed classloading on an older servlet container.  Neither takes an `ExeuctionContext` parameter anymore.
  * Removed deprecated `StreamApp` aliases. `fs2.StreamApp` is removed and replaced by `cats.effect.IOApp`, `monix.eval.TaskApp`, or similar.
  * Removed deprecated `ServerApp`.
  * `EntityLimiter` middleware now requires an `ApplicativeError`
* [#2054](https://github.com/http4s/http4s/pull/2054): blaze-server builder changes
  * `BlazeBuilder` deprecated for `BlazeServerBuilder`
  * `BlazeServerBuidler` has a single `withHttpApp(HttpApp)` in place of zero-to-many calls `mountService(HttpRoutes)`.
    * This change makes it possible to mount an `HttpApp` wrapped in a `Logger` middleware, which only supports `HttpApp`
    * Call `.orNotFound`, from `org.http4s.implicits._`, to cap an `HttpRoutes` as `HttpApp`
    * Use `Router` to combine multiple `HttpRoutes` into a single `HttpRoutes` by prefix
    * This interface will see more changes before 0.19.0 to promote long-term binary compatibility

## Enhancements
* [#1953](https://github.com/http4s/http4s/pull/1953): Add `UUIDVar` path extractor
* [#1963](https://github.com/http4s/http4s/pull/1963): Throw `ConnectException` rather than `IOException` on blaze-client connection failures
* [#1961](https://github.com/http4s/http4s/pull/1961): New `http4s-prometheus-client-metrics` module
* [#1974](https://github.com/http4s/http4s/pull/1974): New `http4s-client-metrics` module for Dropwizard Metrics
* [#1973](https://github.com/http4s/http4s/pull/1973): Add `onClose` handler to `WebSocketBuilder`
* [#2024](https://github.com/http4s/http4s/pull/2024): Add `HeaderEcho` server middleware
* [#2062](https://github.com/http4s/http4s/pull/2062): Eliminate "unhandled inbund command: Disconnected"` warnings in blaze-server

## Bugfixes
* [#2027](https://github.com/http4s/http4s/pull/2024): Miscellaneous websocket fixes
  * Stop sending frames even after closed
  * Avoid deadlock on small threadpools
  * Send `Close` frame in response to `Close` frame

## Documentation updates
* [#1935](https://github.com/http4s/http4s/pull/1953): Make `http4sVersion` lowercase
* [#1943](https://github.com/http4s/http4s/pull/1943): Make the imports in the Client documentation silent
* [#1944](https://github.com/http4s/http4s/pull/1944): Upgrade to cryptobits-1.2
* [#1971](https://github.com/http4s/http4s/pull/1971): Minor corrections to DSL tut
* [#1972](https://github.com/http4s/http4s/pull/1972): Add `UUIDVar` to DSL tut
* [#2034](https://github.com/http4s/http4s/pull/1958): Add branch to quickstart instructions
* [#2035](https://github.com/http4s/http4s/pull/2035): Add Christopher Davenport to community staff
* [#2060](https://github.com/http4s/http4s/pull/2060): Guide to setting up IntelliJ for contributors

## Internal
* [#1966](https://github.com/http4s/http4s/pull/1966): Use scalafmt directly from IntelliJ
* [#1968](https://github.com/http4s/http4s/pull/1968): Build with sbt-1.2.1
* [#1996](https://github.com/http4s/http4s/pull/1996): Internal refactoring of `JettyBuilder`
* [#2041](https://github.com/http4s/http4s/pull/2041): Simplify implementations of `RetryPolicy`
* [#2050](https://github.com/http4s/http4s/pull/2050): Replace test `ExecutionContext` in `Http4sWSStageSpec`
* [#2052](https://github.com/http4s/http4s/pull/2050): Introduce expiring `TestScheduler` to avoid leaking threads on tests

## Dependency upgrades
* async-http-client-2.5.2
* blaze-0.14.0-M4
* cats-1.3.1
* cats-effect-1.0.0
* circe-0.10.0-M2
* fs2-1.0.0-M5
* jawn-0.13.0
* jawn-fs2-0.13.0-M4
* json4s-3.6.0

# v0.18.17 (2018-09-04)
* Accumulate errors in `OptionalMultiQueryParamDecoderMatcher` [#2000](https://github.com/http4s/pull/2000)
* New http4s-scalatags module [#2002](https://github.com/http4s/pull/2002)
* Resubmit bodies in `Retry` middleware where allowed by policy [#2001](https://github.com/http4s/pull/2001)
* Dependency upgrades:
  * play-json-3.6.10 (for Scala 2.12)
  * tomcat-9.0.11

# v0.18.16 (2018-08-14)
* Fix regression for `AutoSlash` when nested in a `Router` [#1948](https://github.com/http4s/http4s/pull/1948)
* Respect `redactHeadersWhen` in `Logger` middleware [#1952](https://github.com/http4s/http4s/pull/1952)
* Capture `BufferPoolsExports` in prometheus server middleware [#1977](https://github.com/http4s/http4s/pull/1977)
* Make `Referer` header extractable [#1984](https://github.com/http4s/http4s/pull/1984)
* Log server startup banner in a single call to prevent interspersion [#1985](https://github.com/http4s/http4s/pull/1985)
* Add support module for play-json [#1946](https://github.com/http4s/http4s/pull/1946)
* Introduce `TranslateUri` middleware, which checks the prefix of the service it's translating against the request. Deprecated `URITranslation`, which chopped the prefix length without checking for a match. [#1964](https://github.com/http4s/http4s/pull/1964)
* Dependency upgrades:
  * cats-1.2.0
  * metrics-4.0.3
  * okhttp-3.11.0
  * prometheus-client-0.5.0
  * scodec-bits-1.1.6

# v0.18.15 (2018-07-05)
* Bugfix for `AutoSlash` Middleware in Router [#1937](https://github.com/http4s/http4s/pull/1937)
* Add `StaticHeaders` middleware that appends static headers to a service [#1939](https://github.com/http4s/http4s/pull/1939)

# v0.19.0-M1 (2018-07-04)
* Add accumulating version of circe `EntityDecoder` [#1647](https://github.com/http4/http4s/1647)
* Add ETag support to `StaticFile` [#1652](https://github.com/http4s/http4s/pull/1652)
* Reintroduce the option for fallthrough for authenticated services [#1670]((https://github.com/http4s/http4s/pull/1670)
* Separate `Cookie` into `RequestCookie` and `ResponseCookie` [#1676](https://github.com/http4s/http4s/pull/1676)
* Add `Eq[Uri]` instance [#1688](https://github.com/http4s/http4s/pull/1688)
* Deprecate `Message#withBody` in favor of `Message#withEntity`.  The latter returns a `Message[F]` rather than an `F[Message[F]]`. [#1694](https://github.com/http4s/http4s/pull/1694)
* Myriad new `Arbitrary` and `Cogen` instances [#1677](https://github.com/http4s/http4s/pull/1677)
* Add non-deprecated `LocationResponseGenerator` functions [#1715](https://github.com/http4s/http4s/pull/1715)
* Relax constraint on `Router` from `Sync` to `Monad` [#1723](https://github.com/http4s/http4s/pull/1723)
* Drop scodec-bits dependency [#1732](https://github.com/http4s/http4s/pull/1732)
* Add `Show[ETag]` instance [#1749](https://github.com/http4s/http4s/pull/1749)
* Replace `fs2.Scheduler` with `cats.effect.Timer` in `Retry` [#1754](https://github.com/http4s/http4s/pull/1754)
* Remove `Sync` constraint from `EntityEncoder[Multipart]` [#1762](https://github.com/http4s/http4s/pull/1762)
* Generate `MediaType`s from [MimeDB](https://github.com/jshttp/mime-db) [#1770](https://github.com/http4s/http4s/pull/1770)
  * Continue phasing out `Renderable` with `MediaRange` and `MediaType`.
  * Media types are now namespaced by main type.  This reduces backticks.  For example, `` MediaType.`text/plain` `` is replaced by `MediaType.text.plain`.
* Remove `Registry`. [#1770](https://github.com/http4s/http4s/pull/1770)
* Deprecate `HttpService`: [#1693](https://github.com/http4s/http4s/pull/1693)
  * Introduces an `Http[F[_], G[_]]` type alias
  * `HttpService` is replaced by `HttpRoutes`, which is an `Http[OptionT[F, ?], ?]`.  `HttpRoutes.of` replaces `HttpService` constructor from `PartialFunction`s.
  * `HttpApp` is an `Http[F, F]`, representing a total HTTP function.
* Add `BlockingHttp4sServlet` for use in Google App Engine and Servlet 2.5 containers.  Rename `Http4sServlet` to `AsyncHttp4sServlet`. [#1830](https://github.com/http4s/http4s/pull/1830)
* Generalize `Logger` middleware to log with `String => Unit` instead of `logger.info(_)` [#1839](https://github.com/http4s/http4s/pull/1839)
* Generalize `AutoSlash` middleware to work on `Kleisli[F, Request[G], B]` given `MonoidK[F]` and `Functor[G]`. [#1885](https://github.com/http4s/http4s/pull/1885)
* Generalize `CORS` middleware to work on `Http[F, G]` given `Applicative[F]` and `Functor[G]`. [#1889](https://github.com/http4s/http4s/pull/1889)
* Generalize `ChunkAggegator` middleware to work on `Kleisli[F, A, Response[G]]` given `G ~> F`, `FlatMap[F]`, and `Sync[G]`. [#1886](https://github.com/http4s/http4s/pull/1886)
* Generalize `EntityLimiter` middleware to work on `Kleisli[F, Request[G], B]`. [#1892](https://github.com/http4s/http4s/pull/1892)
* Generalize `HSTS` middleware to work on `Kleisli[F, A, Response[G]]` given `Functor[F]` and `Functor[G]`. [#1893](https://github.com/http4s/http4s/pull/1893)
* Generalize `UrlFormLifter` middleware to work on `Kleisli[F, Request[G], Response[G]]` given `G ~> F`, `Sync[F]` and `Sync[G]`.  [#1894](https://github.com/http4s/http4s/pull/1894)
* Generalize `Timeout` middleware to work on `Kleisli[F, A, Response[G]]` given `Concurrent[F]` and `Timer[F]`. [#1899](https://github.com/http4s/http4s/pull/1899)
* Generalize `VirtualHost` middleware to work on `Kleisli[F, Request[G], Response[G]]` given `Applicative[F]`.  [#1902](https://github.com/http4s/http4s/pull/1902)
* Generalize `URITranslate` middleware to work on `Kleisli[F, Request[G], B]` given `Functor[G]`.  [#1895](https://github.com/http4s/http4s/pull/1895)
* Generalize `CSRF` middleware to work on `Kleisli[F, Request[G], Response[G]]` given `Sync[F]` and `Applicative[G]`.  [#1909](https://github.com/http4s/http4s/pull/1909)
* Generalize `ResponseLogger` middleware to work on `Kleisli[F, A, Response[F]]` given `Effect[F]`.  [#1916](https://github.com/http4s/http4s/pull/1916)
* Make `Logger`, `RequestLogger`, and `ResponseLogger` work on `HttpApp[F]` so a `Response` is guaranteed unless the service raises an error [#1916](https://github.com/http4s/http4s/pull/1916)
* Rename `RequestLogger.apply0` and `ResponseLogger.apply0` to `RequestLogger.apply` and `ResponseLogger.apply`.  [#1837](https://github.com/http4s/http4s/pull/1837)
* Move `org.http4s.server.ServerSoftware` to `org.http4s.ServerSoftware` [#1884](https://github.com/http4s/http4s/pull/1884)
* Fix `Uncompressible` and `NotBinary` flags in `MimeDB` generator. [#1900](https://github.com/http4s/http4s/pull/1884)
* Generalize `DefaultHead` middleware to work on `Http[F, G]` given `Functor[F]` and `MonoidK[F]` [#1903](https://github.com/http4s/http4s/pull/1903)
* Generalize `GZip` middleware to work on `Http[F, G]` given `Functor[F]` and `Functor[G]` [#1903](https://github.com/http4s/http4s/pull/1903)
* `jawnDecoder` takes a `RawFacade` instead of a `Facade`
* Change `BasicCredentials` extractor to return `(String, String)` [#1924](https://github.com/http4s/http4s/1925)
* `Effect` constraint relaxed to `Sync`:
  * `Logger.logMessage`
* `Effect` constraint relaxed to `Async`:
  * `JavaNetClient`
* `Effect` constraint changed to `Concurrent`:
  * `Logger` (client and server)
  * `RequestLogger` (client and server)
  * `ResponseLogger` (client and server)
  * `ServerBuilder#serve` (moved to abstract member of `ServerBuilder`)
* `Effect` constraint strengthened to `ConcurrentEffect`:
  * `AsyncHttpClient`
  * `BlazeBuilder`
  * `JettyBuilder`
  * `TomcatBuilder`
* Implicit `ExecutionContext` removed from:
  * `RequestLogger` (client and server)
  * `ResponseLogger` (client and server)
  * `ServerBuilder#serve`
  * `ArbitraryInstances.arbitraryEntityDecoder`
  * `ArbitraryInstances.cogenEntity`
  * `ArbitraryInstances.cogenEntityBody`
  * `ArbitraryInstances.cogenMessage`
  * `JavaNetClient`
* Implicit `Timer` added to:
  * `AsyncHttpClient`
  * `JavaNetClient.create`
* `Http4sWsStage` removed from public API
* Removed charset for argonaut instances [#1914](https://github.com/http4s/http4s/pull/1914)
* Dependency upgrades:
  * async-http-client-2.4.9
  * blaze-0.14.0-M3
  * cats-effect-1.0.0-RC2
  * circe-0.10.0-M1
  * fs2-1.0.0-M1
  * fs2-reactive-streams-0.6.0
  * jawn-0.12.1
  * jawn-fs2-0.13.0-M1
  * prometheus-0.4.0
  * scala-xml-1.1.0

# v0.18.14 (2018-07-03)
* Add `CirceEntityCodec` to provide an implicit `EntityEncoder` or `EntityDecoder` from an `Encoder` or `Decoder`, respectively. [#1917](https://github.com/http4s/http4s/pull/1917)
* Add a client backend based on `java.net.HttpURLConnection`.  Note that this client blocks and is primarily intended for use in a REPL. [#1882](https://github.com/http4s/http4s/pull/1882)
* Dependency upgrades:
  * jetty-9.4.11
  * tomcat-9.0.10
	
# v0.18.13 (2018-06-22)
* Downcase type in `MediaRange` generator [#1907](https://github.com/http4s/http4s/pull/1907)
* Fixed bug where `PoolManager` would try to dequeue from an empty queue [#1922](https://github.com/http4s/http4s/pull/1922)
* Dependency upgrades:
  * argonaut-6.2.2
  * fs2-0.10.5

# v0.18.12 (2018-05-28)
* Deprecated `Part.empty` [#1858](https://github.com/http4s/http4s/pull/1858)
* Log requests with an unconsumed body [#1861](https://github.com/http4s/http4s/pull/1861)
* Log requests when the service returns `None` or raises an error [#1875](https://github.com/http4s/http4s/pull/1875)
* Support streaming parsing of multipart and storing large parts as temp files [#1865](https://github.com/http4s/http4s/pull/1865)
* Add an OkHttp client, with HTTP/2 support [#1864](https://github.com/http4s/http4s/pull/1864)
* Add `Host` header to requests to `Client.fromHttpService` if the request URI is absolute [#1874](https://github.com/http4s/http4s/pull/1874)
* Log `"service returned None"` or `"service raised error"` in service `ResponseLogger` when the service does not produce a successful response [#1879](https://github.com/http4s/http4s/pull/1879)
* Dependency upgrades:
  * jetty-9.4.10.v20180503
  * json4s-3.5.4
  * tomcat-9.0.8

# v0.18.11 (2018-05-10)
* Prevent zero-padding of servlet input chunks [#1835](https://github.com/http4s/http4s/pull/1835)
* Fix deadlock in client loggers.  `RequestLogger.apply` and `ResponseLogger.apply` are each replaced by `apply0` to maintain binary compatibility. [#1837](https://github.com/http4s/http4s/pull/1837)
* New `http4s-boopickle` module supports entity codecs through `boopickle.Pickler` [#1826](https://github.com/http4s/http4s/pull/1826)
* Log as much of the response as is consumed in the client. Previously, failure to consume the entire body prevented any part of the body from being logged. [#1846](https://github.com/http4s/http4s/pull/1846)
* Dependency upgrades:
  * prometheus-client-java-0.4.0

# v0.18.10 (2018-05-03)
* Eliminate dependency on Macro Paradise and macro-compat [#1816](https://github.com/http4s/http4s/pull/1816)
* Add `Logging` middleware for client [#1820](https://github.com/http4s/http4s/pull/1820)
* Make blaze-client tick wheel executor lazy [#1822](https://github.com/http4s/http4s/pull/1822)
* Dependency upgrades:
  * cats-effect-0.10.1
  * fs2-0.10.4
  * specs2-4.1.0

# v0.18.9 (2018-04-17)
* Log any exceptions when writing the header in blaze-server for HTTP/1 [#1781](https://github.com/http4s/http4s/pull/1781)
* Drain the response body (thus running its finalizer) when there is an error writing a servlet header or body [#1782](https://github.com/http4s/http4s/pull/1782)
* Clean up logging of errors thrown by services. Prevents the possible swallowing of errors thrown during `renderResponse` in blaze-server and `Http4sServlet` [#1783](https://github.com/http4s/http4s/pull/1783)
* Fix `Uri.Scheme` parser for schemes beginning with `http` other than `https` [#1790](https://github.com/http4s/http4s/pull/1790)
* Fix blaze-client to reset the connection start time on each invocation of the `F[DisposableResponse]`. This fixes the "timeout after 0 milliseconds" error. [#1792](https://github.com/http4s/http4s/pull/1792)
* Depdency upgrades:
  * blaze-0.12.13
  * http4s-websocket-0.2.1
  * specs2-4.0.4
  * tomcat-9.0.7

# v0.18.8 (2018-04-11)
* Improved ScalaDoc for BlazeBuilder [#1775](https://github.com/http4s/http4s/pull/1775)
* Added a stream constructor for async-http-client [#1776](https://github.com/http4s/http4s/pull/1776)
* http4s-prometheus-server-metrics project created. Prometheus Metrics middleware implemented for metrics on http4s server. Exposes an HttpService ready to be scraped by Prometheus, as well pairing to a CollectorRegistry for custom metric registration. [#1778](https://github.com/http4s/http4s/pull/1778)

# v0.18.7 (2018-04-04)
* Multipart parser defaults to fields interpreted as utf-8. [#1767](https://github.com/http4s/http4s/pull/1767)

# v0.18.6 (2018-04-03)
* Fix parsing of multipart bodies across chunk boundaries. [#1764](https://github.com/http4s/http4s/pull/1764)

# v0.18.5 (2018-03-28)
* Add `&` extractor to http4s-dsl. [#1758](https://github.com/http4s/http4s/pull/1758)
* Deprecate `EntityEncoder[F, Future[A]]`.  The `EntityEncoder` is strict in its argument, which causes any side effect of the `Future` to execute immediately.  Wrap your `future` in `IO.fromFuture(IO(future))` instead. [#1759](https://github.com/http4s/http4s/pull/1759)
* Dependency upgrades:
  * circe-0.9.3

# v0.18.4 (2018-03-23)
* Deprecate old `Timeout` middleware methods in favor of new ones that use `FiniteDuration` and cancel timed out effects [#1725](https://github.com/http4s/http4s/pull/1725)
* Add `expectOr` methods to client for custom error handling on failed expects [#1726](https://github.com/http4s/http4s/pull/1726)
* Replace buffered multipart parser with a streaming version. Deprecate all uses of fs2-scodec. [#1727](https://github.com/http4s/http4s/pull/1727)
* Dependency upgrades:
  * blaze-0.12.2
  * fs2-0.10.3
  * log4s-1.6.1
  * jetty-9.4.9.v20180320

# v0.18.3 (2018-03-17)
* Remove duplicate logging in pool manager [#1683]((https://github.com/http4s/http4s/pull/1683)
* Add request/response specific properties to logging [#1709](https://github.com/http4s/http4s/pull/1709)
* Dependency upgrades:
  * async-http-client-2.0.39
  * cats-1.1.0
  * cats-effect-0.10
  * circe-0.9.2
  * discipline-0.9.0
  * jawn-fs2-0.12.2
  * log4s-1.5.0
  * twirl-1.3.15

# v0.18.2 (2018-03-09)
* Qualify reference to `identity` in `uriLiteral` macro [#1697](https://github.com/http4s/http4s/pull/1697)
* Make `Retry` use the correct duration units [#1698](https://github.com/http4s/http4s/pull/1698)
* Dependency upgrades:
  * tomcat-9.0.6

# v0.18.1 (2018-02-27)
* Fix the rendering of trailer headers in blaze [#1629](https://github.com/http4s/http4s/pull/1629)
* Fix race condition between shutdown and parsing in Http1SeverStage [#1675](https://github.com/http4s/http4s/pull/1675)
* Don't use filter in `Arbitrary[``Content-Length``]` [#1678](https://github.com/http4s/http4s/pull/1678)
* Opt-in fallthrough for authenticated services [#1681](https://github.com/http4s/http4s/pull/1681)
* Dependency upgrades:
  * cats-effect-0.9
  * fs2-0.10.2
  * fs2-reactive-streams-0.5.1
  * jawn-fs2-0.12.1
  * specs2-4.0.3
  * tomcat-9.0.5
  * twirl-1.3.4

# v0.18.0 (2018-02-01)
* Add `filename` method to `Part`
* Dependency upgrades:
  * fs2-0.10.0
  * fs2-reactive-streams-0.5.0
  * jawn-fs2-0.12.0

# v0.18.0-M9 (2018-01-26)
* Emit Exit Codes On Server Shutdown [#1638](https://github.com/http4s/http4s/pull/1638) [#1637](https://github.com/http4s/http4s/pull/1637)
* Register Termination Signal and Frame in Http4sWSStage [#1631](https://github.com/http4s/http4s/pull/1631)
* Trailer Headers Are Now Being Emitted Properly [#1629](https://github.com/http4s/http4s/pull/1629)
* Dependency Upgrades:
   * alpn-boot-8.1.12.v20180117
   * circe-0.9.1
   * fs2-0.10.0-RC2
   * fs2-reactive-streams-0.3.0
   * jawn-fs2-0.12.0-M7
   * metrics-4.0.2
   * tomcat-9.0.4

# v0.18.0-M8 (2018-01-05)
* Dependency Upgrades:
   * argonaut-6.2.1
   * circe-0.9.0
   * fs2-0.10.0-M11
   * fs2-reactive-streams-0.2.8
   * jawn-fs2-0.12.0-M6
   * cats-1.0.1
   * cats-effect-0.8

# v0.18.0-M7 (2017-12-23)
* Relax various typeclass constraints from `Effect` to `Sync` or `Async`. [#1587](https://github.com/http4s/http4s/pull/1587)
* Operate on `Segment` instead of `Chunk` [#1588](https://github.com/http4s/http4s/pull/1588)
   * `EntityDecoder.collectBinary` and `EntityDecoder.binary` now
     return `Segment[Byte, Unit]` instead of `Chunk[Byte]`.
   * Add `EntityDecoder.binaryChunk`.
   * Add `EntityEncoder.segmentEncoder`.
   * `http4sMonoidForChunk` replaced by `http4sMonoidForSegment`.
* Add new generators for core RFC 2616 types. [#1593](https://github.com/http4s/http4s/pull/1593)
* Undo obsolete copying of bytes in `StaticFile.fromURL`. [#1202](https://github.com/http4s/http4s/pull/1202)
* Optimize conversion of `Chunk.Bytes` and `ByteVectorChunk` to `ByteBuffer. [#1602](https://github.com/http4s/http4s/pull/1602)
* Rename `read` to `send` and `write` to `receive` in websocket model. [#1603](https://github.com/http4s/http4s/pull/1603)
* Remove `MediaRange` mutable `Registry` and add `HttpCodec[MediaRange]` instance [#1597](https://github.com/http4s/http4s/pull/1597)
* Remove `Monoid[Segment[A, Unit]]` instance, which is now provided by fs2. [#1609](https://github.com/http4s/http4s/pull/1609)
* Introduce `WebSocketBuilder` to build `WebSocket` responses.  Allows headers (e.g., `Sec-WebSocket-Protocol`) on a successful handshake, as well as customization of the response to failed handshakes. [#1607](https://github.com/http4s/http4s/pull/1607)
* Don't catch exceptions thrown by `EntityDecoder.decodeBy`. Complain loudly in logs about exceptions thrown by `HttpService` rather than raised in `F`. [#1592](https://github.com/http4s/http4s/pull/1592)
* Make `abnormal-terminations` and `service-errors` Metrics names plural. [#1611](https://github.com/http4s/http4s/pull/1611)
* Refactor blaze client creation. [#1523](https://github.com/http4s/http4s/pull/1523)
   * `Http1Client.apply` returns `F[Client[F]]`
   * `Http1Client.stream` returns `Stream[F, Client[F]]`, bracketed to shut down the client.
   * `PooledHttp1Client` constructor is deprecated, replaced by the above.
   * `SimpleHttp1Client` is deprecated with no direct equivalent.  Use `Http1Client`.
* Improve client timeout and wait queue handling
   * `requestTimeout` and `responseHeadersTimeout` begin from the submission of the request.  This includes time spent in the wait queue of the pool. [#1570](https://github.com/http4s/http4s/pull/1570)
   * When a connection is `invalidate`d, try to unblock a waiting request under the same key.  Previously, the wait queue would only be checked on recycled connections.
   * When the connection pool is closed, allow connections in the wait queue to complete.
* Changes to Metrics middleware. [#1612](https://github.com/http4s/http4s/pull/1612)
   * Decrement the active requests gauge when no request matches
   * Don't count non-matching requests as 4xx in case they're composed with other services.
   * Don't count failed requests as 5xx in case they're recovered elsewhere.  They still get recorded as `service-error`s.
* Dependency upgrades:
   * async-http-client-2.0.38
   * cats-1.0.0.RC2
   * circe-0.9.0-M3
   * fs2-0.10.0-M10
   * fs2-jawn-0.12.0-M5
   * fs2-reactive-streams-0.2.7
   * scala-2.10.7 and scala-2.11.12

# v0.18.0-M6 (2017-12-08)
* Tested on Java 9.
* `Message.withContentType` now takes a `Content-Type` instead of an
  ``Option[`Content-Type`]``.  `withContentTypeOption` takes an `Option`,
  and `withoutContentType` clears it.
* `QValue` has an `HttpCodec` instance
* `AuthMiddleware` never falls through.  See
  [#1530](https://github.com/http4s/http4s/pull/1530) for more.
* `ContentCoding` is no longer a `Registry`, but has an `HttpCodec`
  instance.
* Render a banner on server startup.  Customize by calling
  `withBanner(List[String])` or `withoutBanner` on the
  `ServerBuilder`.
* Parameterize `isZippable` as a predicate of the `Response` in `GZip`
  middleware.
* Add constant for `application/vnd.api+json` MediaType.
* Limit memory consumption in `GZip` middleware
* Add `handleError`, `handleErrorWith`, `bimap`, `biflatMap`,
  `transform`, and `transformWith` to `EntityDecoder`.
* `org.http4s.util.StreamApp` and `org.http4s.util.ExitCode` are
  deprecated in favor of `fs2.StreamApp` and `fs2.StreamApp.ExitCode`,
  based on what was in http4s.
* Dependency upgrades:
  * fs2-0.10.0-M9
  * fs2-reactive-streams-0.2.6
  * jawn-fs2-0.12.0-M4
  * specs2-4.0.2

# v0.17.6 (2017-12-05)
* Fix `StaticFile` to serve files larger than `Int.MaxValue` bytes
* Dependency upgrades:
  * tomcat-8.5.24

# v0.16.6 (2017-12-04)
* Add a CSRF server middleware
* Fix `NullPointerException` when starting a Tomcat server related to `docBase`
* Log version info and server address on server startup
* Dependency upgrades:
  * jetty-9.4.8.v20171121
  * log4s-1.4.0
  * scalaz-7.2.17
  * twirl-1.3.13

# v0.18.0-M5 (2017-11-02)
* Introduced an `HttpCodec` type class that represents a type that can round
  trip to and from a `String`.  `Uri.Scheme` and `TransferCoding` are the first
  implementors, with more to follow.  Added an `HttpCodecLaws` to http4s-testing.
* `Uri.Scheme` is now its own type instead of a type alias.
* `TransferCoding` is no longer a case class. Its `coding` member is now a
  `String`, not a `CIString`. Its companion is no longer a
  `Registry`.
* Introduced `org.http4s.syntax.literals`, which contains a `StringContext` forAll
  safely constructing a `Uri.Scheme`.  More will follow.
* `org.http4s.util.StreamApp.ExitCode` moved to `org.http4s.util.ExitCode`
* Changed `AuthService[F[_], T]` to `AuthService[T, F[_]]` to support
  partial unification when combining services as a `SemigroupK`.
* Unseal the `MessageFailure` hierarchy. Previous versions of http4s had a
  `GenericParsingFailure`, `GenericDecodeFailure`, and
  `GenericMessageBodyFailure`. This was not compatible with the parameterized
  effect introduced in v0.18. Now, `MessageFailure` is unsealed, so users
  wanting precise control over the default `toHttpResponse` can implement their
  own failure conditions.
* `MessageFailure` now has an `Option[Throwable]` cause.
* Removed `KleisliInstances`. The `SemigroupK[Kleisli[F, A, ?]]` is now provided
  by cats.  Users should no longer need to import `org.http4s.implicits._` to
  get `<+>` composition of `HttpService`s
* `NonEmptyList` extensions moved from `org.http4s.util.nonEmptyList` to
  `org.http4s.syntax.nonEmptyList`.
* There is a classpath difference in log4s version between blaze and http4s in this
  milestone that will be remedied in M6. We believe these warnings are safe.
* Dependency upgrades:
  * cats-1.0.0-RC1
  * fs2-0.10.0-M8
  * fs2-reactive-streams-0.2.5

# v0.18.0-M4 (2017-10-12)
* Syntax for building requests moved from `org.http4s.client._` to
  `org.http4s.client.dsl.Http4sClientDsl[F]`, with concrete type `IO`
  available as `org.http4s.client.dsl.io._`.  This is consistent with
  http4s-dsl for servers.
* Change `StreamApp` to return a `Stream[F, ExitCode]`. The first exit code
  returned by the stream is the exit code of the JVM. This allows custom exit
  codes, and eases dead code warnings in certain constructions that involved
  mapping over `Nothing`.
* `AuthMiddleware.apply` now takes an `Kleisli[OptionT[F, ?], Request[F], T]`
  instead of a `Kleisli[F, Request[F], T]`.
* Set `Content-Type` header on default `NotFound` response.
* Merges from v0.16.5 and v0.17.5.
* Remove mutable map that backs `Method` registry. All methods in the IANA
  registry are available through `Method.all`. Custom methods should be memoized
  by other means.
* Adds an `EntityDecoder[F, Array[Byte]]` and `EntityDecoder[F, Array[Char]]`
  for symmetry with provided `EntityEncoder` instances.
* Adds `Arbitrary` instances for `Headers`, `EntityBody[F]` (currently just
  single chunk), `Entity[F]`, and `EntityEncoder[F, A]`.
* Adds `EntityEncoderLaws` for `EntityEncoder`.
* Adds `EntityCodecLaws`.  "EntityCodec" is not a type in http4s, but these
  laws relate an `EntityEncoder[F, A]` to an `EntityDecoder[F, A]`.
* There is a classpath difference in log4s version between blaze and http4s in this
  milestone that will be remedied in M6. We believe these warnings are safe.

# v0.17.5 (2017-10-12)
* Merges only.

# v0.16.5 (2017-10-11)
* Correctly implement sanitization of dot segments in static file paths
  according to RFC 3986 5.2.4. Most importantly, this fixes an issue where `...`
  is reinterpreted as `..` and can escape the root of the static file service.

# v0.18.0-M3 (2017-10-04)
* Merges only.
* There is a classpath difference in log4s version between blaze and http4s in this
  milestone that will be remedied in M6. We believe these warnings are safe.

# v0.17.4 (2017-10-04)
* Fix reading of request body in non-blocking servlet backend. It was previously
  only reading the first byte of each chunk.
* Dependency upgrades:
  * fs2-reactive-streams-0.1.1

# v0.16.4 (2017-10-04)
* Backport removal `java.xml.bind` dependency from `GZip` middleware,
  to play more nicely with Java 9.
* Dependency upgrades:
  * metrics-core-3.2.5
  * tomcat-8.0.23
  * twirl-1.3.12

# v0.18.0-M2 (2017-10-03)
* Use http4s-dsl with any effect type by either:
    * extend `Http4sDsl[F]`
    * create an object that extends `Http4sDsl[F]`, and extend that.
    * `import org.http4s.dsl.io._` is still available for those who
      wish to specialize on `cats.effect.IO`
* Remove `Semigroup[F[MaybeResponse[F]]]` constraint from
  `BlazeBuilder`.
* Fix `AutoSlash` middleware when a service is mounted with a prefix.
* Publish internal http4s-parboiled2 as a separate module.  This does
  not add any new third-party dependencies, but unbreaks `sbt
  publishLocal`.
* Add `Request.from`, which respects `X-Fowarded-For` header.
* Make `F` in `EffectMessageSyntax` invariant
* Add `message.decodeJson[A]` syntax to replace awkward `message.as(implicitly,
  jsonOf[A])`. Brought into scope by importing one of the following, based on
  your JSON library of choice.
  * `import org.http4s.argonaut._`
  * `import org.http4s.circe._`
  * `import org.http4s.json4s.jackson._`
  * `import org.http4s.json4s.native._`
* `AsyncHttpClient.apply` no longer takes a `bufferSize`.  It is made
  irrelevant by fs2-reactive-streams.
* `MultipartParser.parse` no longer takes a `headerLimit`, which was unused.
* Add `maxWaitQueueLimit` (default 256) and `maxConnectionsPerRequestKey`
  (default 10) to `PooledHttp1Client`.
* Remove private implicit `ExecutionContext` from `StreamApp`. This had been
  known to cause diverging implicit resolution that was hard to debug.
* Shift execution of the routing of the `HttpService` to the `ExecutionContext`
  provided by the `JettyBuilder` or `TomcatBuilder`. Previously, it only shifted
  the response task and stream. This was a regression from v0.16.
* Add two utility execution contexts. These may be used to increase throughput
  as the server builder's `ExecutionContext`. Blocking calls on routing may
  decrease fairness or even deadlock your service, so use at your own risk:
  * `org.http4s.util.execution.direct`
  * `org.http4s.util.execution.trampoline`
* Deprecate `EffectRequestSyntax` and `EffectResponseSyntax`. These were
  previously used to provide methods such as `.putHeaders` and `.withBody`
  on types `F[Request]` and `F[Response]`.  As an alternative:
  * Call `.map` or `.flatMap` on `F[Request]` and `F[Response]` to get access
    to all the same methods.
  * Variadic headers have been added to all the status code generators in
    `Http4sDsl[F]` and method generators in `import org.http4s.client._`.
    For example:
    * `POST(uri, urlForm, Header("Authorization", "Bearer s3cr3t"))`
    * ``Ok("This will have an html content type!", `Content-Type`(`text/html`))``
* Restate `HttpService[F]` as a `Kleisli[OptionT[F, ?], Request[F], Response[F]]`.
* Similarly, `AuthedService[F]` as a `Kleisli[OptionT[F, ?], AuthedRequest[F], Response[F]]`.
* `MaybeResponse` is removed, because the optionality is now expressed through
  the `OptionT` in `HttpService`. Instead of composing `HttpService` via a
  `Semigroup`, compose via a `SemigroupK`. Import `org.http4s.implicits._` to
  get a `SemigroupK[HttpService]`, and chain services as `s1 <+> s2`. We hope to
  remove the need for `org.http4s.implicits._` in a future version of cats with
  [issue 1428](https://github.com/typelevel/cats/issues/1428).
* The `Service` type alias is deprecated in favor of `Kleisli`.  It used to represent
  a partial application of the first type parameter, but since version 0.18, it is
  identical to `Kleisli.
* `HttpService.lift`, `AuthedService.lift` are deprecated in favor of `Kleisli.apply`.
* Remove `java.xml.bind` dependency from `GZip` middleware to avoid an
  extra module dependency in Java 9.
* Upgraded dependencies:
    * jawn-fs2-0.12.0-M2
    * log4s-1.4.0
* There is a classpath difference in log4s version between blaze and http4s in this
  milestone that will be remedied in M6. We believe these warnings are safe.

# v0.17.3 (2017-10-02)
* Shift execution of HttpService to the `ExecutionContext` provided by the
  `BlazeBuilder` when using HTTP/2. Previously, it only shifted the response
  task and body stream.

# v0.16.3 (2017-09-29)
* Fix `java.io.IOException: An invalid argument was supplied` on blaze-client
  for Windows when writing an empty sequence of `ByteBuffer`s.
* Set encoding of `captureWriter` to UTF-8 instead of the platform default.
* Dependency upgrades:
  * blaze-0.12.9

# v0.17.2 (2017-09-25)
* Remove private implicit strategy from `StreamApp`. This had been known to
  cause diverging implicit resolution that was hard to debug.
* Shift execution of HttpService to the `ExecutionContext` provided by the
  `BlazeBuilder`. Previously, it only shifted the response stream. This was a
  regression from 0.16.
* Split off http4s-parboiled2 module as `"org.http4s" %% "parboiled"`. There are
  no externally visible changes, but this simplifies and speeds the http4s
  build.

# v0.16.2 (2017-09-25)
* Dependency patch upgrades:
  * async-http-client-2.0.37
  * blaze-0.12.8: changes default number of selector threads to
    from `2 * cores + 1` to `max(4, cores + 1)`.
  * jetty-9.4.7.v20170914
  * tomcat-8.5.21
  * twirl-1.3.7

# v0.17.1 (2017-09-17)
* Fix bug where metrics were not captured in `Metrics` middleware.
* Pass `redactHeadersWhen` argument from `Logger` to `RequestLogger`
  and `ResponseLogger`.

# v0.16.1 (2017-09-17)
* Publish our fork of parboiled2 as http4s-parboiled2 module.  It's
  the exact same internal code as was in http4s-core, with no external
  dependencies. By publishing an extra module, we enable a
  `publishLocal` workflow.
* Charset fixes:
  * Deprecate `CharsetRange.isSatisfiedBy` in favor of
    and ```Accept-Charset`.isSatisfiedBy`` in favor of
    ```Accept-Charset`.satisfiedBy``.
  * Fix definition of `satisfiedBy` to respect priority of
    ```Charset`.*``.
  * Add `CharsetRange.matches`.
* ContentCoding fixes:
  * Deprecate `ContentCoding.satisfiedBy` and
    `ContentCoding.satisfies` in favor of ```Accept-Encoding`.satisfiedBy``.
  * Deprecate ```Accept-Encoding`.preferred``, which has no reasonable
    interpretation in the presence of splats.
  * Add ```Accept-Language`.qValue``.
  * Fix definition of `satisfiedBy` to respect priority of
    `ContentCoding.*`.
  * Add `ContentCoding.matches` and `ContentCoding.registered`.
  * Add `Arbitrary[ContentCoding]` and ```Arbitrary[`Accept-Encoding`]``
    instances.
* LanguageTag fixes:
  * Deprecate `LanguageTag.satisfiedBy` and
    `LanguageTag.satisfies` in favor of ```Accept-Language`.satisfiedBy``.
  * Fix definition of `satisfiedBy` to respect priority of
    `LanguageTag.*` and matches of a partial set of subtags.
  * Add `LanguageTag.matches`.
  * Deprecate `LanguageTag.withQuality` in favor of new
    `LanguageTag.withQValue`.
  * Deprecate ```Accept-Language`.preferred``, which has no reasonable
    interpretation in the presence of splats.
  * Add ```Accept-Language`.qValue``.
  * Add `Arbitrary[LanguageTag]` and ```Arbitrary[`Accept-Language`]``
    instances.

# v0.17.0 (2017-09-01)
* Honor `Retry-After` header in `Retry` middleware.  The response will
  not be retried until the maximum of the backoff strategy and any
  time specified by the `Retry-After` header of the response.
* The `RetryPolicy.defaultRetriable` only works for methods guaranteed
  to not have a body.  In fs2, we can't introspect the stream to
  guarantee that it can be rerun.  To retry requests for idempotent
  request methods, use `RetryPolicy.unsafeRetriable`.  To retry
  requests regardless of method, use
  `RetryPolicy.recklesslyRetriable`.
* Fix `Logger` middleware to render JSON bodies as text, not as a hex
  dump.
* `MultipartParser.parse` returns a stream of `ByteVector` instead of
  a stream of `Byte`. This perserves chunking when parsing into the
  high-level `EntityDecoder[Multipart]`, and substantially improves
  performance on large files.  The high-level API is not affected.

# v0.16.0 (2017-09-01)
* `Retry` middleware takes a `RetryPolicy` instead of a backoff
  strategy.  A `RetryPolicy` is a function of the request, the
  response, and the number of attempts.  Wrap the previous `backoff`
  in `RetryPolicy {}` for compatible behavior.
* Expose a `Part.fileData` constructor that accepts an `EntityBody`.

# v0.17.0-RC3 (2017-08-29)
* In blaze-server, when doing chunked transfer encoding, flush the
  header as soon as it is available.  It previously buffered until the
  first chunk was available.

# v0.16.0-RC3 (2017-08-29)
* Add a `responseHeaderTimeout` property to `BlazeClientConfig`.  This
  measures the time between the completion of writing the request body
  to the reception of a complete response header.
* Upgraded dependencies:
    * async-http-client-2.0.35

# v0.18.0-M1 (2017-08-24)

This release is the product of a long period of parallel development
across different foundation libraries, making a detailed changelog
difficult.  This is a living document, so if any important points are
missed here, please send a PR.

The most important change in http4s-0.18 is that the effect type is
parameterized.  Where previous versions were specialized on
`scalaz.concurrent.Task` or `fs2.Task`, this version supports anything
with a `cats.effect.Effect` instance.  The easiest way to port an
existing service is to replace your `Task` with `cats.effect.IO`,
which has a similar API and is already available on your classpath.
If you prefer to bring your own effect, such as `monix.eval.Task` or
stick to `scalaz.concurrent.Task` or put a transformer on `IO`, that's
fine, too!

The parameterization chanages many core signatures throughout http4s:
- `Request` and `Response` become `Request[F[_]]` and
  `Response[F[_]]`.  The `F` is the effect type of the body (i.e.,
  `Stream[F, Byte]`), or what the body `.run`s to.
- `HttpService` becomes `HttpService[F[_]]`, so that the service
  returns an `F[Response[F]]`.  Instead of constructing with
  `HttpService { ... }`, we now declare the effect type of the
  service, like `HttpService[IO] { ... }`.  This determines the type
  of request and response handled by the service.
- `EntityEncoder[A]` and `EntityDecoder[A]` are now
  `EntityEncoder[F[_], A]` and `EntityDecoder[F[_], A]`, respectively.
  These act as a codec for `Request[F]` and `Response[F]`.  In practice,
  this change tends to be transparent in the DSL.
- The server builders now take an `F` parameter, which needs to match
  the services mounted to them.
- The client now takes an `F` parameter, which determines the requests
  and responses it handles.

Several dependencies are upgraded:
- cats-1.0.0.MF
- circe-0.9.0-M1
- fs2-0.10.0-M6
- fs2-reactive-streams-0.2.2
- jawn-fs2-0.12.0-M1

# v0.17.0-RC2 (2017-08-24)
* Remove `ServiceSyntax.orNotFound(a: A): Task[Response]` in favor of
  `ServiceSyntax.orNotFound: Service[Request, Response]`

# v0.16.0-RC2 (2017-08-24)
* Move http4s-blaze-core from `org.http4s.blaze` to
  `org.http4s.blazecore` to avoid a conflict with the non-http4s
  blaze-core module.
* Change `ServiceOps` to operate on a `Service[?, MaybeResponse]`.
  Give it an `orNotFound` that returns a `Service`.  The
  `orNotFound(a: A)` overload is left for compatibility with Scala
  2.10.
* Build with Lightbend compiler instead of Typelevel compiler so we
  don't expose `org.typelevel` dependencies that are incompatible with
  ntheir counterparts in `org.scala-lang`.
* Upgraded dependencies:
    * blaze-0.12.7 (fixes eviction notice in http4s-websocket)
    * twirl-1.3.4

# v0.17.0-RC1 (2017-08-16)
* Port `ChunkAggregator` to fs2
* Add logging middleware
* Standardize on `ExecutionContext` over `Strategy` and `ExecutorService`
* Implement `Age` header
* Fix `Client#toHttpService` to not dispose until the body is consumed
* Add a buffered implementation of `EntityDecoder[Multipart]`
* In async-http-client, don't use `ReactiveStreamsBodyGenerator` unless there is
  a body to transmit. This fixes an `IllegalStateException: unexpected message
  type`
* Add `HSTS` middleware
* Add option to serve pre-gzipped resources
* Add RequestLogging and ResponseLogging middlewares
* `StaticFile` options return `OptionT[Task, ?]`
* Set `Content-Length` or `Transfer-Encoding: chunked` header when serving
  from a URL
* Explicitly close `URLConnection``s if we are not reading the contents
* Upgrade to:
    * async-http-client-2.0.34
    * fs2-0.9.7
    * metrics-core-3.2.4
    * scodec-bits-1.1.5

# v0.16.0-RC1 (2017-08-16)
* Remove laziness from `ArbitraryInstances`
* Support an arbitrary predicate for CORS allowed origins
* Support `Access-Control-Expose-Headers` header for CORS
* Fix thread safety issue in `EntityDecoder[XML]`
* Support IPV6 headers in `X-Forwarded-For`
* Add `status` and `successful` methods to client
* Overload `client.fetchAs` and `client.streaming` to accept a `Task[Request]`
* Replace `Instant` with `HttpDate` to avoid silent truncation and constrain
  to dates that are legally renderable in HTTP.
* Fix bug in hash code of `CIString`
* Update `request.pathInfo` when changing `request.withUri`. To keep these
  values in sync, `request.copy` has been deprecated, but copy constructors
  based on `with` have been added.
* Remove `name` from `AttributeKey`.
* Add `withFragment` and `withoutFragment` to `Uri`
* Construct `Content-Length` with `fromLong` to ensure validity, and
  `unsafeFromLong` when you can assert that it's positive.
* Add missing instances to `QueryParamDecoder` and `QueryParamEncoder`.
* Add `response.cookies` method to get a list of cookies from `Set-Cookie`
  header.  `Set-Cookie` is no longer a `Header.Extractable`, as it does
  not adhere to the HTTP spec of being concatenable by commas without
  changing semantics.
* Make servlet `HttpSession` available as a request attribute in servlet
  backends
* Fix `Part.name` to return the name from the `Content-Disposition` header
  instead of the name _of_ the `Content-Disposition` header. Accordingly, it is
  no longer a `CIString`
* `Request.toString` and `Response.toString` now redact sensitive headers. A
  method to redact arbitrary headers is added to `Headers`.
* `Retry-After` is now modeled as a `Either[HttpDate, Long]` to reflect either
  an http-date or delta-seconds value.
* Look for index.html in `StaticFile` when rendering a directory instead of
  returning `401 Unauthorized`.
* Limit dates to a minimum of January 1, 1900, per RFC.
* Add `serviceErrorHandler` to `ServerBuilder` to allow pluggable error handlers
  when a server backend receives a failed task or a thrown Exception when
  invoking a service. The default calls `toHttpResponse` on `MessageFailure` and
  closes the connection with a `500 InternalServerError` on other non-fatal
  errors.  Fatal errors are left to the server.
* `FollowRedirect` does not propagate sensitive headers when redirecting to a
  different authority.
* Add Content-Length header to empty response generators
* Upgraded dependencies:
    * async-http-client-2.0.34
    * http4s-websocket-0.2.0
    * jetty-9.4.6.v20170531
    * json4s-3.5.3
    * log4s-1.3.6
    * metrics-core-3.2.3
    * scala-2.12.3-bin-typelevel-4
    * scalaz-7.2.15
    * tomcat-8.5.20

# v0.15.16 (2017-07-20)
* Backport rendering of details in `ParseFailure.getMessage`

# ~~v0.15.15 (2017-07-20)~~
* Oops. Same as v0.15.14.

# v0.15.14 (2017-07-10)
* Close parens in `Request.toString`
* Use "message" instead of "request" in message body failure messages
* Add `problem+json` media type
* Tolerate `[` and `]` in queries parsing URIs. These characters are parsed, but
  percent-encoded.

# v0.17.0-M3 (2017-05-27)
* Fix file corruption issue when serving static files from the classpath

# v0.16.0-M3 (2017-05-25)
* Fix `WebjarService` so it matches assets.
* `ServerApp` overrides `process` to leave a single abstract method
* Add gzip trailer in `GZip` middleware
* Upgraded dependencies:
    * circe-0.8.0
    * jetty-9.4.5.v20170502
    * scalaz-7.2.13
    * tomcat-8.5.15
* `ProcessApp` uses a `Process[Task, Nothing]` rather than a
  `Process[Task, Unit]`
* `Credentials` is split into `Credentials.AuthParams` for key-value pairs and
  `Credentials.Token` for legacy token-based schemes.  `OAuthBearerToken` is
  subsumed by `Credentials.Token`.  `BasicCredentials` no longer extends
  `Credentials`, but is extractable from one.  This model permits the
  definition of other arbitrary credential schemes.
* Add `fromSeq` constructor to `UrlForm`
* Allow `WebjarService` to pass on methods other than `GET`.  It previously
  threw a `MatchError`.

# v0.15.13 (2017-05-25)
* Patch-level upgrades to dependencies:
    * async-http-client-2.0.32
    * blaze-0.12.6 (fixes infinite loop in some SSL handshakes)
    * jetty-9.3.19.v20170502
    * json4s-3.5.2
    * tomcat-8.0.44

# v0.15.12 (2017-05-11)
* Fix GZip middleware to render a correct stream

# v0.17.0-M2 (2017-04-30)
* `Timeout` middleware takes an implicit `Scheduler` and
  `ExecutionContext`
* Bring back `http4s-async-client`, based on `fs2-reactive-stream`
* Restore support for WebSockets

# v0.16.0-M2 (2017-04-30)
* Upgraded dependencies:
    * argonaut-6.2
    * jetty-9.4.4.v20170414
    * tomcat-8.5.14
* Fix `ProcessApp` to terminate on process errors
* Set `secure` request attribute correctly in blaze server
* Exit with code `-1` when `ProcessApp` fails
* Make `ResourceService` respect `If-Modified-Since`
* Rename `ProcessApp.main` to `ProcessApp.process` to avoid overload confusio
* Avoid intermediate String allocation in Circe's `jsonEncoder`
* Adaptive EntityDecoder[Json] for circe: works directly from a ByteBuffer for
  small bodies, and incrementally through jawn for larger.
* Capture more context in detail message of parse errors

# v0.15.11 (2017-04-29)
* Upgrade to blaze-0.12.5 to pick up fix for `StackOverflowError` in
  SSL handshake

# v0.15.10 (2017-04-28)
* Patch-level upgrades to dependencies
* argonaut-6.2
* scalaz-7.2.12
* Allow preambles and epilogues in multipart bodies
* Limit multipart headers to 40 kilobytes to avoid unbounded buffering
  of long lines in a header
* Remove `' '` and `'?'` from alphabet for generated multipart
  boundaries, as these are not token characters and are known to cause
  trouble for some multipart implementations
* Fix multipart parsing for unlucky input chunk sizes

# v0.15.9 (2017-04-19)
* Terminate `ServerApp` even if the server fails to start
* Make `ResourceService` respect `If-Modified-Since`
* Patch-level upgrades to dependencies:
* async-http-client-2.0.31
* jetty-9.3.18.v20170406
* json4s-3.5.1
* log4s-1.3.4
* metrics-core-3.1.4
* scalacheck-1.13.5
* scalaz-7.1.13 or scalaz-7.2.11
* tomcat-8.0.43

# v0.17.0-M1 (2017-04-08)
* First release on cats and fs2
    * All scalaz types and typeclasses replaced by cats equivalengts
	* `scalaz.concurrent.Task` replaced by `fs2.Task`
	* `scalaz.stream.Process` replaced by `fs2.Stream`
* Roughly at feature parity with v0.16.0-M1. Notable exceptions:
	* Multipart not yet supported
	* Web sockets not yet supported
	* Client retry middleware can't check idempotence of requests
	* Utilties in `org.http4s.util.io` not yet ported

# v0.16.0-M1 (2017-04-08)
* Fix type of `AuthedService.empty`
* Eliminate `Fallthrough` typeclass.  An `HttpService` now returns
  `MaybeResponse`, which can be a `Response` or `Pass`.  There is a
  `Semigroup[MaybeResponse]` instance that allows `HttpService`s to be
  chained as a semigroup.  `service orElse anotherService` is
  deprecated in favor of `service |+| anotherService`.
* Support configuring blaze and Jetty servers with a custom
  `SSLContext`.
* Upgraded dependencies for various modules:
    * async-http-client-2.0.31
    * circe-0.7.1
    * jetty-9.4.3.v20170317
    * json4s-3.5.1
    * logback-1.2.1
    * log4s-1.3.4
    * metrics-3.2.0
    * scalacheck-1.13.5
    * tomcat-8.0.43
* Deprecate `EntityEncoder[ByteBuffer]` and
  `EntityEncoder[CharBuffer]`.
* Add `EntityDecoder[Unit]`.
* Move `ResponseClass`es into `Status`.
* Use `SSLContext.getDefault` by default in blaze-client.  Use
  `BlazeServerConfig.insecure` to ignore certificate validity.  But
  please don't.
* Move `CIString` syntax to `org.http4s.syntax`.
* Bundle an internal version of parboiled2.  This decouples core from
  shapeless, allowing applications to use their preferred version of
  shapeless.
* Rename `endpointAuthentication` to `checkEndpointAuthentication`.
* Add a `WebjarService` for serving files out of web jars.
* Implement `Retry-After` header.
* Stop building with `delambdafy` on Scala 2.11.
* Eliminate finalizer on `BlazeConnection`.
* Respond OK to CORS pre-flight requests even if the wrapped service
  does not return a successful response.  This is to allow `CORS`
  pre-flight checks of authenticated services.
* Deprecate `ServerApp` in favor of `org.http4s.util.ProcessApp`.  A
  `ProcessApp` is easier to compose all the resources a server needs via
  `Process.bracket`.
* Implement a `Referer` header.

# v0.15.8 (2017-04-06)
* Cache charset lookups to avoid synchronization.  Resolution of
  charsets is synchronized, with a cache size of two.  This avoids
  the synchronized call on the HTTP pool.
* Strip fragment from request target in blaze-client.  An HTTP request
  target should not include the fragment, and certain servers respond
  with a `400 Bad Request` in their presence.

# v0.15.7 (2017-03-09)
* Change default server and client executors to a minimum of four
  threads.
* Bring scofflaw async-http-client to justice for its brazen
  violations of Reactive Streams Rule 3.16, requesting of a null
  subscription.
* Destroy Tomcat instances after stopping, so they don't hold the port
* Deprecate `ArbitraryInstances.genCharsetRangeNoQuality`, which can
  cause deadlocks
* Patch-level upgrades to dependencies:
    * async-http-client-2.0.30
    * jetty-9.3.16.v20170120
    * logback-1.1.11
    * metrics-3.1.3
    * scala-xml-1.0.6
    * scalaz-7.2.9
    * tomcat-8.0.41
    * twirl-1.2.1

# v0.15.6 (2017-03-03)
* Log unhandled MessageFailures to `org.http4s.server.message-failures`

# v0.15.5 (2017-02-20)
* Allow services wrapped in CORS middleware to fall through
* Don't log message about invalid CORS headers when no `Origin` header present
* Soften log about invalid CORS headers from info to debug

# v0.15.4 (2017-02-12)
* Call `toHttpResponse` on tasks failed with `MessageFailure`s from
  `HttpService`, to get proper 4xx handling instead of an internal
  server error.

# v0.15.3 (2017-01-17)
* Dispose of redirect responses in `FollowRedirect`. Fixes client deadlock under heavy load
* Refrain from logging headers with potentially sensitive info in blaze-client
* Add `hashCode` and `equals` to `Headers`
* Make `challenge` in auth middlewares public to facilitate composing multiple auth mechanisms
* Fix blaze-client detection of stale connections

# v0.15.2 (2016-12-29)
* Add helpers to add cookies to requests

# v0.12.6 (2016-12-29)
* Backport rendering of details in `ParseFailure.getMessage`

# ~~v0.12.5 (2016-12-29)~~
* ~~Backport rendering of details in `ParseFailure.getMessage`~~ Oops.

# v0.15.1 (2016-12-20)
* Fix GZip middleware to fallthrough non-matching responses
* Fix UnsupportedOperationException in Arbitrary[Uri]
* Upgrade to Scala 2.12.1 and Scalaz 7.2.8

# v0.15.0 (2016-11-30)
* Add support for Scala 2.12
* Added `Client.fromHttpService` to assist with testing.
* Make all case classes final where possible, sealed where not.
* Codec for Server Sent Events (SSE)
* Added JSONP middleware
* Improve Expires header to more easily build the header and support parsing of the header
* Replce lazy `Raw.parsed` field with a simple null check
* Added support for Zipkin headers
* Eliminate response attribute for detecting fallthrough response.
  The fallthrough response must be `Response.fallthrough`.
* Encode URI path segments created with `/`
* Introduce `AuthedRequest` and `AuthedService` types.
* Replace `CharSequenceEncoder` with `CharBufferEncoder`, assuming
  that `CharBuffer` and `String` are the only `CharSequence`s one
  would want to encode.
* Remove `EnittyEncoder[Char]` and `EntityEncoder[Byte]`.  Send an
  array, buffer, or String if you want this.
* Add `DefaultHead` middleware for `HEAD` implementation.
* Decouple `http4s-server` from Dropwizard Metrics.  Metrics code is
  in the new `http4s-metrics` module.
* Allow custom scheduler for timeout middleware.
* Add parametric empty `EntityEncoder` and `EntityEncoder[Unit]`.
* Replace unlawful `Order[CharsetRange]` with `Equal[CharsetRange]`.
* Auth middlewares renamed `BasicAuth` and `DigestAuth`.
* `BasicAuth` passes client password to store instead of requesting
  password from store.
* Remove realm as an argument to the basic and digest auth stores.
* Basic and digest auth stores return a parameterized type instead of
  just a String username.
* Upgrade to argonaut-6.2-RC2, circe-0.6.1, json4s-3.5.0

# v0.14.11 (2016-10-25)
* Fix expansion of `uri` and `q` macros by qualifying with `_root_`

# v0.14.10 (2016-10-12)
* Include timeout type and duration in blaze client timeouts

# v0.14.9 (2016-10-09)
* Don't use `"null"` as query string in servlet backends for requests without a query string

# v0.14.8 (2016-10-04)
* Allow param names in UriTemplate to have encoded, reserved parameters
* Upgrade to blaze-0.12.1, to fix OutOfMemoryError with direct buffers
* Upgrade to Scalaz 7.1.10/7.2.6
* Upgrade to Jetty 9.3.12
* Upgrade to Tomcat 8.0.37

# v0.14.7 (2016-09-25)
* Retry middleware now only retries requests with idempotent methods
  and pure bodies and appropriate status codes
* Fix bug where redirects followed when an effectful chunk (i.e., `Await`) follows pure ones.
* Don't uppercase two hex digits after "%25" when percent encoding.
* Tolerate invalid percent-encodings when decoding.
* Omit scoverage dependencies from POM

# v0.14.6 (2016-09-11)
* Don't treat `Kill`ed responses (i.e., HEAD requests) as abnormal
  termination in metrics

# v0.14.5 (2016-09-02)
* Fix blaze-client handling of HEAD requests

# v0.14.4 (2016-08-29)
* Don't render trailing "/" for URIs with empty paths
* Avoid calling tail of empty list in `/:` extractor

# v0.14.3 (2016-08-24)
* Follow 301 and 302 responses to POST with a GET request.
* Follow all redirect responses to HEAD with a HEAD request.
* Fix bug where redirect response is disposed prematurely even if not followed.
* Fix bug where payload headers are sent from original request when
  following a redirect with a GET or HEAD.
* Return a failed task instead of throwing when a client callback
  throws an exception. Fixes a resource leak.
* Always render `Date` header in GMT.
* Fully support the three date formats specified by RFC 7231.
* Always specify peer information in blaze-client SSL engines
* Patch upgrades to latest async-http-client, jetty, scalaz, and scalaz-stream

# v0.14.2 (2016-08-10)
* Override `getMessage` in `UnexpectedStatus`

# v0.14.1 (2016-06-15)
* Added the possibility to specify custom responses to MessageFailures
* Address issue with Retry middleware leaking connections
* Fixed the status code for a semantically invalid request to `422 UnprocessableEntity`
* Rename `json` to `jsonDecoder` to reduce possibility of implicit shadowing
* Introduce the `ServerApp` trait
* Deprectate `onShutdown` and `awaitShutdown` in `Server`
* Support for multipart messages
* The Path extractor for Long now supports negative numbers
* Upgrade to scalaz-stream-0.8.2(a) for compatibility with scodec-bits-1.1
* Downgrade to argonaut-6.1 (latest stable release) now that it cross builds for scalaz-7.2
* Upgrade parboiled2 for compatibility with shapeless-2.3.x

# ~~v0.14.0 (2016-06-15)~~
* Recalled. Use v0.14.1 instead.

# v0.13.3 (2016-06-15)
* Address issue with Retry middleware leaking connections.
* Pass the reason string when setting the `Status` for a successful `ParseResult`.

# v0.13.2 (2016-04-13)
* Fixes the CanBuildFrom for RequestCookieJar to avoid duplicates.
* Update version of jawn-parser which contains a fix for Json decoding.

# v0.13.1 (2016-04-07)
* Remove implicit resolution of `DefaultExecutor` in blaze-client.

# v0.13.0 (2016-03-29)
* Add support for scalaz-7.2.x (use version 0.13.0a).
* Add a client backed based on async-http-client.
* Encode keys when rendering a query string.
* New entity decoder based on json4s' extract.
* Content-Length now accepts a Long.
* Upgrade to circe-0.3, json4s-3.3, and other patch releases.
* Fix deadlocks in blaze resulting from default executor on single-CPU machines.
* Refactor `DecodeFailure` into a new `RequestFailure` hierarchy.
* New methods for manipulating `UrlForm`.
* All parsed headers get a `parse` method to construct them from their value.
* Improve error message for unsupported media type decoding error.
* Introduce `BlazeClientConfig` class to simplify client construction.
* Unify client executor service semantics between blaze-client and async-http-client.
* Update default response message for UnsupportedMediaType failures.
* Add a `lenient` flag to blazee configuration to accept illegal characters in headers.
* Remove q-value from `MediaRange` and `MediaType`, replaced by `MediaRangeAndQValue`.
* Add `address` to `Server` trait.
* Lazily construct request body in Servlet NIO to support HTTP 100.
* Common operations pushed down to `MessageOps`.
* Fix loop in blaze-client when no connection can be established.
* Privatize most of the blaze internal types.
* Enable configuration of blaze server parser lengths.
* Add trailer support in blaze client.
* Provide an optional external executor to blaze clients.
* Fix Argonaut string interpolation

# v0.12.4 (2016-03-10)
* Fix bug on rejection of invalid URIs.
* Do not send `Transfer-Encoding` or `Content-Length` headers for 304 and others.
* Don't quote cookie values.

# v0.12.3 (2016-02-24)
* Upgrade to jawn-0.8.4 to fix decoding escaped characters in JSON.

# v0.12.2 (2016-02-22)
* ~~Upgrade to jawn-0.8.4 to fix decoding escaped characters in JSON.~~ Oops.

# v0.12.1 (2016-01-30)
* Encode keys as well as values when rendering a query.
* Don't encode '?' or '/' when encoding a query.

# v0.12.0 (2016-01-15)
* Refactor the client API for resource safety when not reading the entire body.
* Rewrite client connection pool to support maximum concurrent
  connections instead of maximum idle connections.
* Optimize body collection for better connection keep-alive rate.
* Move `Service` and `HttpService`, because a `Client` can be viewed as a `Service`.
* Remove custom `DateTime` in favor of `java.time.Instant`.
* Support status 451 Unavailable For Legal Reasons.
* Various blaze-client optimizations.
* Don't let Blaze `IdentityWriter` write more than Content-Length bytes.
* Remove `identity` `Transfer-Encoding`, which was removed in HTTP RFC errata.
* In blaze, `requireClose` is now the return value of `writeEnd`.
* Remove body from `Request.toString` and `Response.toString`.
* Move blaze parser into its own class.
* Trigger a disconnect if an ignored body is too long.
* Configurable thread factories for happier profiling.
* Fix possible deadlock in default client execution context.

# v0.11.3 (2015-12-28)
* Blaze upgrade to fix parsing HTTP responses without a reason phrase.
* Don't write more than Content-Length bytes in blaze.
* Fix infinite loop in non-blocking Servlet I/O.
* Never write a response body on HEAD requests to blaze.
* Add missing `'&'` between multivalued k/v pairs in `UrlFormCodec.encode`

# v0.11.2 (2015-12-04)
* Fix stack safety issue in async servlet I/O.
* Reduce noise from timeout exceptions in `ClientTimeoutStage`.
* Address file descriptor leaks in blaze-client.
* Fix `FollowRedirect` middleware for 303 responses.
* Support keep-alives for client requests with bodies.

# v0.11.1 (2015-11-29)
* Honor `connectorPoolSize` and `bufferSize` parameters in `BlazeBuilder`.
* Add convenient `ETag` header constructor.
* Wait for final chunk to be written before closing the async context in non-blocking servlet I/O.
* Upgrade to jawn-streamz-0.7.0 to use scalaz-stream-0.8 across the board.

# v0.11.0 (2015-11-20)
* Upgrade to scalaz-stream 0.8
* Add Circe JSON support module.
* Add ability to require content-type matching with EntityDecoders.
* Cleanup blaze-client internals.
* Handle empty static files.
* Add ability to disable endpoint authentication for the blaze client.
* Add charset encoding for Argonaut JSON EntityEncoder.

# v0.10.1 (2015-10-07)
* Processes render data in chunked encoding by default.
* Incorporate type name into error message of QueryParam.
* Comma separate Access-Control-Allow-Methods header values.
* Default FallThrough behavior inspects for the FallThrough.fallthroughKey.

# v0.10.0 (2015-09-03)
* Replace `PartialService` with the `Fallthrough` typeclass and `orElse` syntax.
* Rename `withHeaders` to `replaceAllHeaders`
* Set https endpoint identification algorithm when possible.
* Stack-safe `ProcessWriter` in blaze.
* Configureable number of connector threads and buffer size in blaze-server.

# v0.9.3 (2015-08-27)
* Trampoline recursive calls in blaze ProcessWriter.
* Handle server hangup and body termination correctly in blaze client.

# v0.9.2 (2015-08-26)
* Bump http4s-websockets to 1.0.3 to properly decode continuation opcode.
* Fix metrics incompatibility when using Jetty 9.3 backend.
* Preserve original headers when appending as opposed to quoting.

# v0.8.5 (2015-08-26)
* Preserve original headers when appending as opposed to quoting.
* Upgrade to jawn-0.8.3 to avoid transitive dependency on GPL2 jmh

# v0.9.1 (2015-08-19)
* Fix bug in servlet nio handler.

# v0.9.0 (2015-08-15)
* Require Java8.
* `StaticFile` uses the filename extension exclusively to determine media-type.
* Add `/` method to `Uri`.
* Add `UrlFormLifter` middleware to aggregate url-form parameters with the query parameters.
* Add local address information to the `Request` type.
* Add a Http method 'or' (`|`) extractor.
* Add `VirtualHost` middleware for serving multiple sites from one server.
* Add websocket configuration to the blaze server builder.
* Redefine default timeout status code to 500.
* Redefine the `Service` arrow result from `Task[Option[_]]` to `Task[_]`.
* Don't extend `AllInstances` with `Http4s` omnibus import object.
* Use UTF-8 as the default encoding for text bodies.
* Numerous bug fixes by numerous contributors!

# v0.8.4 (2015-07-13)
* Honor the buffer size parameter in gzip middleware.
* Handle service exceptions in servlet backends.
* Respect asyncTimeout in servlet backends.
* Fix prefix mounting bug in blaze-server.
* Do not apply CORS headers to unsuccessful OPTIONS requests.

# v0.8.3 (2015-07-02)
* Fix bug parsing IPv4 addresses found in URI construction.

# v0.8.2 (2015-06-22)
* Patch instrumented handler for Jetty to time async contexts correctly.
* Fix race condition with timeout registration and route execution in blaze client
* Replace `ConcurrentHashMap` with synchronized `HashMap` in `staticcontent` package.
* Fix static content from jars by avoiding `"//"` in path uris when serving static content.
* Quote MediaRange extensions.
* Upgrade to jawn-streamz-0.5.0 and blaze-0.8.2.
* Improve error handling in blaze-client.
* Respect the explicit default encoding passed to `decodeString`.

# v0.8.1 (2015-06-16)
* Authentication middleware integrated into the server package.
* Static content tools integrated into the server package.
* Rename HttpParser to HttpHeaderParser and allow registration and removal of header parsers.
* Make UrlForm EntityDecoder implicitly resolvable.
* Relax UrlForm parser strictness.
* Add 'follow redirect' support as a client middleware.
* Add server middleware for auto retrying uris of form '/foo/' as '/foo'.
* Numerous bug fixes.
* Numerous version bumps.

# ~~v0.8.0 (2015-06-16)~~
* Mistake.  Go straight to v0.8.1.

# v0.7.0 (2015-05-05)
* Add QueryParamMatcher to the dsl which returns a ValidationNel.
* Dsl can differentiate between '/foo/' and '/foo'.
* Added http2 support for blaze backend.
* Added a metrics middleware usable on all server backends.
* Websockets are now modeled by an scalaz.stream.Exchange.
* Add `User-Agent` and `Allow` header types and parsers.
* Allow providing a Host header to the blaze client.
* Upgrade to scalaz-stream-7.0a.
* Added a CORS middleware.
* Numerous bug fixes.
* Numerous version bumps.

# v0.6.5 (2015-03-29)
* Fix bug in Request URI on servlet backend with non-empty context or servlet paths.
* Allow provided Host header for Blaze requests.

# v0.6.4 (2015-03-15)
* Avoid loading javax.servlet.WriteListener when deploying to a servlet 3.0 container.

# ~~v0.6.3 (2015-03-15)~~
* Forgot to pull origin before releasing.  Use v0.6.4 instead.

# v0.6.2 (2015-02-27)
* Use the thread pool provided to the Jetty servlet builder.
* Avoid throwing exceptions when parsing headers.
* Make trailing slash insignificant in service prefixes on servlet containers.
* Fix mapping of servlet query and mount prefix.

# v0.6.1 (2015-02-04)
* Update to blaze-0.5.1
* Remove unneeded error message (90b2f76097215)
* GZip middleware will not throw an exception if the AcceptEncoding header is not gzip (ed1b2a0d68a8)

# v0.6.0 (2015-01-27)

## http4s-core
* Remove ResponseBuilder in favor of Response companion.
* Allow '';'' separators for query pairs.
* Make charset on Message an Option.
* Add a `flatMapR` method to EntityDecoder.
* Various enhancements to QueryParamEncoder and QueryParamDecoder.
* Make Query an IndexedSeq.
* Add parsers for Location and Proxy-Authenticate headers.
* Move EntityDecoder.apply to `Request.decode` and `Request.decodeWith`
* Move headers into `org.http4s.headers` package.
* Make UriTranslation respect scriptName/pathInfo split.
* New method to resolve relative Uris.
* Encode query and fragment of Uri.
* Codec and wrapper type for URL-form-encoded bodies.

## http4s-server
* Add SSL support to all server builders.

## http4s-blaze-server
* Add Date header to blaze-server responses.
* Close connection when error happens during body write in blaze-server.

## http4s-servlet
* Use asynchronous servlet I/O on Servlet 3.1 containers.
* ServletContext syntax for easy mounting in a WAR deployment.
* Support Dropwizard Metrics collection for servlet containers.

## http4s-jawn
* Empty strings are a JSON decoding error.

## http4s-argonaut
* Add codec instances for Argonaut's CodecJson.

## http4s-json4s
* Add codec instances for Json4s' Reader/Writer.

## http4s-twirl
* New module to support Twirl templates

## http4s-scala-xml
* Split scala-xml support into http4s-scala-xml module.
* Change inferred type of `scala.xml.Elem` to `application/xml`.

## http4s-client
* Support for signing oauth-1 requests in client.

## http4s-blaze-client
* Fix blaze-client when receiving HTTP1 response without Content-Length header.
* Change default blaze-client executor to variable size.
* Fix problem with blaze-client timeouts.

# v0.5.4 (2015-01-08)
* Upgrade to blaze 0.4.1 to fix header parsing issue in blaze http/1.x client and server.

# v0.5.3 (2015-01-05)
* Upgrade to argonaut-6.1-M5 to match jawn. [#157](https://github.com/http4s/http4s/issues/157)

# v0.5.2 (2015-01-02)
* Upgrade to jawn-0.7.2.  Old version of jawn was incompatible with argonaut. [#157]](https://github.com/http4s/http4s/issues/157)

# v0.5.1 (2014-12-23)
* Include context path in calculation of scriptName/pathInfo. [#140](https://github.com/http4s/http4s/issues/140)
* Fix bug in UriTemplate for query params with multiple keys.
* Fix StackOverflowError in query parser. [#147](https://github.com/http4s/http4s/issues/147)
* Allow ';' separators for query pairs.

# v0.5.0 (2014-12-11)
* Client syntax has evloved and now will include Accept headers when used with EntityDecoder
* Parse JSON with jawn-streamz.
* EntityDecoder now returns an EitherT to make decoding failure explicit.
* Renamed Writable to EntityEncoder
* New query param typeclasses for encoding and decoding query strings.
* Status equality now discards the reason phrase.
* Match AttributeKeys as singletons.
* Added async timeout listener to servlet backends.
* Start blaze server asynchronously.
* Support specifying timeout and executor in blaze-client.
* Use NIO for encoding files.

# v0.4.2 (2014-12-01)
* Fix whitespace parsing in Authorization header [#87](https://github.com/http4s/http4s/issues/87)

# v0.4.1 (2014-11-20)
* `Uri.query` and `Uri.fragment` are no longer decoded. [#75](https://github.com/http4s/http4s/issues/75)

# v0.4.0 (2014-11-18)

* Change HttpService form a `PartialFunction[Request,Task[Response]]`
  to `Service[Request, Response]`, a type that encapsulates a `Request => Task[Option[Response]]`
* Upgrade to scalaz-stream-0.6a
* Upgrade to blaze-0.3.0
* Drop scala-logging for log4s
* Refactor ServerBuilders into an immutable builder pattern.
* Add a way to control the thread pool used for execution of a Service
* Modernize the Renderable/Renderer framework
* Change Renderable append operator from ~ to <<
* Split out the websocket codec and types into a seperate package
* Added ReplyException, an experimental way to allow an Exception to encode
  a default Response on for EntityDecoder etc.
* Many bug fixes and slight enhancements

# v0.3.0 (2014-08-29)

* New client API with Blaze implementation
* Upgrade to scalaz-7.1.0 and scalaz-stream-0.5a
* JSON Writable support through Argonaut and json4s.
* Add EntityDecoders for parsing bodies.
* Moved request and response generators to http4s-dsl to be more flexible to
  other frameworks'' syntax needs.
* Phased out exception-throwing methods for the construction of various
  model objects in favor of disjunctions and macro-enforced literals.
* Refactored imports to match the structure followed by [scalaz](https://github.com/scalaz/scalaz).

# v0.2.0 (2014-07-15)

* Scala 2.11 support
* Spun off http4s-server module. http4s-core is neutral between server and
the future client.
* New builder for running Blaze, Jetty, and Tomcat servers.
* Configurable timeouts in each server backend.
* Replace Chunk with scodec.bits.ByteVector.
* Many enhancements and bugfixes to URI type.
* Drop joda-time dependency for slimmer date-time class.
* Capitalized method names in http4s-dsl.

# v0.1.0 (2014-04-15)

* Initial public release.<|MERGE_RESOLUTION|>--- conflicted
+++ resolved
@@ -8,7 +8,6 @@
 ordered chronologically, so each release contains all changes described below
 it.
 
-<<<<<<< HEAD
 # v0.22.3 (unreleased)
 
 ## http4s-core
@@ -91,7 +90,7 @@
 
 * blaze-0.15.2
 * netty-4.1.67
-=======
+
 # v0.21.27
 
 This is a security release.
@@ -101,7 +100,6 @@
 ### Security patches
 
 * [GHSA-52cf-226f-rhr6](https://github.com/http4s/http4s/security/advisories/GHSA-52cf-226f-rhr6): Deprecates `apply` method that takes a `CORSConfig`.  The default configuration provides no actual CORS protection, and has several deficiences even when properly configured.  Please see the GHSA for a full discussion.
->>>>>>> 58f3a4bb
 
 # v0.21.26 (2021-08-12)
 
