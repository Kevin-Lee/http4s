---
menu: main
weight: 101
title: Changelog
---

Maintenance branches are merged before each new release. This change log is
ordered chronologically, so each release contains all changes described below
it.

<<<<<<< HEAD
# v1.0.0-M21 (2021-04-10)

Contains all the changes of v0.22.0-M7.

## Dependency updates

* cats-effect-3.0.1
* jawn-fs2-2.0.1
* keypool-0.4.1
* log4cats-2.0.1
* vault-3.0.1
=======
# v0.21.23 (2021-05-16)

This is the final planned release in the 0.21 series.  Bugfixes and community submissions will be considered for discretionary releases, but the development team will now focus on later branches.

## http4s-blaze-client

### Bugfixes

* [#4810](https://github.com/http4s/http4s/pull/4810): Read from idle blaze-client connections to prevent retaining (and trying to use) half-closed connections.
* [#4812](https://github.com/http4s/http4s/pull/4812): Remove request retry on EOF from blaze-client. This could theoretically resubmit non-idempotent requests. The problem the retry attempted to solve is mitigated by #4810.
* [#4815](https://github.com/http4s/http4s/pull/4815): Fix "`IdleTimeoutStage` isn't connected" errors by waiting for the final write to finish before returning the connection to the pool.

## http4s-blaze-core

### Bugfixes

* [#4796](https://github.com/http4s/http4s/pull/4796): Reset the idle timeout after `readRequest` completes, not when it's called.  Affects both blaze-server and blaze-client.

## http4s-blaze-server

### Bugfixes

* [#4753](https://github.com/http4s/http4s/pull/4753): Distinguish between reserved and unknown websocket frame opcodes. Resolves a `MatchError`.
* [#4792](https://github.com/http4s/http4s/pull/4792): Fixes HTTP/2 connections on modern JDKs by replacing legacy ALPN libraries.
* [#4796](https://github.com/http4s/http4s/pull/4796): Reset idle timeout when `readRequest` completes, not when it's called.

### Enhancements

* [#4761](https://github.com/http4s/http4s/pull/4761): Use the `TickWheelExecutor` to schedule timeouts with less locking.  Change how the parser is acquired to reduce lock contention in `Http1ServerStage`.  Significant increases in throughput are observed on small requests with many cores.

## http4s-circe

### Enhancements

* [#4736](https://github.com/http4s/http4s/pull/4736): Add `streamJsonArrayDecoder`

## http4s-ember-core

### Enhancements

* [#4735](https://github.com/http4s/http4s/pull/4735): Simplify message parsing by parsing everything up to the `\r\n` in one pass. The max header size and max prelude size settings should keep memory consumption limited.

## http4s-ember-server

### Bugfixes

* [#4750](https://github.com/http4s/http4s/pull/4750): Drain the socket's read buffer only after the response is written to the socket. Resolves several flavors of network error.
* [#4823](https://github.com/http4s/http4s/pull/4823): Implement persistent connection logic for HTTP/1.0 requests.

## http4s-jetty

### Bugfixes

* [#4783](https://github.com/http4s/http4s/pull/4783): Fix bug with shared `ThreadPool` being destroyed. Prefer a `Resource[F, ThreadPool]` whose lifecycle shares Jetty's.  For compatibility, prevent the default from being destroyed.

## http4s-server

### Enhancements

* [#4793](https://github.com/http4s/http4s/pull/4793): Make use of IPv4 vs. IPv6 as default address explicit. Applies to all backends.

## Dependency updates

* blaze-0.14.16
* cats-2.6.1
* cats-effect-2.5.1
* dropwizard-metrics-4.2.0
* discipline-core-1.1.5
* jackson-databind-2.12.3
* fs2-2.5.6
* scalacheck-1.15.4
* scodec-bits-1.1.27
* tomcat-9.0.46
>>>>>>> 3ca29acd

# v0.22.0-M7 (2021-04-10)

Contains all the changes of v0.21.22.

## Cross builds

* Add Scala-3.0.0-RC2
* Drop Scala-3.0.0-RC1

## http4s-play-json

* There is not yet an http4s-play-json build for Scala 3.0.0-RC2 because play-json doesn't yet support it.  A PR is open upstream, and we will revive it in the next release.

## Dependency updates

* blaze-0.15.0-M3
* case-insensitive-1.1.2
* cats-parse-0.3.2
* circe-0.14.0-M5
* ip4s-2.0.1
* jawn-1.1.1
* jawn-fs2-1.1.1
* keypool-0.3.3
* log4cats-1.2.2
* log4s-1.10.0-M6
* literally-1.0.0
* scala-xml-2.0.0-RC1
* vault-2.1.9

# v0.21.22 (2021-04-06)

## http4s-blaze-client

### Enhancements

* [#4699](https://github.com/http4s/http4s/pull/4699): Add custom DNS resolver support to `BlazeClientBuilder`

## http4s-ember-server

* [#4715](https://github.com/http4s/http4s/pull/4715): Fix regression in SSL handshake resulting in Connection Refused errors

## Dependency upgrades

* cats-2.5.0
* cats-effect-2.4.1
* fs2-2.5.4
* netty-4.1.63
* scodec-bits-1.1.25
* tomcat-9.0.45
* twirl-1.5.1

# v1.0.0-M20 (2021-03-29)

Includes all the changes of v0.21.21 and v0.22.0-M6.

## Dependency updates

* cats-effect-3.0.0
* fs2-3.0.0
* jawn-fs2-2.0.0
* keypool-0.4.0
* log4cats-2.0.0
* vault-3.0.0

# v0.22.0-M6 (2021-03-29)

Includes all the changes of v0.21.21.

## http4s-core

### Breaking changes

* [#4588](https://github.com/http4s/http4s/pull/4588): Additional consistency in modeled headers around `.value` (removed in favor of the typeclass) and `.parse` (present on the companion)
* [#4580](https://github.com/http4s/http4s/pull/4580): Rename `Uri.Path.fromString` to `Uri.Path.unsafeFromString`.
* [#4581](https://github.com/http4s/http4s/pull/4581): Rename `Query.fromString` to `Query.unsafeFromString`.
* [#4602](https://github.com/http4s/http4s/pull/4602): Remove `ipv4` and `ipv6` macros that clash with ip4s'.
* [#4603](https://github.com/http4s/http4s/pull/4603): Drop deprecated members of `org.http4s.util`.
* [#4604](https://github.com/http4s/http4s/pull/4604): Fix rendering of UTF-8-encoded `Content-Disposition` parameters.  The `parameters` map is now keyed by a `CIString`.
* [#4630](https://github.com/http4s/http4s/pull/4630): Use Typesafe Literally to implement the literal interpolators. This should have zero impact on user code, but does affect binary compatibility.

## http4s-dsl

### Breaking changes

* [#4640](https://github.com/http4s/http4s/pull/4640): Change `apply(Headers.ToRaw*)` syntax to `headers(Headers.Raw)`. The overload from 0.21 was ambiguous with the new header model in 0.22.

## http4s-boopickle

### Breaking changes

* [#4590](https://github.com/http4s/http4s/pull/4590): Move implicits to `org.http4s.booPickle.implicits._`. The thinking is evolving here, and this is likely to be reverted before 0.22.0 final.

## http4s-scala-xml

### Breaking changes

* [#4621](https://github.com/http4s/http4s/pull/4621): Revert the `implicits` decoding back to how it was in 0.21.  Set up safer defaults for the default `SAXParserFactory`, corresponding to what will be in scala-xml-2.0.

### Dependency updates

* async-http-client-2.12.3
* case-insensitive-1.1.0
* jackson-databind-2.12.2
* literally-1.0.0-RC1 (new)
* log4cats-1.2.1
* vault-2.1.8

# v0.21.21 (2021-03-29)

## http4s-client

### Enhancements

* [#4614](https://github.com/http4s/http4s/pull/4614): Support for `Idempotent-Key` header in `Retry` middleware
* [#4636](https://github.com/http4s/http4s/pull/4636): Add `isErrorOrStatus` to `RetryPolicy` to support retrying on different response statuses than the default set

## http4s-server

### Bugfixes

* [#4638](https://github.com/http4s/http4s/pull/4646): In `Caching` middleware, don't send `private` alongside `no-store`. These are contradictory directives.
* [#4654](https://github.com/http4s/http4s/pull/4654): Return a 404 instead of 500 when requesting a path whose parent is a file instead of a directory

## http4s-ember-client

### Enhancements

* [#4637](https://github.com/http4s/http4s/pull/4637): Clarify which timeout is firing in the error message

## http4s-ember-server

### Bugfixes

* [#4637](https://github.com/http4s/http4s/pull/4637): On reused connections, wait for the idle period, not the shorter header timeout, for the next byte.

## http4s-play-json

### Enhancements

* [#4595](https://github.com/http4s/http4s/pull/4595): Streamline `Writes[Uri]` and `Reads[Uri]` instances

## http4s-scala-xml

### Bugfixes

* [#4620](https://github.com/http4s/http4s/pull/4620): Make XML chraset inference compliant with RFC7303

### Enhancements

* [#4622](https://github.com/http4s/http4s/pull/4622): Encode `scala.xml.Elem` with an XML declaration, including the charset.

## Dependency updates

* cats-effect-2.4.0
* jetty-9.4.39
* netty-4.1.60
* scalatags-0.9.4
* tomcat-9.0.44

# v1.0.0-M19 (2021-03-03)

This is the first 1.0 milestone with Scala 3 support.  Scala 3.0.0-RC1 is supported for all modules except http4s-boopickle, http4s-scalatags, and http4s-twirl.

This release contains all the changes of v0.22.0-M5.

# v0.22.0-M5 (2021-03-03)

This is the first release with Scala 3 support.  Scala 3.0.0-RC1 is supported for all modules except http4s-boopickle, http4s-scalatags, and http4s-twirl.

## http4s-core

### Breaking

#### New header model

This release brings a new model for headers.  The model based on subtyping and general type projection used through http4s-0.21 is replaced by a `Header` typeclass.

* There is no longer a `Header.Parsed`.  All headers are stored in `Headers` as `Header.Raw`.
* `Header.Raw` is no longer a subtype of `Header`.  `Header` is now a typeclass.
* New modeled headers can be registered simply by providing an instance of `Header`. The global registry, `HttpHeaderParser`, is gone.
* `Headers` are created and `put` via a `Header.ToRaw` magnet pattern.  Instances of `ToRaw` include `Raw`, case classes with a `Header` instance, `(String, String)` tuples, and `Foldable[Header.ToRaw]`.  This makes it convenient to create headers from types that don't share a subtyping relationship, and preserves a feel mostly compatible with the old `Headers.of`.
* `HeaderKey` is gone. To retrieve headers from the `Headers`, object, pass the type in `[]` instead of `()` (e.g., `headers.get[Location]`).
* `from` no longer exists on the companion object of modeled headers.  Use the `get[X]` syntax.
* `unapply` no longer exists on most companion objects of modeled headers.  This use dto be an alias to `from`.
* "Parsed" headers are no longer memoized, so calling `headers.get[X]` twice will reparse any header with a name matching `Header[X].name` a second time.  It is not believed that headers were parsed multiple times often in practice.  Headers are still not eagerly parsed, so performance is expected to remain about the same.
* The `Header` instance carries a phantom type, `Recurring` or `Single`.  This information replaces the old `HeaderKey.Recurring` and `HeaderKey.Singleton` marker classes, and is used to determine whether we return the first header or search for multiple headers.
* Given `h1: Headers` and `h2.Headers`, `h1.put(h2)` and `h1 ++ h2` now replace all headers in `h1` whose key appears in `h2`.  They previously replaced only singleton headers and appended recurring headers.  This behavior was surprising to users, and required the global registry.
* An `add` operation is added, which requires a value with a `HeaderKey.Recurring` instance.  This operation appends to any existing headers.
* `Headers#toList` is gone, but `Headers#headers` returns a `List[Header.Raw]`. The name was changed to call attention to the fact that the type changed to raw headers.

See [#4415](https://github.com/http4s/http4s/pull/4415), [#4526](https://github.com/http4s/http4s/pull/4526), [#4536](https://github.com/http4s/http4s/pull/4536), [#4538](https://github.com/http4s/http4s/pull/4538), [#4537](https://github.com/http4s/http4s/pull/4537), [#5430](https://github.com/http4s/http4s/pull/5430), [#4540](https://github.com/http4s/http4s/pull/4540), [#4542](https://github.com/http4s/http4s/pull/4542), [#4543](https://github.com/http4s/http4s/pull/4543), [#4546](https://github.com/http4s/http4s/pull/4546), [#4549](https://github.com/http4s/http4s/pull/4549), [#4551](https://github.com/http4s/http4s/pull/4551), [#4545](https://github.com/http4s/http4s/pull/4545), [#4547](https://github.com/http4s/http4s/pull/4547), [#4552](https://github.com/http4s/http4s/pull/4552), [#4555](https://github.com/http4s/http4s/pull/4555), [#4559](https://github.com/http4s/http4s/pull/4559), [#4556](https://github.com/http4s/http4s/pull/4556), [#4562](https://github.com/http4s/http4s/pull/4562), [#4558](https://github.com/http4s/http4s/pull/4558), [#4563](https://github.com/http4s/http4s/pull/4563), [#4564](https://github.com/http4s/http4s/pull/4564), [#4565](https://github.com/http4s/http4s/pull/4565), [#4566](https://github.com/http4s/http4s/pull/4566), [#4569](https://github.com/http4s/http4s/pull/4569), [#4571](https://github.com/http4s/http4s/pull/4571), [#4570](https://github.com/http4s/http4s/pull/4570), [#4568](https://github.com/http4s/http4s/pull/4568), [#4567](https://github.com/http4s/http4s/pull/4567), [#4537](https://github.com/http4s/http4s/pull/4537), [#4575](https://github.com/http4s/http4s/pull/4575), [#4576](https://github.com/http4s/http4s/pull/4576).

#### Other breaking changes

* [#4554](https://github.com/http4s/http4s/pull/4554): Remove deprecated `DecodeResult` methods

#### Enhancements

* [#4579](https://github.com/http4s/http4s/pull/4579): Regenerate MimeDB from the IANA registry

# v1.0.0-M18 (2021-03-02)

Includes changes from v0.22.0-M4.

## http4s-core

### Breaking changes

* [#4516](https://github.com/http4s/http4s/pull/4516): Replace `Defer: Applicative` constraint with `Monad` in `HttpRoutes.of` and `ContextRoutes.of`.  This should be source compatible for nearly all users.  Users who can't abide this constraint can use `.strict`, at the cost of efficiency in combinining routes.

### Enhancements

* [#4351](https://github.com/http4s/http4s/pull/4351): Optimize multipart parser for the fact that pull can't return empty chunks
* [#4485](https://github.com/http4s/http4s/pull/4485): Drop dependency to `cats-effect-std`. There are no hard dependencies on `cats.effect.IO` outside the tests.

## http4s-blaze-core

### Enhancements

* [#4425](https://github.com/http4s/http4s/pull/4425): Optimize entity body writer

## http4s-ember-server

### Breaking changes

* [#4471](https://github.com/http4s/http4s/pull/4471): `EmberServerBuilder` takes an ip4s `Option[Host]` and `Port` in its config instead of `String` and `Int`.
* [#4515](https://github.com/http4s/http4s/pull/4515): Temporarily revert the graceful shutdown until a new version of FS2 suports it.

### Dependency updates

* cats-effect-3.0.0-RC2
* fs2-3.0.0-M9
* jawn-fs2-2.0.0-RC3
* ip4s-3.0.0-RC2
* keypool-0.4.0-RC2
* log4cats-2.0.0-RC1
* vault-3.0.0-RC2

~~# v1.0.0-M17 (2021-03-02)~~

Missed the forward merges from 0.22.0-M4. Proceed directly to 1.0.0-M18.

# v0.22.0-M4 (2021-03-02)

Includes changes from v0.21.19 and v0.21.20.

## http4s-core

### Breaking changes

* [#4242](https://github.com/http4s/http4s/pull/4242): Replace internal models of IPv4, IPv6, `java.net.InetAddress`, and `java.net.SocketAddress` with ip4s.  This affects the URI authority, various headers, and message attributes that refer to IP addresses and hostnames.
* [#4352](https://github.com/http4s/http4s/pull/4352): Remove deprecated `Header.Recurring.GetT` and ``Header.get(`Set-Cookie`)``.
* [#4364](https://github.com/http4s/http4s/pull/4364): Remove deprecated `AsyncSyntax` and `NonEmpyListSyntax`. These were unrelated to HTTP.
* [#4407](https://github.com/http4s/http4s/pull/4407): Relax constraint on `EntityEncoder.fileEncoder` from `Effect` to `Sync`. This is source compatible.
* [#4519](https://github.com/http4s/http4s/pull/4519): Drop unused `Sync` constraints on `MultipartParser`, `Part`, and `KleisliSyntax`. This is source compatible.

## http4s-laws

### Breaking changes

* [#4519](https://github.com/http4s/http4s/pull/4519): Drop unused `Arbitrary` and `Shrink` constraints on `LawAdapter#booleanPropF`. This is source compatible.

## http4s-server

### Breaking changes

* [#4519](https://github.com/http4s/http4s/pull/4519): Drop unused `Functor` constraints in `HSTS`, `Jsonp`, `PushSupport`, `TranslateUri`, and `UriTranslation` middlewares. Drop unused `Sync` and `ContextShift` constraints in `staticcontent` package. These are source compatible.

## http4s-server

### Breaking changes

* [#4519](https://github.com/http4s/http4s/pull/4519): Drop unused `Async` constraint in `ServletContainer`. Drop unused `ContextShift` in `ServletContextSyntax`. These are source compatible.

## http4s-async-http-client

### Breaking changes

* [#4519](https://github.com/http4s/http4s/pull/4519): Drop unused `Sync` constraint on `AsyncHttpClientStats`. This is source compatible.

## http4s-prometheus

### Breaking changes

* [#4519](https://github.com/http4s/http4s/pull/4519): Drop unused `Sync` constraint on `PrometheusExportService`. This is source compatible.

## http4s-argonaut

### Removal

* [#4409](https://github.com/http4s/http4s/pull/4409): http4s-argonaut is no longer published

## http4s-json4s

### Removal

* [#4410](https://github.com/http4s/http4s/pull/4410): http4s-json4s, http4s-json4s-native, and http4s-json4s-jackson are no longer published

## http4s-play-json

### Breaking changes

* [#4371](https://github.com/http4s/http4s/pull/4371): Replace jawn-play with an internal copy of the facade to work around `withDottyCompat` issues.

## http4s-scala-xml

### Breaking changes

* [#4380](https://github.com/http4s/http4s/pull/4380): Move the implicits from the root package to a Cats-like encoding.  Suggest replacing `import org.http4s.scalaxml._` with `import org.http4s.scalaxml.implicits._`.

## Dependencies

* blaze-0.15.0-M2
* case-insensitive-1.0.0
* cats-parse-0.3.1
* circe-0.14.0-M4
* ip4s-2.0.0-RC1
* jawn-1.1.0
* jawn-play (dropped)
* keypool-0.3.0
* log4cats-1.2.0
* log4s-1.0.0-M5
* play-json-2.10.0-RC2
* scala-xml-2.0.0-M5
* vault-2.1.7

# v0.21.20 (2021-03-02)

## http4s-core

### Enhancements

* [#4479](https://github.com/http4s/http4s/pull/4479): Add a `Hash[QValue]` instance
* [#4512](https://github.com/http4s/http4s/pull/4512): Add `DecodeResult.successT` and `DecodeResult.failureT`, consistent with `EitherT`.  Deprecate the overloaded versions they replace.

### Deprecations

* [#4444](https://github.com/http4s/http4s/pull/4444): Deprecate the `RequestCookieJar` in favor of the `CookieJar` middleware 

## http4s-ember-core

### Bugfixes

* [#4429](https://github.com/http4s/http4s/pull/4429), [#4466](https://github.com/http4s/http4s/pull/4466): Fix a few corner cases in the parser with respect to chunk boundaries

## http4s-servlet

### Enhancements

* [#4544](https://github.com/http4s/http4s/pull/4544): Remove redundant calculation and insertion of request attributes into the Vault

## Dependency upgrades

* cats-2.4.1
* cats-effect-2.3.2
* dropwizard-metrics-4.1.18
* fs2-2.5.3
* jetty-9.4.38
* json4s-3.6.11
* scalacheck-1.15.3

# v0.21.19 (2021-02-13)

## http4s-core

### Deprecations

* [#4337](https://github.com/http4s/http4s/pull/4337): Deprecate `Header.Recurring.GetT`, which is unused

## http4s-client

### Bugfixes

* [#4403](https://github.com/http4s/http4s/pull/4403): Remove `Content-Coding` and `Content-Length` headers after decompressing in the `GZip` middleware.

## http4s-ember-core

### Bugfixes

* [#4348](https://github.com/http4s/http4s/pull/4348): Handle partially read bodies in persistent connections when the connection is recycled.

## http4s-ember-server

### Enhancements

* [#4400](https://github.com/http4s/http4s/pull/4400): Implement the `ConnectionInfo` and `SecureSession` request vault attributes, for parity with the Blaze and Servlet backends

## http4s-argonaut

* [#4366](https://github.com/http4s/http4s/pull/4370): Deprecate http4s-argonaut.  It won't be published starting in 0.22.

## http4s-json4s, http4s-json4s-jackson, http4s-json4s-native

### Deprecations

* [#4370](https://github.com/http4s/http4s/pull/4370): Deprecate the http4s-json4s modules.  They won't be published starting in 0.22.

## http4s-scalatags

### Enhancements

* [#3850](https://github.com/http4s/http4s/pull/3850): Relax constraint on encoders from `TypedTag[String]` to `Frag[_, String]`

## Dependency updates

* cats-2.4.1
* netty-4.1.59.Final
* okio-2.9.0
* tomcat-9.0.43

# v1.0.0-M16 (2021-02-02)

Inherits the fixes of v0.21.18

~~# v1.0.0-M15 (2021-02-02)~~

~~Build failure.~~

Accidentally published from the 0.21.x series after a series of unfortunate events. Do not use.

# v0.22.0-M3 (2021-02-02)

Inherits the fixes of v0.21.18

# v0.21.18 (2021-02-02)

## http4s-blaze-server

### Bug fixes

* [#4337](https://github.com/http4s/http4s/pull/4337): Pass the `maxConnections` parameter to the blaze infrastructure correctly. The `maxConnections` value was being passed as the `acceptorThreads`, leaving `maxConnections` set to its Blaze default of 512.

## http4s-ember-core

### Bug fixes

* [#4335](https://github.com/http4s/http4s/pull/4335): Don't render an empty body with chunked transfer encoding on response statuses that don't permit a body (e.g., `204 No Content`).
 
# v1.0.0-M14

* [GHSA-xhv5-w9c5-2r2w](https://github.com/http4s/http4s/security/advisories/GHSA-xhv5-w9c5-2r2w): Additionally to the fix in v0.21.17, drops support for NIO2.

## http4s-okhttp-client

### Breaking changes

* [#4299](https://github.com/http4s/http4s/pull/4299): Manage the `Dispatcher` internally in `OkHttpBuilder`. `create` becomes a private method.

### Documentation

* [#4306](https://github.com/http4s/http4s/pull/4306): Update the copyright notice to 2021.

# v0.22.0-M2 (2021-02-02)

This release fixes a [High Severity vulnerability](https://github.com/http4s/http4s/security/advisories/GHSA-xhv5-w9c5-2r2w) in blaze-server.

## http4s-blaze-server

* [GHSA-xhv5-w9c5-2r2w](https://github.com/http4s/http4s/security/advisories/GHSA-xhv5-w9c5-2r2w): Additionally to the fix in v0.21.17, drops support for NIO2.

## http4s-core

### Enhancements

* [#4286](https://github.com/http4s/http4s/pull/4286): Improve performance by using `oneOf` and caching a URI parser. This was an identified new hotspot in v0.22.0-M1.

### Breaking changes

* [#4259](https://github.com/http4s/http4s/pull/4259): Regenerate `MimeDb` from the IANA database. This shifts around some constants in a binary incompatible way, but almost nobody will notice.
* [#4327](https://github.com/http4s/http4s/pull/4237): Shifted the parsers around in `Uri` to prevent deadlocks that appeared since M1.  This should not be visible, but is binary breaking.

## http4s-prometheus

### Breaking changes

* [#4273](https://github.com/http4s/http4s/pull/4273): Change metric names from `_count` to `_count_total` to match Prometheus' move to the OpenMetrics standard.  Your metrics names will change!  See [prometheus/client_java#615](https://github.com/prometheus/client_java/pull/615) for more details from the Prometheus team.

## Dependency updates

* jawn-fs2-1.0.1
* keypool-0.3.0-RC1 (moved to `org.typelevel`)
* play-json-2.10.0-RC1
* simpleclient-0.10.0 (Prometheus)

# v0.21.17 (2021-02-02)

This release fixes a [High Severity vulnerability](https://github.com/http4s/http4s/security/advisories/GHSA-xhv5-w9c5-2r2w) in blaze-server.

## http4s-blaze-server

### Security patches

* [GHSA-xhv5-w9c5-2r2w](https://github.com/http4s/http4s/security/advisories/GHSA-xhv5-w9c5-2r2w): blaze-core, a library underlying http4s-blaze-server, accepts connections without bound.  Each connection claims a file handle, a scarce resource, leading to a denial of service vector.

  `BlazeServerBuilder` now has a `maxConnections` property, limiting the number of concurrent connections.  The cap is not applied to the NIO2 socket server, which is now deprecated. 

## http4s-ember-core

### Enhancements

* [#4331](https://github.com/http4s/http4s/pull/4331): Don't render an empty chunked payload if a request has neither a `Content-Length` or `Transfer-Encoding` and the method is one of `GET`, `DELETE`, `CONNECT`, or `TRACE`. It is undefined behavior for those methods to send payloads.

## http4s-ember-server

### Bugfixes

* [#4281](https://github.com/http4s/http4s/pull/4281): Add backpressure to ember startup, so the server is up before `use` returns.

### Enhancements

* [#4244](https://github.com/http4s/http4s/pull/4244): Internal refactoring of how the stream of server connections is parallelized and terminated.
* [#4287](https://github.com/http4s/http4s/pull/4287): Replace `onError: Throwable => Response[F]` with `withErrorHandler: PartialFunction[Thrwable, F[Response[F]]`.  Error handling is invoked earlier, allowing custom responses to parsing and timeout failures.

## http4s-ember-client

### Enhancements

* [#4301](https://github.com/http4s/http4s/pull/4301): Add an `idleConnectionTime` to `EmberClientBuilder`. Discard stale connections from the pool and try to acquire a new one.

## http4s-servlet

### Bugfixes

* [#4309](https://github.com/http4s/http4s/pull/4309): Call `GenericServlet.init` when intializing an `Http4sServlet`.  Avoids `NullPointerExceptions` from the `ServletConfig`.

## Documentation

* [#4261](https://github.com/http4s/http4s/pull/4261): Better `@see` links throughout the Scaladoc

## Dependency upgrades

* blaze-0.14.15
* okhttp-4.9.1

# v1.0.0-M13 (2021-01-25)

This is the first milestone built on Cats-Effect 3.  To track Cats-Effect 2 development, please see the new 0.22.x series.  Everything in 0.22.0-M1, including the cats-parse port, is here.

## http4s-core

### Breaking changes

* [#3784](https://github.com/http4s/http4s/pull/3784), [#3865](https://github.com/http4s/http4s/pull/3784): Inexhaustively,
  * Many `EntityDecoder` constraints relaxed from `Sync` to `Concurrent`.
  * File-related operations require a `Files` constraint.
  * `Blocker` arguments are no longer required.
  * `ContextShift` constraints are no longer required.
  * The deprecated, non-HTTP `AsyncSyntax` is removed.
* [#3886](https://github.com/http4s/http4s/pull/3886):
  * Relax `Sync` to `Defer` in `HttpApp` constructor.
  * Relax `Sync` to `Concurrent` in `Logger` constructors.
  * Remove `Sync` constraint from `Part` constructors.
  * Relax `Sync` to `Functor` in various Kleisli syntax.

## http4s-laws

### Breaking changes

* [#3807](https://github.com/http4s/http4s/pull/3807): Several arbitraries and cogens now require a `Dispatcher` and a `TestContext`.
## http4s-client

* [#3857](https://github.com/http4s/http4s/pull/3857): Inexhaustively,
  * `Monad: Clock` constraints changed to `Temporal`
  * `Client.translate` requires an `Async` and `MonadCancel`
  * Removal of `Blocker` from `JavaNetClientBuilder`
  * `PoolManager` changed from `Concurrent` to `Async`
  * Many middlewares changed from `Sync` to `Async`
* [#4081](https://github.com/http4s/http4s/pull/4081): Change `Metrics` constraints from `Temporal` to `Clock: Concurrent`

## http4s-server

* [#3857](https://github.com/http4s/http4s/pull/3857): Inexhaustively,
  * `Monad: Clock` constraints changed to `Temporal`
  * Many middlewares changed from `Sync` to `Async`
* [#4081](https://github.com/http4s/http4s/pull/4081): Change `Metrics` constraints from `Temporal` to `Clock: Concurrent`

## http4s-async-http-client

### Breaking changes

* [#4149](https://github.com/http4s/http4s/pull/4149): `ConcurrentEffect` constraint relaxed to `Async`. `apply` method changed to `fromClient` and returns a `Resource` to account for the `Dispatcher`.

## http4s-blaze-core

### Breaking changes

* [#3894](https://github.com/http4s/http4s/pull/3894): Most `Effect` constraints relaxed to `Async`.

## http4s-blaze-server

### Breaking changes

* [#4097](https://github.com/http4s/http4s/pull/4097), [#4137](https://github.com/http4s/http4s/pull/4137): `ConcurrentEffect` constraint relaxed to `Async`. Remove deprecated `BlazeBuilder`

## http4s-blaze-client

### Breaking changes

* [#4097](https://github.com/http4s/http4s/pull/4097): `ConcurrentEffect` constraint relaxed to `Async`

## http4s-ember-client

### Breaking changes

* [#4256](https://github.com/http4s/http4s/pull/4256): `Concurrent: Timer: ContextShift` constraint turned to `Async`

## http4s-ember-server

### Breaking changes

* [#4256](https://github.com/http4s/http4s/pull/4256): `Concurrent: Timer: ContextShift` constraint turned to `Async`

## http4s-okhttp-client

### Breaking changes

* [#4102](https://github.com/http4s/http4s/pull/4102), [#4136](https://github.com/http4s/http4s/pull/4136):
  * `OkHttpBuilder` takes a `Dispatcher`
  * `ConcurrentEffect` and `ContextShift` constraints replaced by `Async`

## http4s-servlet

### Breaking changes

* [#4175](https://github.com/http4s/http4s/pull/4175): Servlets naow take a `Dispatcher`. The blocker is removed from `BlockingIo`. `ConcurrentEffect` constraint relaxed to `Async`.

## http4s-jetty-client

### Breaking changes

* [#4165](https://github.com/http4s/http4s/pull/4165): `ConcurrentEffect` constraint relaxed to `Async`

## http4s-jetty

### Breaking changes

* [#4191](https://github.com/http4s/http4s/pull/4191): `ConcurrentEffect` constraint relaxed to `Async`

## http4s-tomcat

### Breaking changes

* [#4216](https://github.com/http4s/http4s/pull/4216): `ConcurrentEffect` constraint relaxed to `Async`

## http4s-jawn

### Breaking changes

* [#3871](https://github.com/http4s/http4s/pull/3871): `Sync` constraints relaxed to `Concurrent`

## http4s-argonaut

### Breaking changes

* [#3961](https://github.com/http4s/http4s/pull/3961): `Sync` constraints relaxed to `Concurrent`

## http4s-circe

### Breaking changes

* [#3965](https://github.com/http4s/http4s/pull/3965): `Sync` constraints relaxed to to `Concurrent`.

## http4s-json4s

### Breaking changes

* [#3885](https://github.com/http4s/http4s/pull/3885): `Sync` constraints relaxed to to `Concurrent`.

## http4s-play-json

### Breaking changes

* [#3962](https://github.com/http4s/http4s/pull/3962): `Sync` constraints relaxed to to `Concurrent`.

## http4s-scala-xml

### Breaking changes

* [#4054](https://github.com/http4s/http4s/pull/4054): `Sync` constraints relaxed to to `Concurrent`.

## http4s-boopickle

### Breaking changes

* [#3871](https://github.com/http4s/http4s/pull/3852): `Sync` constraints relaxed to `Concurrent`

## Dependency updates

* cats-effect-3.0.0-M5
* fs2-3.0.0-M7
* jawn-1.0.3
* jawn-fs2-2.0.0-M2
* keypool-0.4.0-M1 (moved to `org.typelevel`)
* log4cats-2.0.0-M1
* vault-3.0.0-M1

~~# v1.0.0-M12 (2021-01-25)~~

Build failure

~~# v1.0.0-M11 (2021-01-25)~~

Partial publish after build failure

# v0.22.0-M1 (2021-01-24)

This is a new series, forked from main before Cats-Effect 3 support was merged.  It is binary incompatible with 0.21, but contains several changes that will be necessary for Scala 3 (Dotty) support. It builds on all the changes from v1.0.0-M1 through v1.0.0-M10, which are not echoed here.

The headline change is that all parboiled2 parsers have been replaced with cats-parse.

## Should I switch?

* Users who had been tracking the 1.0 series, but are not prepared for Cats Effect 3, should switch to this series.
* Users who wish to remain on the bleeding edge, including Cats Effect 3, should continue track the 1.0 series.
* Users who need a stable release should remain on the 0.21 series for now.

## http4s-core

### Breaking changes

* [#3855](https://github.com/http4s/http4s/pull/3855): All parboiled2 parsers are replaced by cats-parse.  parboiled2 was not part of the public API, nor are our cats-parse parsers.  Users may observe a difference in the error messages and subtle semantic changes.  We've attempted to minimize them, but this is a significant underlying change.  See also: [#3897](https://github.com/http4s/http4s/pull/3897), [#3901](https://github.com/http4s/http4s/pull/3901), [#3954](https://github.com/http4s/http4s/pull/3954), [#3958](https://github.com/http4s/http4s/pull/3958), [#3995](https://github.com/http4s/http4s/pull/3995), [#4023](https://github.com/http4s/http4s/pull/4023), [#4001](https://github.com/http4s/http4s/pull/4001), [#4013](https://github.com/http4s/http4s/pull/4013), [#4042](https://github.com/http4s/http4s/pull/4042), [#3982](https://github.com/http4s/http4s/pull/3982), [#4071](https://github.com/http4s/http4s/pull/4071), [#4017](https://github.com/http4s/http4s/pull/4017), [#4132](https://github.com/http4s/http4s/pull/4132), [#4154](https://github.com/http4s/http4s/pull/4154), [#4200](https://github.com/http4s/http4s/pull/4200), [#4202](https://github.com/http4s/http4s/pull/4202), [#4206](https://github.com/http4s/http4s/pull/4206), [#4201](https://github.com/http4s/http4s/pull/4201), [#4208](https://github.com/http4s/http4s/pull/4208), [#4235](https://github.com/http4s/http4s/pull/4235), [#4147](https://github.com/http4s/http4s/pull/4147), [#4238](https://github.com/http4s/http4s/pull/4238) [#4238](https://github.com/http4s/http4s/pull/4243)
* [#4070](https://github.com/http4s/http4s/pull/4070): No longer publish a `scala.annotations.nowarn` annotation in the 2.12 build.  This is provided in the standard library in 2.12.13, and isn't necessary at runtime in any version.
* [#4138](https://github.com/http4s/http4s/pull/4138): Replace boolean with `Weakness` sum type in `EntityTag` model
* [#4148](https://github.com/http4s/http4s/pull/4148): Lift `ETag.EntityTag` out of header and into the `org.http4s` package
* [#4164](https://github.com/http4s/http4s/pull/4164): Removal of several deprecated interfaces.  Most were non-public binary compatibility shims, or explicit cats instances that had been superseded by new implicits.  Some exceptions:
* [#4145](https://github.com/http4s/http4s/pull/4145): Port macros in `org.http4s.syntax.literals` to Scala 3.  Deprecated macros that were on various companion objects will not be in the Scala 3 releases.

### Bugfixes

* [#4017](https://github.com/http4s/http4s/pull/4017): Render a final `-` in a byte ranges without an end value

## http4s-laws

### Breaking changes

* [#4144](https://github.com/http4s/http4s/pull/4144): Add `LawsAdapter` to create `PropF` for effectful properties.  Restate various Entity codec laws in terms of it.
* [#4164](https://github.com/http4s/http4s/pull/4164): Removed arbitrary instances for `CIString`. These are provided by case-insensitive.

## http4s-server

### Breaking changes

* [#4164](https://github.com/http4s/http4s/pull/4164): Removed deprecated `SSLConfig`, `KeyStoreBits`, `SSLContextBits`, and `SSLBits`.

## http4s-testing

### Breaking changes

* [#4164](https://github.com/http4s/http4s/pull/4164): No longer a publicly published package. All public API was previously deprecated.

## Dependency upgrades

* async-http-client-2.12.2
* cats-parse-0.3.0
* circe-0.14.0-M3
* jackson-databind-2.12.1
* jawn-1.0.3
* log4cats-1.2.0-RC1 (now under `org.typelevel`)
* log4s-1.0.0-M4
* okio-2.10.0
* vault-2.1.0-M14 (now under `org.typelevel`)

## Dependency removals

* parboiled2

# v1.0.0-M10 (2020-12-31)

## http4s-client

### Enhancements

* [#4051](https://github.com/http4s/http4s/pull/4051): Add `customized` function to `Logger` middleware that takes a function to produce the log string. Add a `colored` implementation on that that adds colors to the logs.

## Dependency updates

* argonaut-6.3.3

# v0.21.16 (2021-01-24)

## http4s-laws

### Bugfixes

* [#4243](https://github.com/http4s/http4s/pull/4243): Don't generate ipv6 addresses with only one section shorted by `::`

## http4s-blaze-core

### Bugfixes

* [#4143](https://github.com/http4s/http4s/pull/4143): Fix race condition that leads to `WritePendingException`. A tradeoff of this change is that some connections that were previously reused must now be closed.

## http4s-blaze-client

### Bugfixes

* [#4152](https://github.com/http4s/http4s/pull/4152): Omit implicit `Content-Length: 0` header when rendering GET, DELETE, CONNECT, and TRACE requests.

## http4s-ember-client

### Bugfixes

* [#4179](https://github.com/http4s/http4s/pull/4179): Render requests in "origin form", so the request line contains only the path of the request, and host information is only in the Host header.  We were previously rendering the fulll URI on the request line, which the spec mandates all servers to handle, but clients should not send when not speaking to a proxy.

## http4s-ember-server

### Enhancements

* [#4179](https://github.com/http4s/http4s/pull/4179): Support a graceful shutdown

## http4s-circe

### Enhancements

* [#4124](https://github.com/http4s/http4s/pull/4124): Avoid intermediate `ByteBuffer` duplication

# v1.0.0-M10 (2020-12-31)

## http4s-client

### Enhancements

* [#4051](https://github.com/http4s/http4s/pull/4051): Add `customized` function to `Logger` middleware that takes a function to produce the log string. Add a `colored` implementation on that that adds colors to the logs.

## Dependency updates

* argonaut-6.3.3

* dropwizard-metrics-4.1.17
* netty-4.1.58.Final
* play-json-29.9.2
* scalatags-0.9.3

# v0.21.15 (2020-12-31)

## http4s-core

### Enhancements

* [#4014](https://github.com/http4s/http4s/pull/4014): Tolerate spaces in cookie headers. These are illegal per RFC6265, but commonly seen in the wild.
* [#4113](https://github.com/http4s/http4s/pull/4113): Expose a mixed multipart decoder that buffers large file parts to a temporary file.

## http4s-server

### Enhancements

* [#4026](https://github.com/http4s/http4s/pull/4026): Add `Resource`-based constructors to the `BracketRequestResponse` middleware.
o* [#4037](https://github.com/http4s/http4s/pull/4037): Normalize some default settings between server backends to standard http4s defaults, to make a more similar experience between backends.  This changes some defaults for Ember and Jetty backends.

## http4s-jetty

### Enhancements

* [#4032](https://github.com/http4s/http4s/pull/4032): Add an `HttpConfiguration` parameter to the Jetty builder to support deeper configuration than what is otherwise available on the builer.  Use it for both HTTP/1 and HTTP/2.

## http4s-jetty-client

### Enhancements

* [#4110](https://github.com/http4s/http4s/pull/4110): Provide an `SslContextFactory` in the default configuration. Before this, secure requests would throw a `NullPointerException` unless a custom Jetty `HttpClient` was used.

## Documentation

* [#4020](https://github.com/http4s/http4s/pull/4020): Improvements to scaladoc. Link to other projects' scaladoc where we can and various cleanups of our own.
* [#4025](https://github.com/http4s/http4s/pull/4025): Publish our own API URL, so other scaladoc can link to us

## http4s-circe

* [#4012](https://github.com/http4s/http4s/pull/4012): Add sensitive EntityDecoders for circe that filter JSON that couldn't be decoded before logging it.

## Dependency bumps

* cats-2.3.1
* cats-effect-2.3.1
* discipline-core-1.1.3
* fs2-2.5.0
* jackson-databind-2.11.4
* netty-4.1.56.Final
* scodec-bits-1.1.23

# v1.0.0-M9 (2020-12-12)

## http4s-core

### Breaking changes

* [#3913](https://github.com/http4s/http4s/pull/3913): Regenerated the `MimeDb` trait from the IANA registry. This shifts a few constants around and is binary breaking, but the vast majority of users won't notice.

## Dependency updates

* jackson-databind-2.12.0

# v0.21.14 (2020-12-11)

## http4s-core

### Bugfixes

* [#3966](https://github.com/http4s/http4s/pull/3966): In `Link` header, retain the first `rel` attribute when multiple are present

### Enhancements

* [#3937](https://github.com/http4s/http4s/pull/3937): Add `Order[Charset]` and `Hash[Charset]` instances
* [#3969](https://github.com/http4s/http4s/pull/3969): Add `Order[Uri]`, `Hash[Uri]`, and `Show[Uri]`. Add the same for its component types.
* [#3966](https://github.com/http4s/http4s/pull/3966): Add `Order[Method]` instance

## http4s-server

### Enhancements

* [#3977](https://github.com/http4s/http4s/pull/3977): Add a `BracketRequestResponse` middleware, to reflect lifecycles between acquiring the `F[Response[F]]` and completion of the response body `Stream[F, Byte]`.  Introduces a new `ConcurrentRequests` middleware, and refactors `MaxActiveRequests` on top of it.

## http4s-okhttp-client

### Bugfixes

* [#4006](https://github.com/http4s/http4s/pull/4006): Set `Content-Length` header on requests where available instead of always chunking

## http4s-metrics

### Bugfixes

* [#3977](https://github.com/http4s/http4s/pull/3977): Changes from `BracketRequestResponse` middleware may address reported leaks in `decreaseActiveRequests`.  Corrects a bug in `recordHeadersTime`.  Also can now record times for abnormal terminations.

## Internals

Should not affect end users, but noted just in case:

* [#3964](https://github.com/http4s/http4s/pull/3964): Replace `cats.implicits._` imports with `cats.syntax.all._`. Should not be user visible.
* [#3963](https://github.com/http4s/http4s/pull/3963), [#3983](https://github.com/http4s/http4s/pull/3983): Port several tests to MUnit. This helps with CI health.
* [#3980](https://github.com/http4s/http4s/pull/3980): Integrate new sbt-http4s-org plugin with sbt-spiewak

## Dependency bumps

* cats-2.3.0
* cats-effect-2.3.0
* dropwizard-metrics-4.1.16
* scodec-bits-1.1.22

# v1.0.0-M8 (2020-11-26)

## Breaking changes

### http4s-client

* [#3903](https://github.com/http4s/http4s/pull/3903): Method apply syntax (e.g., `POST(body, uri)`) returns a `Request[F]` instead of `F[Request[F]]`

# v0.21.13 (2020-11-25)

## Bugfixes

### Most modules

* [#3932](https://github.com/http4s/http4s/pull/3932): Fix `NoClassDefFoundError` regression.  An example:

  ```
  [info]   java.lang.NoClassDefFoundError: cats/effect/ResourceLike
  [info]   at org.http4s.client.Client$.$anonfun$fromHttpApp$2(Client.scala:246)
  ```

  A test dependency upgrade evicted our declared cats-effect-2.2.0 dependency, so we built against a newer version than we advertise in our POM.  Fixed by downgrading the test dependency and inspecting the classpath.  Tooling will be added to avoid repeat failures.

# v0.21.12 (2020-11-25)

## Bugfixes

### http4s-core

* [#3911](https://github.com/http4s/http4s/pull/3911): Support raw query strings. Formerly, all query strings were stored as a vector of key-value pairs, which was lossy in the percent-encoding of sub-delimiter characters (e.g., '+' vs '%2B').  Queries constructed with `.fromString` will be rendered as-is, for APIs that assign special meaning to sub-delimiters.
* [#3921](https://github.com/http4s/http4s/pull/3921): Fix rendering of URIs with colons. This was a regression in v0.21.9.

### http4s-circe

* [#3906](https://github.com/http4s/http4s/pull/3906): Fix streamed encoder for empty stream. It was not rendering the `[F`.

## Enhancements

### http4s-core

* [#3902](https://github.com/http4s/http4s/pull/3902): Add `Hash` and `BoundedEnumerable` instances for `HttpVersion`
* [#3909](https://github.com/http4s/http4s/pull/3909): Add `Order` instance for `Header` and `Headers`

## Dependency upgrades

* fs2-2.4.6
* jetty-9.4.35.v20201120

# v1.0.0-M7 (2020-11-20)

## Breaking changes

### http4s-dsl

* [#3876](https://github.com/http4s/http4s/pull/3876): Replace `dsl.Http4sDsl.Path` with `core.Uri.Path`. The new `Path` in 1.0 is rich enough to support the DSL's routing needs, and this eliminates a conversion between models on every `->` extractor.  This change is source compatible in typical extractions.

## Dependency updates

* argonaut-6.3.2

# v0.21.11 (2020-11-20)

## Enhancements

### http4s-core

* [#3864](https://github.com/http4s/http4s/pull/3864): Cache a `Right` of the common `HttpVersion`s for its `ParseResult`.

### http4s-circe

* [#3891](https://github.com/http4s/http4s/pull/3891): Encode JSON streams in their constituent chunks instead of a chunk-per-`Json`. This can significantly reduce the network flushes on most backends.

### http4s-dsl

* [#3844](https://github.com/http4s/http4s/pull/3844): Add `MatrixVar` extractor for [Matrix URIs](https://www.w3.org/DesignIssues/MatrixURIs.html)

### http4s-async-http-client

* [#3859](https://github.com/http4s/http4s/pull/3859): Add `AsyncHttpClient.apply` method that takes an already constructed async-http-client. This is useful for keeping a handle on bespoke of the client, such as its stats. Adds a functional `AsyncHttpClientStats` wrapper around the native stats class.

## Internals

These changes should be transparent, but are mentioned for completeness.

### Dotty preparations

* [#3798](https://github.com/http4s/http4s/pull/3798): Parenthesize some arguments to lambda functions.

### Build

* [#3868](https://github.com/http4s/http4s/pull/3868), [#3870](https://github.com/http4s/http4s/pull/3870): Start building with sbt-github-actions.

## Dependency updates

* discipline-1.1.2
* dropwizard-metrics-4.1.15
* jackson-databind-2.11.3
* jawn-1.0.1
* netty-4.1.54.Final
* okio-2.9.0
* tomcat-9.0.40

~~# v0.21.10 (2020-11-20)~~

Cursed release, accidentally tagged from main.
Proceed directly to 0.21.11.

# v1.0.0-M6 (2020-11-11)

## Breaking changes

* [#3758](https://github.com/http4s/http4s/pull/3758): Refactor query param infix operators for deprecations in Scala 2.13. Not source breaking.
* [#3366](https://github.com/http4s/http4s/pull/3366): Add `Method` and `Uri` to `UnexpectedStatus` exception to improve client error handling. Not source breaking in most common usages.

# v0.21.9 (2020-11-11)

## Bugfixes

* [#3757](https://github.com/http4s/http4s/pull/3757): Restore mixin forwarders in `Http4sDsl` for binary compatibility back to v0.21.0.  These were removed in v0.21.6 by [#3492](https://github.com/http4s/http4s/pull/3492), but not caught by an older version of MiMa.
* [#3752](https://github.com/http4s/http4s/pull/3752): Fix rendering of absolute `Uri`s with no scheme.  They were missing the `//`.
* [#3810](https://github.com/http4s/http4s/pull/3810): In okhttp-client, render the request body synchronously on an okhttp-managed thread. There was a race condition that could truncate bodies.

## Enhancements

* [#3609](https://github.com/http4s/http4s/pull/3609): Introduce `Forwarded` header
* [#3789](https://github.com/http4s/http4s/pull/3789): In Ember, apply `Transfer-Encoding: chunked` in the absence of contrary information
* [#3815](https://github.com/http4s/http4s/pull/3815): Add `Show`, `Hash`, and `Order` instances to `QueryParamKey` and `QueryParamValue`
* [#3820](https://github.com/http4s/http4s/pull/3820): In jetty-client, eliminate uninformative request logging of failures

## Dotty preparations

Dotty support remains [in progress](https://github.com/http4s/http4s/projects/5), though many http4s features can be used now in compatibility mode.

* [#3767](https://github.com/http4s/http4s/pull/3767): Name "unbound placeholders."
* [#3757](https://github.com/http4s/http4s/pull/3757): Replace `@silent` annotations with `@nowarn`.

## Dependency updates

* blaze-0.14.14
* discipline-specs2-1.1.1
* dropwizard-metrics-4.1.14
* fs2-2.4.5
* jetty-9.4.34.v20201102
* log4s-1.9.0
* scalacheck-1.15.1

# v1.0.0-M5 (2020-10-16)

## Bugfixes

* [#3714](https://github.com/http4s/http4s/pull/3638): Use correct prefix when composing with `Router`
* [#3738](https://github.com/http4s/http4s/pull/3738): In `PrometheusExportService`, correctly match the `/metrics` endpoint

## Breaking changes

* [#3649](https://github.com/http4s/http4s/pull/3649): Make `QueryParam` a subclass of `QueryParamLike`
* [#3440](https://github.com/http4s/http4s/pull/3440): Simplify `Method` model. Drop `PermitsBody`, `NoBody`, and `Semantics` mixins. No longer a case class.

## Enhancements

* [#3638](https://github.com/http4s/http4s/pull/3638): Model `Access-Control-Expose-Headers`
* [#3735](https://github.com/http4s/http4s/pull/3735): Add `preferGzipped` parameter to `WebjarServiceBuilder`

## Dependency updates

* argonaut-6.3.1

# v0.21.8 (2020-10-16)

## Security

* [GHSA-8hxh-r6f7-jf45](https://github.com/http4s/http4s/security/advisories/GHSA-8hxh-r6f7-jf45): The version of Netty used by async-http-client is affected by [CVE-2020-11612](https://app.snyk.io/vuln/SNYK-JAVA-IONETTY-564897).  A server we connect to with http4s-async-http-client could theoretically respond with a large or malicious compressed stream and exhaust memory in the client JVM. This does not affect any release in the 1.x series.

## Bugfixes

* [#3666](https://github.com/http4s/http4s/pull/3666): In CSRF middleware, always use the `onFailure` handler instead of a hardcoded 403 response
* [#3716](https://github.com/http4s/http4s/pull/3716): Fail in `Method.fromString` when a token is succeeded by non-token characters.
* [#3743](https://github.com/http4s/http4s/pull/3743): Fix `ListSep` parser according to RFC.

## Enhancements

* [#3605](https://github.com/http4s/http4s/pull/3605): Improve header parsing in Ember
* [#3634](https://github.com/http4s/http4s/pull/3634): Query parameter codecs for `LocalDate` and `ZonedDate`
* [#3659](https://github.com/http4s/http4s/pull/3659): Make requests to mock client cancelable
* [#3701](https://github.com/http4s/http4s/pull/3701): In `matchHeader`, only parse headers with matching names. This improves parsing laziness.
* [#3641](https://github.com/http4s/http4s/pull/3641): Add `FormDataDecoder` to decode `UrlForm` to case classes via `QueryParamDecoder`

## Documentation

* [#3693](https://github.com/http4s/http4s/pull/3693): Fix some typos
* [#3703](https://github.com/http4s/http4s/pull/3703): Fix non-compiling example in streaming.md
* [#3670](https://github.com/http4s/http4s/pull/3670): Add scaladocs for various headers, including RFC links
* [#3692](https://github.com/http4s/http4s/pull/3692): Mention partial unification is no longer needed in Scala 2.13
* [#3710](https://github.com/http4s/http4s/pull/3710): Add docs for `OptionalValidatingQueryParamDecoderMatcher`
* [#3712](https://github.com/http4s/http4s/pull/3712): Add integrations.md with feature comparison of backends

## Miscellaneous

* [#3742](https://github.com/http4s/http4s/pull/3742): Drop JDK14 tests for JDK15

## Dependency updates

* dropwizard-metrics-4.1.13
* cats-2.2.0
* cats-effect-2.2.0
* fs2-2.4.4
* jetty-9.4.32.v20200930
* json4s-3.6.10
* netty-4.1.53.Final (async-http-client transitive dependency)
* okhttp-4.9.0
* play-json-2.9.1
* scalafix-0.9.21
* scalatags-0.9.2
* tomcat-9.0.39

# v1.0.0-M4 (2020-08-09)

This milestone merges the changes in 0.21.7.
It is not binary compatible with 1.0.0-M3

## Breaking changes

* [#3577](https://github.com/http4s/http4s/pull/3577): Add a model of the `Max-Forwards` header.
* [#3567](https://github.com/http4s/http4s/pull/3577): Add a model of the `Content-Language` header.
* [#3555](https://github.com/http4s/http4s/pull/3555): Support for UTF-8 basic authentication, per [RFC7617](https://tools.ietf.org/html/rfc7617). Attempt to decode Basic auth credentials as UTF-8, falling back to ISO-8859-1. Provide a charset to `BasicCredentials` that allows encoding with an arbitrary charset, defaulting to UTF-8. 
* [#3583](https://github.com/http4s/http4s/pull/3583): Allow configuration of `CirceInstances` to permit duplicate keys
* [#3587](https://github.com/http4s/http4s/pull/3587): Model `Access-Control-Allow-Headers` header

## Documentation

* [#3571](https://github.com/http4s/http4s/pull/3571): Fix comments in deprecated `AgentToken`, `AgentComment`, and `AgentProduct`.

## Dependency updates

* dropwizard-metrics-4.1.12

# v0.21.7 (2020-08-08)

## Bugfixes

* [#3548](https://github.com/http4s/http4s/pull/3548): Fixes `IllegalStateException` when a path matches a directory in `ResourceService`
* [#3546](https://github.com/http4s/http4s/pull/3546): In ember, encode headers as ISO-8859-1. Includes performance improvements
* [#3550](https://github.com/http4s/http4s/pull/3550): Don't attempt to decompress empty response bodies in `GZip` client middleware
* [#3598](https://github.com/http4s/http4s/pull/3598): Fix connection keep-alives in ember-client
* [#3594](https://github.com/http4s/http4s/pull/3594): Handle `FileNotFoundException` in `StaticFile.fromURL` by returning a 404 response
* [#3625](https://github.com/http4s/http4s/pull/3625): Close `URLConnection` in `StaticFile.fromURL` when the resource is not expired
* [#3624](https://github.com/http4s/http4s/pull/3624): Use client with the http4s defaults instead of a the Jetty defaults in `JettyClientBuilder#resource` and `JettyClientBuilder#stream`

## Enhancements

* [#3552](https://github.com/http4s/http4s/pull/3552): Add `liftKleisli` operation to `Client.` This is useful for integration with [natchez](https://github.com/tpolecat/natchez).
* [#3566](https://github.com/http4s/http4s/pull/3566): Expose `RetryPolicy.isErrorOrRetriablestatus`
* [#3558](https://github.com/http4s/http4s/pull/3558): Add `httpRoutes` and `httpApp` convenience constructors to `HSTS` middleware
* [#3559](https://github.com/http4s/http4s/pull/3559): Add `httpRoutes` and `httpApp` convenience constructors to `HttpsRedirect` middleware
* [#3623](https://github.com/http4s/http4s/pull/3623): Add `configure` method to allow more configurations of async-http-client
* [#3607](https://github.com/http4s/http4s/pull/3607): Add request key to the connection manager debug logs in blaze-client
* [#3602](https://github.com/http4s/http4s/pull/3602): Support trailer headers in Ember.
* [#3603](https://github.com/http4s/http4s/pull/3603): Enable connection reuse in ember-server.
* [#3601](https://github.com/http4s/http4s/pull/3601): Improve ember-client by adding `keep-alive`, a `Date` header if not present, and a configurable `User-Agent` header if not present.

## Refactoring

* [#3547](https://github.com/http4s/http4s/pull/3547): Refactor the ember request parser

## Documentation

* [#3545](https://github.com/http4s/http4s/pull/3545): Refresh the getting started guide to match the current template.
* [#3595](https://github.com/http4s/http4s/pull/3595): Show handling of `Year.of` exceptions in DSL tutorial

## Dependency upgrades

* cats-effect-2.1.4
* dropwizard-metrics-4.1.11
* jetty-9.4.31.v20200723
* okhttp-4.8.1
* tomcat-9.0.37

# v1.0.0-M3 (2020-06-27)

This milestone merges the changes in 0.21.6.
It is binary compatible with 1.0.0-M2.

# v0.21.6 (2020-06-27)

## Bugfixes

* [#3538](https://github.com/http4s/http4s/pull/3538): In ember, fix request and response parser to recognize chunked transfer encoding. In chunked messages, bodies were incorrectly empty.

## Enhancements

* [#3492](https://github.com/http4s/http4s/pull/3538): Split the request extractors in the server DSL into `org.http4s.dsl.request`. This leaner DSL does not deal with bodies, and does not require an `F[_]` parameter. Use of the existing `http4s-dsl` is unaffected.

## Dependency updates

* blaze-0.14.13

# v1.0.0-M2 (2020-06-25)

This is the first milestone release in the 1.x series.
It is not binary compatible with prior releases.

## Where is M1?

Unpublished. The release build from the tag failed, and the fix required a new tag.

## Breaking changes

* [#3174](https://github.com/http4s/http4s/pull/3174): Drop http4s-prometheus dependency on http4s-dsl
* [#2615](https://github.com/http4s/http4s/pull/2615): Model the `Server` header
* [#3206](https://github.com/http4s/http4s/pull/2615): Model the `Content-Location` header
* [#3264](https://github.com/http4s/http4s/pull/3264): Remove unused `EntityEncoder` argument in `PlayInstances`.
* [#3257](https://github.com/http4s/http4s/pull/3257): Make `SameSite` cookie attribute optional
* [#3291](https://github.com/http4s/http4s/pull/3291): Remove unused `F[_]` parameter from `Server`
* [#3241](https://github.com/http4s/http4s/pull/3241): Port all macros to blackbox in anticipation of Dotty support
* [#3323](https://github.com/http4s/http4s/pull/3323): Drop deprecated `ArbitraryInstances#charsetRangesNoQuality`
* [#3322](https://github.com/http4s/http4s/pull/3322): Drop deprecated `getAs` and `prepAs` methods from `Client`
* [#3371](https://github.com/http4s/http4s/pull/3271): In http4s-metrics, add `rootCause` field to `TerminationType.Abnormal` and `TerminationType.Error`.  Add `TerminationType.Canceled`
* [#3335](https://github.com/http4s/http4s/pull/3335): Remove unused `Bracket` instance in `Client#translate`
* [#3390](https://github.com/http4s/http4s/pull/3390): Replace `org.http4s.util.CaseInsensitiveString` with `org.typelevel.ci.CIString`
* [#3221](https://github.com/http4s/http4s/pull/3221): Implement a `Uri.Path` type to replace the type alias for `String`
* [#3450](https://github.com/http4s/http4s/pull/3450): Model `Accept-Patch` header as a `NonEmptyList[MediaType]`
* [#3463](https://github.com/http4s/http4s/pull/3450): Model `Access-Control-Allow-Credentials` header as a nullary case class.
* [#3325](https://github.com/http4s/http4s/pull/3325): Add a WebSocket builder with a `Pipe[F, WebSocketFrame, WebSocketFrame]` to unify sending and receiving.
* [#3373](https://github.com/http4s/http4s/pull/3373): Parameterize `ClassLoader` for `ResourceService` and `WebjarService`. Changes the `CacheStrategy`'s `uriPath` argument to `Uri.Path`.
* [#3460](https://github.com/http4s/http4s/pull/3460): Remove deprecated `Service` and related aliases
* [#3529](https://github.com/http4s/http4s/pull/3529): Refresh the `MediaType`s constants from the IANA registry. Not source breaking, but shifts constants in a binary breaking way.

## Enhancements

* [#3320](https://github.com/http4s/http4s/pull/3320): Reimplement `Media#as` with `F.rethrow`

## Deprecations

* [#3359](https://github.com/http4s/http4s/pull/3359): Deprecate the `org.http4s.util.execution` package.
* [#3422](https://github.com/http4s/http4s/pull/3359): Deprecate `BlazeClientBuilder#withSslContextOption`.

# Documentation

* [#3374](https://github.com/http4s/http4s/pull/3374): Add a deployment tutorial, including for GraalVM. See also #[3416](https://github.com/http4s/http4s/pull/3416).
* [#3410](https://github.com/http4s/http4s/pull/3410): Suggest a global execution context for the argument to `BlazeClientBuilder`

## Internal refactoring

* [#3386](https://github.com/http4s/http4s/pull/3386): Drop internal argonaut parser in favor of jawn's
* [#3266](https://github.com/http4s/http4s/pull/3266): Replace `fs2.compress` with `fs2.compression`

## Dependency updates

* argonaut-6.3.0
* async-http-client-2.12.1
* blaze-http-0.14.13
* play-json-2.9.0
* simpleclient-0.9.0 (Prometheus)

~~# v1.0.0-M1 (2020-06-25)~~

Did not publish successfully from tag.

# v0.21.5 (2020-06-24)

This release is fully backward compatible with 0.21.4.

## New modules

* [#3372](https://github.com/http4s/http4s/pull/3372): `http4s-scalafix`: starting with this release, we have integrated Scalafix rules into the build.  All our Scalafix rules will be published as both snapshots and with core releases.  The http4s-scalafix version is equivalent to the output version of the scalafix rules.  The scalafix rules are intended to assist migrations with deprecations (within this series) and breaking changes (in the upcoming push to 1.0).

## Bugfixes

* [#3476](https://github.com/http4s/http4s/pull/3476): Fix crash of `GZip` client middleware on responses to `HEAD` requests
* [#3488](https://github.com/http4s/http4s/pull/3488): Don't call `toString` on input of `ResponseLogger` on cancellation. The input is usually a `Request`. We filter a set of default sensitive headers in `Request#toString`, but custom headers can also be sensitive and could previously be leaked by this middleware.
* [#3521](https://github.com/http4s/http4s/pull/3521): In async-http-client, raise errors into response body stream when thrown after we've begun streaming. Previously, these errors were logged, but the response body was truncated with no value indicating failure.
* [#3520](https://github.com/http4s/http4s/pull/3520): When adding a query parameter to a `Uri` with a blank query string (i.e., the URI ends in '?'), don't prepend it with a `'&'` character. This is important in OAuth1 signing.
* [#3518](https://github.com/http4s/http4s/pull/3518): Fix `Cogen[ContentCoding]` in the testing arbitraries to respect the case-insensitivity of the coding field.
* [#3501](https://github.com/http4s/http4s/pull/3501): Explicitly use `Locale.ENGLISH` when comparing two `ContentCoding`'s coding fields. This only matters if your default locale has different casing semantics than English for HTTP token characters.

## Deprecations

* [#3441](https://github.com/http4s/http4s/pull/3441): Deprecate `org.http4s.util.threads`, which is not related to HTTP
* [#3442](https://github.com/http4s/http4s/pull/3442): Deprecate `org.http4s.util.hashLower`, which is not related to HTTP
* [#3466](https://github.com/http4s/http4s/pull/3466): Deprecate `util.decode`, which may loop infinitely on certain malformed input.  Deprecate `Media#bodyAsText` and `EntityDecoder.decodeString`, which may loop infinitely for charsets other than UTF-8.  The latter two methods are replaced by `Media#bodyText` and `EntityDecoder.decodeText`.
* [#3372](https://github.com/http4s/http4s/pull/3372): Deprecate `Client.fetch(request)(f)` in favor of `Client#run(request).use(f)`. This is to highlight the dangers of using `F.pure` or similar as `f`, which gives access to the body after the client may have recycled the connection.  For training and code reviewing purposes, it's easier to be careful with `Resource#use` than convenience methods like `fetch` that are `use` in disguise. This change can be fixed with our new http4s-scalafix.

## Enhancements

* [#3286](https://github.com/http4s/http4s/pull/3286): Add `httpRoutes` constructor for `Autoslash middleware`
* [#3382](https://github.com/http4s/http4s/pull/3382): Use more efficient String compiler in `EntityDecoder[F, String]`
* [#3439](https://github.com/http4s/http4s/pull/3439): Add `Hash[Method]` instance. See also [#3490](https://github.com/http4s/http4s/pull/3490).
* [#3438](https://github.com/http4s/http4s/pull/3438): Add `PRI` method
* [#3474](https://github.com/http4s/http4s/pull/3474): Add `httpApp` and `httpRoutes` constructors for `HeaderEcho` middleware
* [#3473](https://github.com/http4s/http4s/pull/3473): Add `httpApp` and `httpRoutes` constructors for `ErrorHandling` middleware
* [#3472](https://github.com/http4s/http4s/pull/3472): Add `httpApp` and `httpRoutes` constructors for `EntityLimiter` middleware
* [#3487](https://github.com/http4s/http4s/pull/3487): Add new `RequestID` middleware.
* [#3515](https://github.com/http4s/http4s/pull/3472): Add `httpApp` and `httpRoutes` constructors for `ErrorAction` middleware
* [#3513](https://github.com/http4s/http4s/pull/3513): Add `httpRoutes` constructor for `DefaultHead`. Note that `httpApp` is not relevant.
* [#3497](https://github.com/http4s/http4s/pull/3497): Add `logBodyText` functions to `Logger` middleware to customize the logging of the bodies

## Documentation

* [#3358](https://github.com/http4s/http4s/pull/3358): Replaced tut with mdoc
* [#3421](https://github.com/http4s/http4s/pull/3421): New deployment tutorial, including GraalVM
* [#3404](https://github.com/http4s/http4s/pull/3404): Drop reference to http4s-argonaut61, which is unsupported.
* [#3465](https://github.com/http4s/http4s/pull/3465): Update sbt version used in `sbt new` command
* [#3489](https://github.com/http4s/http4s/pull/3489): Remove obsolete scaladoc about `Canceled` in blaze internals

## Internals

* [#3478](https://github.com/http4s/http4s/pull/3478): Refactor `logMessage` in client and server logging middlewares

## Dependency updates

* scala-2.13.2
* boopickle-1.3.3
* fs2-2.4.2
* metrics-4.1.9 (Dropwizard)
* jetty-9.4.30
* json4s-3.6.9
* log4cats-1.1.1
* okhttp-4.7.2
* scalafix-0.9.17
* scalatags-0.9.1
* tomcat-9.0.36

# v0.21.4 (2020-04-28)

This release is fully backward compatible with 0.21.3.

## Bugfixes

* [#3338](https://github.com/http4s/http4s/pull/3338): Avoid incorrectly responding with an empty body in http4s-async-http-client

## Enhancements

* [#3303](https://github.com/http4s/http4s/pull/3303): In blaze, cache `Date` header value 
* [#3350](https://github.com/http4s/http4s/pull/3350): Use stable host address in `ConnectionFailure` message. Makes code more portable post-JDK11.

## Deprecation

* [#3361](https://github.com/http4s/http4s/pull/3361): Deprecate the `org.http4s.util.execution` package.

## Documentation

* [#3279](https://github.com/http4s/http4s/pull/3279): Improve Prometheus middleware usage example

## Dependency updates

* fs2-2.3.0
* okhttp-4.5.0
* scalafix-0.9.12
* scala-xml-1.3.0
* specs2-4.9.3

# v0.20.23 (2020-04-28)

This release restores backward compatibility with the 0.20 series.
This is the final planned release in the 0.20 series.

## Compatibility

* [#3362](https://github.com/http4s/http4s/pull/3362): Restores binary compatibility in http4s-jetty back to 0.20.21.

# v0.20.22 (2020-04-28)

This release is backward compatible with 0.20, except for http4s-jetty.
This incompatibility will be corrected in 0.20.23.

## Breaking changes

* [#3333](https://github.com/http4s/http4s/pull/3333): Add Http2c support to jetty-server. This accidentally broke binary compatibility, and will be patched in v0.20.23.

## Bugfixes

* [#3326](https://github.com/http4s/http4s/pull/3326): In `WebjarService`, do not use OS-specific directory separators
* [#3331](https://github.com/http4s/http4s/pull/3326): In `FileService`, serve index.html if request points to directory

## Enhancements

* [#3327](https://github.com/http4s/http4s/pull/3327): Add `httpRoutes` and `httpApp` convenience constructors to `Date` middleware
* [#3381](https://github.com/http4s/http4s/pull/3327): Add `httpRoutes` and `httpApp` convenience constructors to `CORS` middleware
* [#3298](https://github.com/http4s/http4s/pull/3298): In `Logger` client and server middlewares, detect any media types ending in `+json` as non-binary

## Deprecations

* [#3330](https://github.com/http4s/http4s/pull/3330): Deprecate `BlazeServerBuilder#apply()` in favor of passing an `ExecutionContext` explicitly.  Formerly, `ExecutionContext.global` was referenced by the default builder, and would spin up its thread pool even if the app never used the global execution context.
* [#3361](https://github.com/http4s/http4s/pull/3361): Deprecate `org.http4s.util.bug`, which is for internal use only.

## Backports

These appeared in previous releases, but have been backported to 0.20.x

* [#2591](https://github.com/http4s/http4s/pull/2591): Change literal interpolator macros to use unsafe methods to avoid triggering Wartremover's EitherProjectionPartial warning
* [#3115](https://github.com/http4s/http4s/pull/3115): Drop UTF-8 BOM when decoding
* [#3148](https://github.com/http4s/http4s/pull/3148): Add `HttpRoutes.strict`
* [#3185](https://github.com/http4s/http4s/pull/3185): In blaze, recover `EOF` on `bodyEncoder.write` to close connection
* [#3196](https://github.com/http4s/http4s/pull/3196): Add convenience functions to `Caching` middleware

## Build improvements

* Start testing on JDK14

## Dependency updates

* blaze-0.14.12
* metrics-4.1.6
* jetty-9.4.28.v20200408
* scala-2.12.11
* tomcat-9.0.34

# v0.21.3 (2020-04-02)

This release is fully backward compatible with 0.21.2.

# Bugfixes

* [#3243](https://github.com/http4s/http4s/pull/3243): Write ember-client request to socket before reading response

## Enhancements

* [#3196](https://github.com/http4s/http4s/pull/3196): Add convenience functions to `Caching` middleware. 
* [#3155](https://github.com/http4s/http4s/pull/3155): Internal `j.u.c.CompletionStage` conversions.

## Dependency updates

* cats-2.1.1
* okhttp-4.4.1

# v0.20.21 (2020-04-02)

This release is fully backward compatible with 0.20.20.

## Dependency updates

* argonaut-6.2.5
* jetty-9.4.27.v20200227
* metrics-4.1.5 (Dropwizard)
* tomcat-9.0.33

# v0.21.2 (2020-03-24)

This release is fully backward compatible with 0.21.1.

## Security fixes
* [GHSA-66q9-f7ff-mmx6](https://github.com/http4s/http4s/security/advisories/GHSA-66q9-f7ff-mmx6): Fixes a local file inclusion vulnerability in `FileService`, `ResourceService`, and `WebjarService`.
  * Request paths with `.`, `..`, or empty segments will now return a 400 in all three services.  Combinations of these could formerly be used to escape the configured roots and expose arbitrary local resources.
  * Request path segments are now percent-decoded to support resources with reserved characters in the name.

## Bug fixes

* [#3261](https://github.com/http4s/http4s/pull/3261): In async-http-client, fixed connection release when body isn't run, as well as thread affinity.

## Enhancements

* [#3253](https://github.com/http4s/http4s/pull/3253): Preparation for Dotty support. Should be invisible to end users, but calling out because it touches a lot.

# v0.20.20 (2020-03-24)

This release is fully backward compatible with 0.20.19.

## Security fixes
* [GHSA-66q9-f7ff-mmx6](https://github.com/http4s/http4s/security/advisories/GHSA-66q9-f7ff-mmx6): Fixes a local file inclusion vulnerability in `FileService`, `ResourceService`, and `WebjarService`.
  * Request paths with `.`, `..`, or empty segments will now return a 400 in all three services.  Combinations of these could formerly be used to escape the configured roots and expose arbitrary local resources.
  * Request path segments are now percent-decoded to support resources with reserved characters in the name.

## Enhancements

* [#3167](https://github.com/http4s/http4s/pull/3167): Add `MetricsOps.classifierFMethodWithOptionallyExcludedPath`.name.

# v0.18.26 (2020-03-24)

This release is fully backward compatible with 0.18.25.

## Security fixes
* [GHSA-66q9-f7ff-mmx6](https://github.com/http4s/http4s/security/advisories/GHSA-66q9-f7ff-mmx6): Fixes a local file inclusion vulnerability in `FileService`, `ResourceService`, and `WebjarService`.
  * Request paths with `.`, `..`, or empty segments will now return a 400 in all three services.  Combinations of these could formerly be used to escape the configured roots and expose arbitrary local resources.
  * Request path segments are now percent-decoded to support resources with reserved characters in the name.

# v0.21.1 (2020-02-13)

This release is fully backward compatible with v0.21.0, and includes all the changes from v0.20.18.

## Bug fixes

* [#3192](https://github.com/http4s/http4s/pull/3192): Parse `SameSite` cookie attribute and values case insensitively.

## Enhancements

* [#3185](https://github.com/http4s/http4s/pull/3185): In blaze-server, recover `EOF` to close the connection instead of catching it. This reduces log noise in Cats Effect implementations that wrap uncaught exceptions.

## Dependency updates

* jawn-fs2-1.0.0: We accidentally released v0.21.0 against an RC of jawn-fs2. This is fully compatible.

# v0.20.19 (2020-02-13)

This release is fully backward compatible with 0.20.18.

## Bugfixes

* [#3199](https://github.com/http4s/http4s/pull/3199): When `Uri#withPath` is called without a slash and an authority is defined, add a slash to separate them.

## Enhancements

* [#3199](https://github.com/http4s/http4s/pull/3199): 
  * New `addSegment` alias for `Uri#/`
  * New `Uri#addPath` function, which splits the path segments and adds each, URL-encoded.

# v0.20.18 (2020-02-13)

This release is fully backward compatible with 0.20.17.

## Bugfixes

* [#3178](https://github.com/http4s/http4s/pull/3178): In `TomcatBuilder`, use the correct values for the `clientAuth` connector attribute.
* [#3184](https://github.com/http4s/http4s/pull/3184): 
  * Parse cookie attribute names case insensitively.
  * Preserve multiple extended cookie attributes, delimited by a `';'`
  * Support cookie domains with a leading `'.'`

## Enhancements

* [#3190](https://github.com/http4s/http4s/pull/3190): Remove reflection from initialization of `HttpHeaderParser`. This allows modeled headers to be parsed when running on Graal. The change is fully transparent on the JVM.

## Dependency updates

* argonaut-6.2.4
* async-http-client-2.10.5
* tomcat-9.0.31

# v0.21.0 (2020-02-09)

This release is fully compatible with 0.21.0-RC4.  Future releases in the 0.21.x series will maintain binary compatibility with this release.  All users on the 0.20.x or earlier are strongly encouraged to upgrade.

## Dependency updates

* argonaut-6.2.4
* circe-0.13.0

# v0.21.0-RC5 (2020-02-08)

This release is binary compatible with 0.21.0-RC4.

We announced this as built on circe-0.13.0.  That was not correct, but is fixed in 0.21.0.

## Enhancements

* [#3148](https://github.com/http4s/http4s/pull/3148): Add `HttpRoutes.strict` and `ContextRoutes.strict` for routes that require only an `Applicative`, at the cost of evaluating `combineK`ed routes strictly.

## Dependency updates

* async-http-client-2.10.5
* cats-effect-2.1.1
* scalatags-0.8.5

# v0.21.0-RC4 (2020-02-04)

This release is binary incompatible with 0.21.0-RC2, but is source compatible.

## Breaking changes

### Binary

* [#3145](https://github.com/http4s/http4s/pull/3145): Relax constraints from `Effect` to `Sync` in `resourceService`, `fileService`, and `webjarService`.

# v0.21.0-RC3 (2020-02-03)

This release is binary incompatible with 0.21.0-RC2, but should be source compatible, with deprecations.

## Breaking changes

### Binary

* [#3126](https://github.com/http4s/http4s/pull/3126): Remove unnecessary `Applicative` constraints from http4s-circe
* [#3124](https://github.com/http4s/http4s/pull/3124): Relax constraints from `Effect` to `Sync` in `FileService`.
* [#3136](https://github.com/http4s/http4s/pull/3136): In `WebSocketBuilder`, add `filterPingPongs` parameter, default true.  When false, `send` and `receive` will see pings and pongs sent by the client.  The server still responds automatically to pings.  This change should be transparent to existing users.
* [#3138](https://github.com/http4s/http4s/pull/3124): Remove unnecessary `Applicative` constraints on `EntityEncoder` instances in several modules.

### Semantic
  
* [#3139](https://github.com/http4s/http4s/pull/3139): Changes `Router` to find the longest matching prefix by path segments rather than character-by-character.  This is arguably a bug fix.  The old behavior could cause unexpected matches, is inconsistent with the servlet mappings that inspired `Router`, and is unlikely to have been intentionally depended on.

### Deprecation

* [#3134](https://github.com/http4s/http4s/pull/3132): Deprecate `JettyBuilder#withSSLContext` in favor of new methods in favor of new `withSslContext*` methods.
* [#3132](https://github.com/http4s/http4s/pull/3132): Deprecate `BlazeServerBuilder#withSSLContext` and `BlazeServerBuilder#withSSL` in favor of new `withSslContext*` methods.
* [#3140](https://github.com/http4s/http4s/pull/3140): Deprecate `JettyBuilder#withSSL`, to match `BlazeServerBuilder`. It's still necessary in Tomcat, which doesn't take a `ServletContext`.  Deprecate `SSLConfig`, `KeyStoreBits`, and `SSLContextBits`, which had already been removed from public API.

## Bugfixes

* [#3140](https://github.com/http4s/http4s/pull/3140): In `TomcatBuilder`, fix mapping of `SSLClientAuthMode` to Tomcat's connector API.

## Enhancements

* [#3134](https://github.com/http4s/http4s/pull/3132): In `JettyBuilder`, add `withSslContext` and `withSslContextAndParameters` to permit full control of `SSLParameters`.  Add `withoutSsl`.
* [#3132](https://github.com/http4s/http4s/pull/3132): In `BlazeBuilder`, add `withSslContext` and `withSslContextAndParameters` to permit full control of `SSLParameters`.  Add `withoutSsl`.

## Dependency updates

* cats-effect-2.1.0
* fs2-2.2.2

# v0.21.0-RC2 (2020-01-27)

## Breaking changes

### Binary and source

* [#3110](https://github.com/http4s/http4s/pull/3110): Change `MessageFailure#toHttpResponse` to return a `Response[F]` instead of an `F[Response[F]]`, and relax constraints accordingly. Drops the `inHttpResponse` method.
* [#3107](https://github.com/http4s/http4s/pull/3107): Add `covary[F[_]]` method to `Media` types.  Should not break your source unless you have your own `Media` subclass, which you shouldn't.

### Binary only

* [#3098](https://github.com/http4s/http4s/pull/3098): Update `MimeDB` from IANA registry. 

### Deprecation

* [#3087](https://github.com/http4s/http4s/pull/3087): Deprecate the public http4s-testing module.  This was mostly Specs2 matchers, the majority of which block threads.  This is not to be confused with http4s-laws, which depends only on Discipline and is still maintained.

## Bugfixes

* [#3105](https://github.com/http4s/http4s/pull/3105): Fix "cannot have more than one pending write request" error in blaze-server web sockets.
* [#3115](https://github.com/http4s/http4s/pull/3115): Handle BOM at the head of a chunk in `decode`.

## Enhancements

* [#3106](https://github.com/http4s/http4s/pull/3106): Interrupt response body in `DefaultHead` middleware. This optimization saves us from draining a potentially large response body that, because `HEAD` is a safe method, should not have side effects.
* [#3095](https://github.com/http4s/http4s/pull/3095): Add `Request#asCurl` method to render a request as a curl command.  Renders the method, URI, and headers, but not yet the body.

# v0.20.17 (2020-01-25)

This release is fully compatible with 0.20.16.

## Bugfixes

* [#3105](https://github.com/http4s/http4s/pull/3105): Fix "cannot have more than one pending write request" error in blaze-server web sockets.

## Dependency updates

* simpleclient-0.8.1 (Prometheus)
  
# v0.18.25 (2020-01-21)

## Bug fixes
* [#3093](https://github.com/http4s/http4s/pull/3093): Backport [#3086](https://github.com/http4s/http4s/pull/3086): Fix connection leak in blaze-client pool manager when the next request in the queue is expired.

# v0.21.0-RC1 (2020-01-21)

## Breaking changes

* [#3012](https://github.com/http4s/http4s/pull/3012): Use `HttpApp` instead of `HttpRoutes` in `Http4sServlet`. The servlet builders themselves retain compatibility.
* [#3078](https://github.com/http4s/http4s/pull/3078): Wrap Java exceptions in `ConnectionFailure` when a blaze-client fails to establish a connection. This preserves information about which host could not be connected to.
* [#3062](https://github.com/http4s/http4s/pull/3062): http4s' JSON support is now built on jawn-1.0.0, which is a binary break from jawn-0.14.x.  This comes with a bump to circe-0.13.  Most circe-0.13 modules are binary compatible with circe-0.12, but note that circe-parser is not.
* [#3055](https://github.com/http4s/http4s/pull/3055): Add fs2-io's TLS support to ember-client.  The `sslContext: Option[(ExecutionContext, SSLContext)]` argument is replaced by a `tlsContext: Option[TLSContext]`.`

## Enhancements

* [#3004](https://github.com/http4s/http4s/pull/3004): Add `classloader` argument to `StaticFile.fromResource` 
* [#3007](https://github.com/http4s/http4s/pull/3007): Add `classloader` argument to `TomcatBuilder`
* [#3008](https://github.com/http4s/http4s/pull/3008): Consistently use `collection.Seq` across Scala versions in DSL
* [#3031](https://github.com/http4s/http4s/pull/3031): Relax `Router.apply` constraint from `Sync` to `Monad`
* [#2821](https://github.com/http4s/http4s/pull/2821): Add `Media` supertype of `Message` and `Part`, so multipart parts can use `EntityDecoder`s
* [#3021](https://github.com/http4s/http4s/pull/3021): Relax `Throttle.apply` constraint from `Sync` to `Monad`. Add a `mapK` operation to `TokenBucket`.
* [#3056](https://github.com/http4s/http4s/pull/3056): Add `streamJsonArrayEncoder*` operations to circe support, to encode a `Stream` of `A` to a JSON array, given an encoder for `A`.
* [#3053](https://github.com/http4s/http4s/pull/3053): Remove unneeded `Functor[G]` constraint on `HeaderEcho.apply`.
* [#3054](https://github.com/http4s/http4s/pull/3054): Add `SameSite` cookie support
* [#2518](https://github.com/http4s/http4s/pull/2518): Add `status` methods to `Client` that take a `String` or `Uri`
* [#3069](https://github.com/http4s/http4s/pull/3069): Add `ContextMiddleware.const` function
* [#3070](https://github.com/http4s/http4s/pull/3070): Add `NonEmptyTraverse` instance to `ContextRequest`
* [#3060](https://github.com/http4s/http4s/pull/3060): Stop mixing context bounds and implicits in `CirceInstances`.
* [#3024](https://github.com/http4s/http4s/pull/3024): Add `withQueryParams` and `withMultiValueQueryParams` to `QueryOps`
* [#3092](https://github.com/http4s/http4s/pull/3092): Add TLS support to ember-server via fs2-io.

## Dependency updates

* cats-2.1.0
* circe-0.13.0-RC1
* fs2-2.2.0
* jawn-1.0.0
* jawn-fs2-1.0.0-RC2
* okhttp-4.3.1
* play-json-2.8.1
* scalacheck-1.14.3
* scalatags-0.8.4
* specs2-4.8.3

# v0.20.16 (2020-01-21)

## Bugfixes

* [#3086](https://github.com/http4s/http4s/pull/3086): Fix connection leak in blaze-client pool manager when the next request in the queue is expired.

## Breaking changes

* [#3053](https://github.com/http4s/http4s/pull/3053): Deprecate `HttpDate.now`, which is not referentially transparent. Prefer `HttpDate.current`.

## Enhancements

* [#3049](https://github.com/http4s/http4s/pull/3049): Add new `Date` server middleware
* [#3051](https://github.com/http4s/http4s/pull/3051): Add `HttpDate.current` convenience constructor, based on `Clock`.
* [#3052](https://github.com/http4s/http4s/pull/3052): Add `Caching` server middleware.
* [#3065](https://github.com/http4s/http4s/pull/3065): Add `ErrorAction` server middleware
* [#3082](https://github.com/http4s/http4s/pull/3082): Wrap `UnresolvedAddressException` in blaze in an `UnresolvedAddressException` subtype that contains the address that could not resolve to aid diagnostics.  This is a conservative change.  See [#3078](https://github.com/http4s/http4s/pull/3078) for the wrapper forthcoming in http4s-0.21.

## Documentation

* [#3017](https://github.com/http4s/http4s/pull/3017): Correct the documentation in `Timeout.apply`
* [#3020](https://github.com/http4s/http4s/pull/3020): Update scaladoc to compiling example code on OptionalMultiQueryParamDecoderMatcher

## Dependency updates

* async-http-client-2.10.4
* jetty-9.4.26.v20200117
* metrics-4.1.2 (Dropwizard)
* log4s-1.8.2
* okhttp-3.14.6
* simpleclient-0.8.0 (Prometheus)
* tomcat-9.0.30

# v0.20.15 (2019-11-27)

## Enhancements

* [#2966](https://github.com/http4s/http4s/pull/2966): Add `HttpsRedirect` middleware
* [#2965](https://github.com/http4s/http4s/pull/2965): Add `Request#addCookies` method
* [#2887](https://github.com/http4s/http4s/pull/2887): Support realm in the `OAuth1` header

## Bug fixes

* [#2916](https://github.com/http4s/http4s/pull/2916): Ensure that `Metrics` only decrements active requests once
* [#2889](https://github.com/http4s/http4s/pull/2889): In `Logger`, log the prelude if `logBody` and `logHeaders` are false

# v0.20.14 (2019-11-26)

## Bug fixes

* [#2909](https://github.com/http4s/http4s/pull/2909): Properly propagate streamed errors in jetty-client
* The blaze upgrade fixes the "SSL Handshake WRAP produced 0 bytes" error on JDK 11.

## Enhancements

* [#2911](https://github.com/http4s/http4s/pull/2911): Add missing bincompat syntax to `org.http4s.implicits`.

## Dependency updates

* blaze-0.14.11
* circe-0.11.2
* jawn-0.14.3
* jetty-9.4.24.v20191120
* tomcat-9.0.29

# v0.20.13 (2019-11-05)

## Bug fixes

* [#2946](https://github.com/http4s/http4s/pull/2946): Restore binary compatibility of private `UrlCodingUtils`. [#2930](https://github.com/http4s/http4s/pull/2930) caused a breakage in rho.
* [#2922](https://github.com/http4s/http4s/pull/2922): Handle Content-Length longer that Int.MaxValue in chunked uploads
* [#2941](https://github.com/http4s/http4s/pull/2941): Fix for `BlockingHttp4sServlet` with shifted IO.
* [#2953](https://github.com/http4s/http4s/pull/2953): Fix connection info in servlet backend.  The local and remote addresses were reversed.
* [#2942](https://github.com/http4s/http4s/pull/2942): Fix `Request.addcookie` to consolidate all `Cookie` headers into one.
* [#2957](https://github.com/http4s/http4s/pull/2957): Shift the write to Blocker in `BlockingServletIo`

## Enhancements

* [#2948](https://github.com/http4s/http4s/pull/2948): Add all missing `ContentCoding`s from the IANA registry.

## Dependency updates

* blaze-0.14.9

# v0.20.12 (2019-10-31)

## Enhancements

* [#2930](https://github.com/http4s/http4s/pull/2830): Move private `UrlCodingUtils` to the `Uri` companion object, make public

## Dependency updates

* jawn-0.14.2
* jetty-9.4.22
* json4s-0.14.2
* metrics-4.1.1
* okhttp-3.14.4
* play-json-2.7.4
* tomcat-9.0.27
* twirl-1.4.2

# v0.21.0-M5 (2019-09-19)

## Breaking changes

* [#2815](https://github.com/http4s/http4s/pull/2815): Allow `Allow` header to specify an empty set of methods.
* [#2832](https://github.com/http4s/http4s/pull/2836): Add natural transformation to `ResponseGenerator` to allow the `F` and `G` to work in unison. Relevant for http4s-directives.

## Enhancements

* [#2836](https://github.com/http4s/http4s/pull/2836): Add `additionalSocketOptions` to ember configs
* [#2869](https://github.com/http4s/http4s/pull/2869): Add JsonDebugErrorHandler middleware
* [#2830](https://github.com/http4s/http4s/pull/2830): Add encoder and decoder helpers to `Uri` companion

## Documentation

* [#2733](https://github.com/http4s/http4s/pull/2733): Add CSRF documentation

## Dependency updates

* async-http-client-2.10.2
* cats-2.0.0
* cats-effect-2.0.0
* circe-0.12.1
* fs2-2.0.0
* keypool-2.0.0
* log4cats-core-1.0.0
* okhttp-4.2.0
* jawn-fs2-0.15.0
* tomcat-9.0.24
* vault-2.0.0

# v0.20.11 (2019-09-19)

## Breaking changes

* [#2792](https://github.com/http4s/http4s/pull/2792): Drop support for Scala 2.13.0-M5. Users of Scala 2.13 should be on a stable release of Scala on the http4s-0.21 release series.
* [#2800](https://github.com/http4s/http4s/pull/2800): Revert [#2785](https://github.com/http4s/http4s/pull/2785), using `F[A]` instead of `G[A]` in `EntityResponseGenerator`, which broke directives.

## Bug fixes

* [#2807](https://github.com/http4s/http4s/pull/2807): In jetty-client, don't follow redirects with the internal client, which throws an exception in the http4s wrapper.

## Enhancements

* [#2817](https://github.com/http4s/http4s/pull/2817): In jetty-client, disable internal client's default `Content-Type` to prevent default `application/octet-stream` for empty bodies.

## Dependency updates

* jetty-9.4.20

# v0.21.0-M4 (2019-08-14)

## Dependency updates

* cats-core-2.0.0-RC1
* cats-effect-2.0.0-RC1
* circe-0.12.0-RC1
* discipline-1.0.0
* keypool-0.2.0-RC1
* log4cats-1.0.0-RC1
* vault-2.0.0-RC1

# v0.20.10 (2019-08-14)

## Breaking changes

* [#2785](https://github.com/http4s/http4s/pull/2785): Use `F[A]` instead of `G[A]` in the DSL's `EntityResponseGenerator`. This change is binary compatible, but not source compatible for users of `Http4sDsl2` where `F` is not `G`. This is uncommon.

## Bug fixes

* [#2778](https://github.com/http4s/http4s/pull/2778): Don't truncate signing keys in CSRF middleware to 20 bytes, which causes a loss of entropy.

## Enhancements

* [#2776](https://github.com/http4s/http4s/pull/2776): Add `MaxActiveRequest` middleware
* [#2724](https://github.com/http4s/http4s/pull/2724): Add `QueryParamEncoder[Instant]` and `QueryParamDecoder[Instant]`. Introduce `QueryParamCodec` for convenience.
* [#2777](https://github.com/http4s/http4s/pull/2777): Handle invalid `Content-Range` requests with a 416 response and `Accept-Range` header.

# v0.20.9 (2019-08-07)

## Bug fixes

* [#2761](https://github.com/http4s/http4s/pull/2761): In blaze-client, don't add `ResponseHeaderTimeoutStage` when `responseHeaderTimeout` is infinite. This prevents an `IllegalArgumentException` when debug logging is turned on.
* [#2762](https://github.com/http4s/http4s/pull/2762): Fix text in warnings when blaze-client timeouts are questionably ordered.

# v0.21.0-M3 (2019-08-02)

## Breaking changes

* [#2572](https://github.com/http4s/http4s/pull/2572): Make `Http1Stage` private to `org.http4s`, which we highly doubt anybody extended directly anyway.

## Bug fixes

* [#2727](https://github.com/http4s/http4s/pull/2727): Fix `UserInfo` with `+` sign

## Enhancements

* [#2623](https://github.com/http4s/http4s/pull/2623): Propagate cookies in `FollowRedirect` client middleware

## Documentation

* [#2717](https://github.com/http4s/http4s/pull/2717): Update quickstart for v0.21
* [#2734](https://github.com/http4s/http4s/pull/2734): Add missing comma in code sample
* [#2740](https://github.com/http4s/http4s/pull/2740): Clarify `Method` imports for client DSL

## Internals

* [#2747](https://github.com/http4s/http4s/pull/2717): Create .mergify.yml

## Dependency upgrades

* better-monadic-for-0.3.1
* cats-effect-2.0.0-M5
* log4cats-0.4.0-M2
* okhttp-4.0.1

# v0.20.8 (2019-08-02)

## Enhancements

* [#2550](https://github.com/http4s/http4s/pull/2550): Adjust default timeouts and add warnings about misconfiguration

## Dependency updates

* blaze-0.14.8
* cats-effect-1.4.0

# v0.20.7 (2019-07-30)

## Bug fixes
* [#2728](https://github.com/http4s/http4s/pull/2728): Preserve division of `request.uri.path` into `scriptName` and `pathInfo` when calling `withPathInfo`.
* [#2737](https://github.com/http4s/http4s/pull/2737): Fix deadlock in blaze-server web socket shutdown.

## Enhancements
* [#2736](https://github.com/http4s/http4s/pull/2736): Implement a `connectTimeout` in blaze-client, defaulted to 10 seconds.  Prevents indefinite hangs on non-responsive hosts.

## Documentation
* [#2741](https://github.com/http4s/http4s/pull/2741): Improve docs surrounding auth middleware and fall through.

## Dependency upgrades
- blaze-0.14.7
- tomcat-9.0.22

# v0.21.0-M2 (2019-07-09)

This release drops support for Scala 2.11 and adds the `http4s-ember-server` and `http4s-ember-client` backends.  Ember is new and experimental, but we intend for it to become the reference implementation.  Notably, it only requires a `Concurrent` constraint.

## Bugfixes
* [#2691](https://github.com/http4s/http4s/pull/2691): Fix deadlock in client by releasing current connection before retrying in `Retry` client middleware.  The constraint is upgraded to `Concurrent`.
* [#2693](https://github.com/http4s/http4s/pull/2693): Fix deadlock in client by releasing current connection before retrying in `FollowRedirect` client middleware.  The constraint is upgraded to `Concurrent`.
* [#2671](https://github.com/http4s/http4s/pull/2671): Upgrade `Uri.UserInfo` to a case class with username and password, fixing encoding issues. This is for RFC 3986 compliance, where it's deprecated for security reasons. Please don't use this.
* [#2704](https://github.com/http4s/http4s/pull/2704): Remove unused `Sync` constraint on `Part.formData`.

## Breaking changes
* [#2654](https://github.com/http4s/http4s/pull/2654): Extract an http4s-laws module from http4s-testing, with no dependency on Specs2.  The arbitraries, laws, and tests are now laid out in a similar structure to cats and cats-effect.
* [#2665](https://github.com/http4s/http4s/pull/2665): Change `withBlock` to `withBlocker` in `OkHttpBuilder`
* [#2661](https://github.com/http4s/http4s/pull/2661): Move string contexts macros for literals from `org.http4s` to `org.http4s.implicits`
* [#2679](https://github.com/http4s/http4s/pull/2679): Replace `Uri.IPv4` with `Uri.Ipv4Address`, including an `ipv4` interpolator and interop with `Inet4Address`.
* [#2694](https://github.com/http4s/http4s/pull/2694): Drop Scala 2.11 support 
* [#2700](https://github.com/http4s/http4s/pull/2700): Replace `Uri.IPv6` with `Uri.Ipv6Address`, including an `ipv6` interpolator and interop with `Inet6Address`.

## Enhancements
* [#2656](https://github.com/http4s/http4s/pull/2656): Add `emap` and `emapValidatedNel` to `QueryParamDecoder`
* [#2696](https://github.com/http4s/http4s/pull/2696): Introduce `http4s-ember-server` and `http4s-ember-client`

## Documentation
* [#2658](https://github.com/http4s/http4s/pull/2658): Link to http4s-jdk-http-client
* [#2668](https://github.com/http4s/http4s/pull/2668): Clarify scaladoc for `Uri.Scheme`

## Internal
* [#2655](https://github.com/http4s/http4s/pull/2655): Tune JVM options for throughput

## Dependency updates
* async-http-client-2.10.1
* circe-0.12.0-M4
* json4s-3.6.7
* okhttp-4.0.0
* specs2-core-4.6.0

# v0.20.6 (2019-07-09)

## Bug fixes
* [#2705](https://github.com/http4s/http4s/pull/2705): Upgrades blaze to close `SSLEngine` when an `SSLStage` shuts down. This is useful in certain `SSLContext` implementations.  See [blaze#305](https://github.com/http4s/blaze/pull/305) for more.

## Dependency upgrades
- blaze-0.14.6

~~# v0.20.5 (2019-07-09)~~

Cursed release.  Sonatype staging repo closed in flight.

# v0.20.4 (2019-07-06)

## Bug fixes
* [#2687](https://github.com/http4s/http4s/pull/2687): Don't throw in `Uri.fromString` on invalid ports
* [#2695](https://github.com/http4s/http4s/pull/2695): Handle EOF in blaze-server web socket by shutting down stage

## Enhancements
* [#2673](https://github.com/http4s/http4s/pull/2673): Add `GZip` middleware for client

## Documentation
* [#2668](https://github.com/http4s/http4s/pull/2668): Clarifications in `Uri.Scheme` scaladoc

## Dependency upgrades
- blaze-0.14.5
- jetty-9.14.19.v20190610 (for client)

# v0.21.0-M1 (2019-06-17)

## Breaking changes
* [#2565](https://github.com/http4s/http4s/pull/2565): Change constraint on server `Metrics` from `Effect` to `Sync`
* [#2551](https://github.com/http4s/http4s/pull/2551): Refactor `AuthMiddleware` to not require `Choice` constraint
* [#2614](https://github.com/http4s/http4s/pull/2614): Relax various `ResponseGenerator` constraints from `Monad` to `Applicative` in http4s-dsl.
* [#2613](https://github.com/http4s/http4s/pull/2613): Rename implicit `http4sKleisliResponseSyntax` and its parameter name.
* [#2624](https://github.com/http4s/http4s/pull/2624): In `BlazeServerBuilder`, don't depend on laziness of `SSLContext`. `None` now disables the secure context. The default argument tries to load `Some(SSLContext.getDefault())`, but falls back to `None` in case of failure.
* [#2493](https://github.com/http4s/http4s/pull/2493): Scala 2.13 support and related upgrades
  * Scala 2.13.0-M5 is dropped.
  * All modules are supported on 2.11, 2.12, and 2.13 again.
  * Use cats-effect-2.0's new `Blocker` in place of `ExecutionContext` where appropriate

## Enhancements
* [#2591](https://github.com/http4s/http4s/pull/2590): Add `MediaType.unsafeParse` and `QValue.unsafeFromString`. 
* [#2548](https://github.com/http4s/http4s/pull/2548): Add `Client#translate`
* [#2622](https://github.com/http4s/http4s/pull/2622): Add `Header#renderedLength`

## Docs
* [#2569](https://github.com/http4s/http4s/pull/2569): Fix typo in CORS scaladoc
* [#2608](https://github.com/http4s/http4s/pull/2608): Replace `Uri.uri` with `uri` in tuts
* [#2626](https://github.com/http4s/http4s/pull/2626): Fix typos in root package and DSL docs
* [#2635](https://github.com/http4s/http4s/pull/2635): Remove obsolete scaladoc from client
* [#2645](https://github.com/http4s/http4s/pull/2645): Fix string literal in router example in static file docs

## Internal
* [#2563](https://github.com/http4s/http4s/pull/2563): Refactor `EntityDecoder#decode`
* [#2553](https://github.com/http4s/http4s/pull/2553): Refactor `Timeout`
* [#2564](https://github.com/http4s/http4s/pull/2564): Refactor boopickle and circe decoders
* [#2580](https://github.com/http4s/http4s/pull/2580): Refactor server `RequestLogger`
* [#2581](https://github.com/http4s/http4s/pull/2581): Remove redundant braces in various types
* [#2539](https://github.com/http4s/http4s/pull/2539): Narrow cats imports
* [#2582](https://github.com/http4s/http4s/pull/2582): Refactor `DefaultHead`
* [#2590](https://github.com/http4s/http4s/pull/2590): Refactor `GZip`
* [#2591](https://github.com/http4s/http4s/pull/2590): Refactor literal macros to not use `.get`
* [#2596](https://github.com/http4s/http4s/pull/2596): Refactor `MimeLoader`
* [#2542](https://github.com/http4s/http4s/pull/2542): Refactor `WebjarService`
* [#2555](https://github.com/http4s/http4s/pull/2555): Refactor `FileService`
* [#2597](https://github.com/http4s/http4s/pull/2597): Optimize internal hex encoding
* [#2599](https://github.com/http4s/http4s/pull/2599): Refactor `ChunkAggregator`
* [#2574](https://github.com/http4s/http4s/pull/2574): Refactor `FollowRedirect`
* [#2648](https://github.com/http4s/http4s/pull/2648): Move `mimedb-generator` from a project to an internal SBT plugin. Run with `core/generateMimeDb`.

## Dependency updates
* cats-2.0.0-M4
* cats-effect-2.0.0-M4
* circe-0.12.0-M3
* discipline-0.12.0-M3
* fs2-1.1.0-M1
* jawn-0.14.2
* jawn-fs2-0.15.0-M1
* json4s-3.6.6
* log4s-1.8.2
* parboiled-2.0.1 (internal fork)
* play-json-2.7.4
* sbt-doctest-0.9.5 (tests only)
* sbt-native-packager-1.3.22 (examples only)
* sbt-site-1.4.0 (docs only)
* sbt-tpolecat-0.1.6 (compile time only)
* scalacheck-1.14.0
* scalatags-0.7.0 (2.12 and 2.13 only)
* scalaxml-1.2.0
* specs2-4.5.1 
* mockito-core-2.28.2 (tests only)
* tut-0.6.12 (docs only)
* twirl-1.4.2
* vault-2.0.0-M2

# v0.20.3 (2019-06-12)

## Bug fixes
* [#2638](https://github.com/http4s/http4s/pull/2638): Fix leaking sensitive headers in server RequestLogger

# v0.18.24 (2019-06-12)

## Bug fixes
* [#2639](https://github.com/http4s/http4s/pull/2639): Fix leaking sensitive headers in server RequestLogger

## Dependency updates
- cats-1.6.1
- jetty-9.4.19.v20190610
- tomcat-9.0.21

# v0.20.2 (2019-06-12)

## Bug fixes
* [#2604](https://github.com/http4s/http4s/pull/2604): Defer creation of `SSLContext.getDefault()` in blaze-client
* [#2611](https://github.com/http4s/http4s/pull/2611): Raise errors with `getResource()` into effect in `StaticFile`

## Enhancements
* [#2567](https://github.com/http4s/http4s/pull/2567): Add `mapK` to `AuthedRequest`.  Deprecate `AuthedService` in favor of `AuthedRoutes`.

## Internals
* [#2579](https://github.com/http4s/http4s/pull/2579): Skip Travis CI on tags

## Dependency updates
* blaze-0.14.4
* cats-core-1.6.1
* cats-effect-1.3.1
* fs2-1.0.5 (except Scala 2.13.0-M5)
* okhttp-3.14.2
* tomcat-9.0.21

# v0.20.1 (2019-05-16)

Users of blaze-client are strongly urged to upgrade.  This patch fixes a bug and passes new tests, but we still lack 100% confidence in it.  The async-http-client backend has proven stable for a large number of users.

## Bug fixes
* [#2562](https://github.com/http4s/http4s/pull/2562): Fix issue in `PoolManager` that causes hung requests in blaze-client.
* [#2571](https://github.com/http4s/http4s/pull/2571): Honor `If-None-Match` request header in `StaticFile`

## Enhancements
* [#2532](https://github.com/http4s/http4s/pull/2532): Add queue limit to log message when client wait queue is full
* [#2535](https://github.com/http4s/http4s/pull/2535): Add `translate` to `HttpRoutes` and `HttpApp`

## Documentation
* [#2533](https://github.com/http4s/http4s/pull/2533): Fix link to Metrics middleware
* [#2538](https://github.com/http4s/http4s/pull/2538): Add @MartinSnyder's presentation, update giter8 instructions
* [#2559](https://github.com/http4s/http4s/pull/2559): Add @gvolpe's presentation and http4s-tracer

## Internals
* [#2525](https://github.com/http4s/http4s/pull/2525): Pointful implementation of `AuthMiddleware.noSpider`
* [#2534](https://github.com/http4s/http4s/pull/2534): Build with xenial and openjdk8 on Travis CI
* [#2530](https://github.com/http4s/http4s/pull/2530): Refactoring of `authentication.challenged`
* [#2531](https://github.com/http4s/http4s/pull/2531): Refactoring of `PushSupport`
* [#2543](https://github.com/http4s/http4s/pull/2543): Rename maintenance branches to `series/x.y`
* [#2549](https://github.com/http4s/http4s/pull/2549): Remove workarounds in `BlazeClient` for [typelevel/cats-effect#487](https://github.com/typelevel/cats-effect/issues/487)
* [#2575](https://github.com/http4s/http4s/pull/2575): Fix the Travis CI release pipeline

## Dependency updates
* blaze-0.14.2
* cats-effect-1.3.0
* jetty-server-9.4.18.v20190429
* metrics-core-4.1.0
* sbt-native-packager-1.3.21 (examples only)
* tomcat-9.0.20

# v0.20.0 (2019-04-22)

## Announcements

### blaze-client stability

We are declaring this a stable release, though we acknowledge a handful of lingering issues with the blaze-client.  Users who have trouble with the blaze backend are invited to try the async-http-client, okhttp, or jetty-client backends instead.

### Scala 2.13 compatibility

When our dependencies are published for Scala 2.13.0-RC1, we will publish for it and drop support for Scala 2.13.0-M5.  We know it's out there, and we're as anxious as you.

### cats-2 and http4s-0.21

Cats 2.0 is expected soon, and a Cats Effect 2.0 is under discussion.  These will be binary compatible with their 1.x versions, with the exception of their laws modules.  We intend to publish http4s-0.21 on these when they are available in order to provide a compatible stack for our own laws.

### EOL of 0.18

This marks the end of active support for the 0.18 series.  Further releases in that series will require a pull request and an accompanying tale of woe.

## Breaking changes
* [#2506](https://github.com/http4s/http4s/pull/2506): Raise `DecodeFailure` with `MonadError` in `Message#as` rather than relying on effect to catch in `fold`. Requires a new `MonadError` constraint.

## Bugfixes
* [#2502](https://github.com/http4s/http4s/pull/2502): Stop relying on undefined behavior of `fold` to catch errors in client.

## Enhancements
* [#2508](https://github.com/http4s/http4s/pull/2508): Add `mediaType` String context macro for validating literals.  Provide the same for `uri` and `qValue`, deprecating `Uri.uri` and `QValue.q`.
* [#2520](https://github.com/http4s/http4s/pull/2520): Parameterize `selectorThreadFactory` for blaze server.  This allows setting the priority for selector threads.

## Documentation
* [#2488](https://github.com/http4s/http4s/pull/2488): Fix bad link in changelog
* [#2494](https://github.com/http4s/http4s/pull/2494): Add note on queue usage to `BlazeWebSocketExample`
* [#2509](https://github.com/http4s/http4s/pull/2509): Add Formation as adopter
* [#2516](https://github.com/http4s/http4s/pull/2516): Drop redundant `enableWebSockets` in blaze example.

## Internals
* [#2521](https://github.com/http4s/http4s/pull/2521): Add utility conversion for `java.util.concurrent.CompletableFuture` to `F[_]: Concurrent`

## Dependency updates
* blaze-0.14.0
* jetty-9.4.16.v20190411
* kind-projector-0.10.0 (build only)
* okhttp-3.14.1
* mockito-core-2.27.0 (test only)
* sbt-jmh-0.3.6 (benchmarks only)
* tomcat-9.0.19
* tut-plugin-0.6.11 (docs only)

# v0.20.0-RC1 (2019-04-03)

## Breaking changes
* [#2471](https://github.com/http4s/http4s/pull/2471): `Headers` is no longer an `Iterable[Header]`
* [#2393](https://github.com/http4s/http4s/pull/2393): Several changes related to 2.13 support:
  * Replace `Seq` with `List` on:
    * `` `Accept-Ranges.`.rangeUnits``
    * ``CacheDirective.`no-cache`.fieldNames``
    * `CacheDirective.private.fieldNames`
    * `LanguageTag.subTags`
    * `MediaType.fileExtensions`
    * `` `User-Agent`.other``
  * Replace `Seq` with `immutable.Seq` on:
    * `Query#multiParams.values`
    * `Query#params.values`
    * `Uri#multipParams.values`
  * `Query` is no longer a `Seq[Query.KeyValue]`
  * `RequestCookieJar` is no longer an `Iterable[RequestCookie]`.

## Enhancements
* [#2466](https://github.com/http4s/http4s/pull/2466): Provide better message for `WaitQueueFullFailure`
* [#2479](https://github.com/http4s/http4s/pull/2479): Refresh `MimeDb` from the IANA registry
* [#2393](https://github.com/http4s/http4s/pull/2393): Scala 2.13.0-M5 support
  * All modules except http4s-boopickle
  * `Monoid[Headers]` instance

## Bugfixes
* [#2470](https://github.com/http4s/http4s/pull/2470): Don't wait indefinitely if a request timeout happens while borrowing a connection in blaze-client.

## Documentation
* [#2469](https://github.com/http4s/http4s/pull/2469): Add scala-steward to adopters
* [#2472](https://github.com/http4s/http4s/pull/2472): Add http4s-chatserver demo
* [#2478](https://github.com/http4s/http4s/pull/2478): Better scaladoc for `HttpApp`
* [#2480](https://github.com/http4s/http4s/pull/2480): Enhance documentation of static rendering

## Other
* [#2474](https://github.com/http4s/http4s/pull/2474): Skip another blaze test that fails only on CI

## Dependency upgrades
* argonaut-6.2.3
* blaze-0.14.0-RC1
* sbt-jmh-0.3.5 (benchmarks only)
* sbt-native-packager (example only)
* scalatags-0.6.8

# v0.20.0-M7 (2019-03-20)

## Bugfixes
* [#2450](https://github.com/http4s/http4s/pull/2450): Fix `CirceInstances.builder` initialization, which referenced unintialized eager vals.

## Enhancements
* [#2435](https://github.com/http4s/http4s/pull/2435): Log information about canceled requests in `ResponseLogger`
* [#2429](https://github.com/http4s/http4s/pull/2429): Add `httpRoutes` and `httpApp` convenience constructors to `ChunkAggregator`
* [#2446](https://github.com/http4s/http4s/pull/2446): Introduce `Http4sDsl2[F[_], G[_]]` trait to support `http4s-directives` library.  `Http4sDsl` extends it as `Http4sDsl[F, F]`.  This change should be invisible to http4s-dsl users.
* [#2444](https://github.com/http4s/http4s/pull/2444): New modeled headers for `If-Match` and `If-Unmodified-Since`
* [#2458](https://github.com/http4s/http4s/pull/2458): Building on bugfix in [#2453](https://github.com/http4s/http4s/pull/2453), don't clean up the stage if it's going to be shut down anyway

## Documentation
* [#2432](https://github.com/http4s/http4s/pull/2432): Fix Github URL in Scaladoc for tagged versions
* [#2440](https://github.com/http4s/http4s/pull/2440): Fix broken links in client documentation
* [#2447](https://github.com/http4s/http4s/pull/2447): Clarification of webjar path on static files
* [#2448](https://github.com/http4s/http4s/pull/2448): Update copyright year
* [#2454](https://github.com/http4s/http4s/pull/2454): Update `mountService` reference to `withHttpApp`
* [#2455](https://github.com/http4s/http4s/pull/2455): Remove dangling reference to `G` parameter in `HttpApp` scaladoc
* [#2460](https://github.com/http4s/http4s/pull/2460): Add `circuit-http4s` to adopters

## Other
* [#2464](https://github.com/http4s/http4s/pull/2464): Temporarily disable blaze tests that fail only on CI while running on CI.

## Dependency upgrades
* async-http-client-2.8.1
* fs2-1.0.4
* json4s-3.6.5
* okhttp-3.14.0
* play-json-2.7.2
* sbt-explicit-depenendencies-0.2.9 (build only)
* sbt-native-packager-1.3.19 (example only)

# v0.18.23 (2019-03-19)

## Bug fixes
* [#2453](https://github.com/http4s/http4s/pull/2453): Fix bug in blaze-client that unnecessarily recycled connections.

## Dependency upgrades
- jetty-9.4.15.v20190215
- log4s-1.7.0
- metrics-4.0.5
- mockito-2.25.1 (test only)
- scodec-bits-1.1.9
- tomcat-9.0.17

# v0.20.0-M6 (2019-02-16)

## Breaking changes
* [#2369](https://github.com/http4s/http4s/pull/2369): Make `log` operation on logging middlewares return an `F[Unit]` to support pure logging.
* [#2370](https://github.com/http4s/http4s/pull/2370): `Prometheus.apply` returns in `F[_]` to represent its effect on the collector registry.
* [#2398](https://github.com/http4s/http4s/pull/2398): Add media ranges to `jsonDecoderAdaptive` to support overriding the media type in an `EntityDecoder`
* [#2396](https://github.com/http4s/http4s/pull/2396): Parameterize `Logger` middlewares to work with any `Http[G, F]` instead of requiring `HttpApp[F]`.
* [#2318](https://github.com/http4s/http4s/pull/2318): Replace `AttributeMap` with `io.christopherdavenport.Vault`
* [#2414](https://github.com/http4s/http4s/pull/2414): Default to a no-op cookie store in async-http-client for more uniform behavior with other clients
* [#2419](https://github.com/http4s/http4s/pull/2419): Relax constraint on `Retry` middleware from `Effect` to `Sync`

## Bugfixes
* [#2421](https://github.com/http4s/http4s/pull/2421): Fix buggy use of `toString` in async-http-client when rendering URIs.

## Enhancements
* [#2364](https://github.com/http4s/http4s/pull/2364): Scalafix `allocate` to `allocated`
* [#2366](https://github.com/http4s/http4s/pull/2366): Add `chunkBufferMaxSize` parameter to `BlazeClientBuilder` and `BlazeServerBuilder`. Change default to 10kB.
* [#2316](https://github.com/http4s/http4s/pull/2316): Support custom error messages in circe, argonaut, and jawn.
* [#2403](https://github.com/http4s/http4s/pull/2403): Add `MemoryAllocationExports` to `PrometheusExportService`
* [#2355](https://github.com/http4s/http4s/pull/2355), [#2407](https://github.com/http4s/http4s/pull/2407): Add new `HttpMethodOverride` middleware
* [#2391](https://github.com/http4s/http4s/pull/2391): Add `Authorization` to `*` as a default allowed header in default CORS config
* [#2424](https://github.com/http4s/http4s/pull/2424): Include Chunked Transfer-Encoding header in Multipart Requests

## Documentation
* [#2378](https://github.com/http4s/http4s/pull/2378): Fix typo in `EntityDecoder` scaladoc
* [#2374](https://github.com/http4s/http4s/pull/2374): Include scheme in CORS examples
* [#2399](https://github.com/http4s/http4s/pull/2399): Link to @kubukoz' presentation
* [#2418](https://github.com/http4s/http4s/pull/2418): Fix typo in CORS documentation
* [#2420](https://github.com/http4s/http4s/pull/2420): Add Raster Foundry to adopters

## Internal
* [#2359](https://github.com/http4s/http4s/pull/2359): Remove code coverage checks
* [#2382](https://github.com/http4s/http4s/pull/2382): Refactor the blaze-server pipeline construction
* [#2401](https://github.com/http4s/http4s/pull/2401), [#2408](https://github.com/http4s/http4s/pull/2408), [#2409](https://github.com/http4s/http4s/pull/2409): Stop building with sbt-rig, deal with fallout
* [#2422](https://github.com/http4s/http4s/pull/2422): Use Scala 2.12.8 and slash-syntax in SBT files

## Dependency upgrades
* async-http-client-2.7.0
* cats-1.6.0
* circe-0.11.1
* fs2-1.0.3
* jawn-fs2-0.14.2
* json4s-3.6.4
* log4s-1.7.0
* mockito-core-2.24.5 (tests only)
* okhttp-3.13.1
* parboiled-1.0.1 (http4s' internal fork)
* play-json-2.7.1
* sbt-build-info-0.9.0 (build only)
* sbt-native-packager-1.3.18 (examples only)
* sbt-updates-0.4.0 (build only)
* tomcat-9.0.6
* twirl-1.4.0

# v0.18.22 (2019-02-13)

## Enhancements
* [#2389](https://github.com/http4s/http4s/pull/2389): Add `RequestKey` to Logging when eviction is necessary

# v0.20.0-M5 (2019-01-12)

Consider the blaze beta and all other modules RC quality. Don't forget
there is a scalafix to assist migration from 0.18!

## Breaking changes
* [#2308](https://github.com/http4s/http4s/pull/2308): Change `allocate` to `allocated` on backend builders for consistency with `cats.effect.Resource#allocated`.
* [#2332](https://github.com/http4s/http4s/pull/2332): Make double slashes behave more reasonably in the DSL.
* [#2351](https://github.com/http4s/http4s/pull/2351): Change `clientAuthMode` on server builders from `Boolean` to sum type `SSLClientAuthMode`

## Enhancements
* [#2309](https://github.com/http4s/http4s/pull/2308): Specialize `TimeoutException` to `WaitQueueTimeoutException` in client pool manager.  Do not retry this by default in `Retry` middleware.
* [#2342](https://github.com/http4s/http4s/pull/2342): Add `expectOption` and `expectOptionOr` which behave like `expect` and `expectOr` respectively, but return `None` on `404` and `410` responses and `Some[A]` on other successful responses.  Other status codes still raise an error.
* [#2328](https://github.com/http4s/http4s/pull/2328): Add a `SecureSession` attribute to server requests to expose the SSL session ID, the cipher suite, the key size, and a list of X509 certificates.

## Documentation
* [#2337](https://github.com/http4s/http4s/pull/2337): Use `tut:silent` on imports in docs
* [#2336](https://github.com/http4s/http4s/pull/2336): Add example of building a server from a `Resource`

## Internal
* [#2310](https://github.com/http4s/http4s/pull/2310): Use max of 16 cores in `-Ybackend-parallelism`
* [#2332](https://github.com/http4s/http4s/pull/2332): Don't make `F` evidence parameter a val in jetty-client `ResponseListener`.

## Dependency upgrades
* blaze-0.14.0-M2
* circe-0.11.0
* jawn-0.14.1
* jawn-fs2-0.14.1
* json4s-3.6.3
* metrics-4.0.5
* okhttp-3.12.1
* play-json-2.6.13
* scalafix-0.9.1 (scalafix only)
* tomcat-9.0.14

# v0.20.0-M4 (2018-12-05)

## Bugfixes
* [#2283](https://github.com/http4s/http4s/pull/2283): Fix client metrics bug that decremented active requests and recorded time before the resource was released.
* [#2288](https://github.com/http4s/http4s/pull/2288): Stop leaking `IdleTimeoutStage`s in the blaze client.  They were not always removed properly, leading to multiple timeout stages remaining in a connection's blaze pipeline.
* [#2281](https://github.com/http4s/http4s/pull/2281): Fix `ClassCastException` on `decode` of an empty `Chunk`
* [#2305](https://github.com/http4s/http4s/pull/2305): Correctly shut down the blaze-client

## Enhancements
* [#2275](https://github.com/http4s/http4s/pull/2275): Set default prefix for Prometheus and Dropwizard metrics backends.
* [#2276](https://github.com/http4s/http4s/pull/2276): Make scalafix Github based instead of binary based
* [#2285](https://github.com/http4s/http4s/pull/2285): Finish deprecating `BlazeServer` in favor of `BlazeServerBuilder`.  The former's internals are now expressed in terms of the latter.
* [#2286](https://github.com/http4s/http4s/pull/2286): Improvements to scalafix
  * Fix `withEntitywithEntity` bug in migration
  * Migration to `BlazeServerBuilder`
  * Fix `MessageSyntax#withBody`
  * Import `ResponseCookie` instead of an alias to the old `Cookie`

# Documentation
* [#2297](https://github.com/http4s/http4s/pull/2297): Remove appveyor badge

## Dependency upgrades
* cats-1.5.0
* cats-effect-1.1.0
* jetty-9.4.14.v20181114
* kind-projector-0.9.9 (internal)
* mockito-2.23.4 (tests only)
* okhttp-3.12.0
* play-json-2.6.11
* simpleclient-0.6.0 (Prometheus)
* sbt-1.2.7 (build only)
* sbt-native-packager-1.3.15 (examples only)
* tut-0.6.10 (docs only)

# v0.20.0-M3 (2018-11-13)

## Breaking changes
* [#2228](https://github.com/http4s/http4s/pull/2228): Support more attributes for the response cookie in `CSRF` middleware. Configuration is now done through a builder, similar to backends.
* [#2269](https://github.com/http4s/http4s/pull/2269): In the client DSL, move the body parameter ahead of the `Uri`. This works around an ambiguous overload that previously made it impossible to call `(Uri, Header)` on methods that take a body.
* [#2262](https://github.com/http4s/http4s/pull/2262): Replace `Seq` with `Chain` in `UrlForm`.
* [#2197](https://github.com/http4s/http4s/pull/2262): Require `Signal` rather than `SignallingRef` in `serveWhile`

## Bugfixes
* [#2260](https://github.com/http4s/http4s/pull/2260): Fix leak in blaze-client on a canceled connection
* [#2258](https://github.com/http4s/http4s/pull/2258): Fix deadlocks in the blaze-client pool manager under cancellation and certain other failures.

## Enhancements
* [#2266](https://github.com/http4s/http4s/pull/2266): Support flag query parameters (i.e., parameters with no value) in the DSL with `FlagQueryParamMatcher`.
* [#2240](https://github.com/http4s/http4s/pull/2240): Add `.resource`, `.stream`. and `.allocate` constructors to all server and client builders.
* [#2242](https://github.com/http4s/http4s/pull/2242): Support setting socket channel options on blaze-server.
* [#2270](https://github.com/http4s/http4s/pull/2270): Refresh `MimeDB` from the IANA registry.

## Internal
* [#2250](https://github.com/http4s/http4s/pull/2250): Ignore http4s updates in scalafix-inputs
* [#2267](https://github.com/http4s/http4s/pull/2267): Drop appveyor continuous integration
* [#2256](https://github.com/http4s/http4s/pull/2256): Bump base version of scalafix to 0.18.21.
* [#2271](https://github.com/http4s/http4s/pull/2271): Fix compilation error introduced between [#2228](https://github.com/http4s/http4s/pull/2228) and [#2262](https://github.com/http4s/http4s/pull/2262).

## Documentation
* [#2255](https://github.com/http4s/http4s/pull/2255): Improve scalafix docs

## Dependency upgrades
* blaze-0.14.0-M11
* tomcat-9.0.13

# v0.20.0-M2 (2018-11-05)

## Bug fixes
* [#2239](https://github.com/http4s/http4s/pull/2239): Fix hang when `.allocate` on a client builder fails

## Breaking changes
* [#2207](https://github.com/http4s/http4s/pull/2207): Remove `PathNormalizer`. The functionality is now on `Uri.removeDotSegments`.
* [#2210](https://github.com/http4s/http4s/pull/2210): Streamline instances:
  * `Http4s`, `Http4sInstances`, and `Http4sFunctions` are deprecated
  * Move instances `F[A]` for cats type classes `F` into companions of `A`
  * `Http4sDsl` no longer mixes in `UriFunctions`
  * `EntityEncoderInstances` and `EntityDecoderInstances` are removed. The instances moved to the companion objects.
* [#2243](https://github.com/http4s/http4s/pull/2243): Cleanup `ServerBuilder` defaults and traits
  * Make `ServerBuilder` private.  The public server builders (e.g., `BlazeServerBuilder`) remain, but they no longer implement a public interface.
  * Remove `IdleTimeoutSupport`, `AsyncTimeout`, `SSLKeyStoreSupport`, `SSLContextSupport`, and `WebSocketSupport` traits. The properties remain on the public server builders.
  * Deprecated defaults on those support companion objects, in favor of `org.http4s.server.defaults`.
* [#2063](https://github.com/http4s/http4s/pull/2063): Cancel request whenever a blaze server connection is shutdown.
* [#2234](https://github.com/http4s/http4s/pull/2234): Clean up `Message` trait
  * Remove deprecated `EffectMessageSyntax`, `EffectRequestSyntax`, `EffectResponseSyntax` traits and associated objects
  * Remove `MessageOps`, `RequestOps`, and `ResponseOps` and put the removed methods, sans unneeded implicit parameters, directly in the classes
  * Deprecate `replaceAllHeaders`, pointing to `withHeaders` instead.
  * Deprecate `withType`, which takes a `MediaType` and just wraps it in a `Content-Type`
  * Add `withoutAttribute` and `withoutTrailerHeaders` to complement the with variants
  * Correct `filterHeaders`' scaladoc comment, which described the opposite of the behavior
  * Fix bug in `withoutContentType`

## Enhancements
* [#2205](https://github.com/http4s/http4s/pull/2205): Add new `ResponseTiming` middleware, which adds a header to the Response as opposed to full `MetricsOps`.
* [#2222](https://github.com/http4s/http4s/pull/2222): Add `shutdownTimeout` property to `JettyBuilder`.  Shutdown of the server waits for existing connections to complete for up to this duration before a hard shutdown with a `TimeoutException`.
* [#2227](https://github.com/http4s/http4s/pull/2227): Add `withMaxHeaderLength` setter to `BlazeClientBuilder`
* [#2230](https://github.com/http4s/http4s/pull/2230): `DefaultServerErrorHandler` only handles `NonFatal` `Throwable`s, instead of all `Throwable`s that aren't `VirtualMachineError`s
* [#2237](https://github.com/http4s/http4s/pull/2237): Support parsing cookies with trailing semi-colons. This is invalid per spec, but seen often in the wild.
* [#1687](https://github.com/http4s/http4s/pull/1687): Add a modeled `Link` header.
* [#2244](https://github.com/http4s/http4s/pull/2244): Refactor blaze-server idle timeout
  * Quiet `Abnormal NIO1HeadStage termination\njava.util.concurrent.TimeoutException: Timeout of 30 seconds triggered. Killing pipeline.` error logging, even on idling persistent connections.  This is reduced to a debug log.
  * Use a `TickWheelExecutor` resource per blaze-server instead of a global that does not shut down when the server does.

## Bug fixes
* [#2239](https://github.com/http4s/http4s/pull/2239): Fix hang when `.allocate` on a client builder fails
* [#2214](https://github.com/http4s/http4s/pull/2214): Add a scalafix from http4s-0.18.20 to 0.20.0-M2.  See [upgrading](https://http4s.org/v0.20/upgrading/) for instructions.
* [#2241](https://github.com/http4s/http4s/pull/2241): Restrict internal `IdleTimeoutStage` to a `FiniteDuration`.  Fixes an exception when converting to milliseconds when debug logging.

## Documentation
* [#2223](https://github.com/http4s/http4s/pull/2223): Fix color of EOL label on v0.19
* [#2226](https://github.com/http4s/http4s/pull/2226): Correct erroneous `Resource` in 0.19.0-M3 changelog

## Internal
* [#2219](https://github.com/http4s/http4s/pull/2219): Allow test failures on openjdk11 until we can fix the SSL issue
* [#2221](https://github.com/http4s/http4s/pull/2194): Don't grant MiMa exceptions for 0.19.1, which will never be

## Dependency upgrades
* async-http-client-2.6.0
* blaze-0.14.0-M10
* circe-0.10.1
* json4s-3.6.2
* sbt-native-packager-1.3.12 (examples only)
* tut-0.6.9 (docs only)

# v0.20.0-M1 (2018-10-27)

Due to the inadvertent release of 0.19.0, we have opened a new minor version.  The stable release with MiMa enforcement will be v0.20.0.

## Breaking changes
* [#2159](https://github.com/http4s/http4s/pull/2159): Add a `responseHeaderTimeout` property to `BlazeServerBuilder`. Responses that timeout are completed with `Response.timeout`, which defaults to 503 Service Unavailable.  `BlazeServerBuilder` now requires a `Timer[F]`.
* [#2177](https://github.com/http4s/http4s/pull/2177): Deprecate `org.http4s.syntax.async`, which was not directly relevant to HTTP.
* [#2131](https://github.com/http4s/http4s/pull/2131): Refactor server metrics
  * `http4s-server-metrics` module merged into `http4s-dropwizard-metrics`
  * `http4s-prometheus-server-metrics` module merged into `http4s-prometheus-metrics`
  * The `org.http4s.server.middleware.metrics.Metrics` middleware now takes a `MetricsOps`, implemented by Dropwizard, Prometheus, or your custom interpreter.
* [#2180](https://github.com/http4s/http4s/pull/2180): Change default response on `Timeout` middlware to `503 Service Unavailable`

## Enhancements
* [#2159](https://github.com/http4s/http4s/pull/2159): Set default client request timeout to 1 minute
* [#2163](https://github.com/http4s/http4s/pull/2163): Add `mapK` to `Request` and `Response`
* [#2168](https://github.com/http4s/http4s/pull/2168): Add `allocate` to client builders
* [#2174](https://github.com/http4s/http4s/pull/2159): Refactor the blaze-client timeout architecture.
  * A `TickWheelExecutor` is now allocated per client, instead of globally.
  * Request rendering and response parsing is now canceled more aggressively on timeout.
* [#2184](https://github.com/http4s/http4s/pull/2184): Receive response concurrently with sending request in blaze client. This reduces waste when the server is not interested in the entire request body.
* [#2190](https://github.com/http4s/http4s/pull/2190): Add `channelOptions` to blaze-client to customize socket options.

## Bug fixes
* [#2166](https://github.com/http4s/http4s/pull/2166): Fix request timeout calculation in blaze-client to resolve "Client response header timeout after 0 millseconds" error.
* [#2189](https://github.com/http4s/http4s/pull/2189): Manage the `TickWheelTimer` as a resource instead of an `F[A, F[Unit]]`. This prevents a leak in (extremely unlikely) cases of cancellation.

## Internal
* [#2179](https://github.com/http4s/http4s/pull/2179): Method to silence expected exceptions in tests
* [#2194](https://github.com/http4s/http4s/pull/2194): Remove ill-conceived, zero-timeout unit tests
* [#2199](https://github.com/http4s/http4s/pull/2199): Make client test sizes proportional to the number of processors for greater Travis stability

## Dependency upgrades
* alpn-boot-8.1.13.v20181017 (examples only)
* blaze-0.14.0-M9
* sbt-native-packager-1.3.11 (examples only)

# v0.18.21 (2018-11-05)

## Bug fixes
* [#2231](https://github.com/http4s/http4s/pull/2231): Fix off-by-one error that lets blaze-client wait queue grow one past its limit

# v0.18.20 (2018-10-18)

## Bug fixes
* [#2181](https://github.com/http4s/http4s/pull/2181): Honor `redactHeadersWhen` in client `RequestLogger` middleware

## Enhancements
* [#2178](https://github.com/http4s/http4s/pull/2178): Redact sensitive headers by default in `Retry` middleware. Add `retryWithRedactedHeaders` function that parameterizes the headers predicate.

## Documentation
* [#2147](https://github.com/http4s/http4s/pull/2147): Fix link to v0.19 docs

## Internal
* [#2130](https://github.com/http4s/http4s/pull/2130): Build with scala-2.12.7 and sbt-1.2.3

# ~~v0.19.0 (2018-10-05)~~

This release is identical to v0.19.0-M4.  We mistagged it.  Please proceed to the 0.20 series.

# v0.19.0-M4 (2018-10-05)

## Breaking changes
* [#2137](https://github.com/http4s/http4s/pull/2137): Remove `ExecutionContext` argument to jetty-client in favor of the `ContextShift[F]`.
* [#2070](https://github.com/http4s/http4s/pull/2070): Give `AbitraryInstances` unique names with `http4sTesting` prefix.
* [#2136](https://github.com/http4s/http4s/pull/2136): Add `stream` method to `Client` interface. Deprecate `streaming`, which is just a `flatMap` of `Stream`.
* [#2143](https://github.com/http4s/http4s/pull/2143): WebSocket model improvements:
  * The `org.http4s.websocket` package in unified in http4s-core
  * Drop http4s-websocket module dependency
  * All frames use an immutable `scodec.bits.ByteVector` instead of an `Array[Byte]`.
  * Frames moved from `WebSocketBits` to the `WebSocketFrame` companion
  * Rename all instances of `Websocket*` to `WebSocket*` for consistency
* [#2094](https://github.com/http4s/http4s/pull/2094): Metrics unification
  * Add a `MetricsOps` algebra to http4s-core to be implemented by any metrics backend.
  * Create new `Metrics` middleware in http4s-client based on `MetricsOps`
  * Replace http4s-dropwizard-client-metrics and http4s-proemtheus-client-metrics modules with http4s-dropwizard-metrics and http4s-prometheus-metrics to implement `MetricsOps`.

## Enhancements
* [#2149](https://github.com/http4s/http4s/pull/2134): Refresh `MimeDB` constants from the public registry
* [#2151](https://github.com/http4s/http4s/pull/2151): Changed default response timeout code from 500 to 503

## Documentation updates
* [#2134](https://github.com/http4s/http4s/pull/2134): Add Cats Friendly badge to readme
* [#2139](https://github.com/http4s/http4s/pull/2139): Reinstate example projects
* [#2145](https://github.com/http4s/http4s/pull/2145): Fix deprecated calls to `Client#streaming`

## Internal
* [#2126](https://github.com/http4s/http4s/pull/2126): Delete obsolete `bin` directory
* [#2127](https://github.com/http4s/http4s/pull/2127): Remove MiMa exceptions for new modules
* [#2128](https://github.com/http4s/http4s/pull/2128): Don't run `dependencyUpdates` on load
* [#2129](https://github.com/http4s/http4s/pull/2129): Build with sbt-1.2.3 and scala-2.12.7
* [#2133](https://github.com/http4s/http4s/pull/2133): Build with kind-projector-0.9.8
* [#2146](https://github.com/http4s/http4s/pull/2146): Remove all use of `OutboundCommand` in blaze integration

## Dependency upgrades
* async-http-client-2.5.4
* blaze-0.14.0-M5
* fs2-1.0.0
* jawn-0.13.0
* scala-xml-1.1.1

# v0.19.0-M3 (2018-09-27)

## Breaking changes
* [#2081](https://github.com/http4s/http4s/pull/2081): Remove `OkHttp` code redundant with `OkHttpBuilder`.
* [#2092](https://github.com/http4s/http4s/pull/2092): Remove `ExecutionContext` and `Timer` implicits from async-http-client. Threads are managed by the `ContextShift`.
* [#2115](https://github.com/http4s/http4s/pull/2115): Refactoring of `Server` and `ServerBuilder`:
  * Removed `Server#shutdown`, `Server#shutdownNow`, `Server#onShutdown`, and `Server#awaitShutdown`.  `Server` lifecycles are managed as a `fs2.Stream` or a `cats.effect.Resource`.
  * `ServerBuilder#start` replaced by `Server#resource`, which shuts down the `Server` after use.
  * Added a `ServerBuilder#stream` to construct a `Stream` from a `Resource`.
* [#2118](https://github.com/http4s/http4s/pull/2118): Finalize various case classes.
* [#2102](https://github.com/http4s/http4s/pull/2102): Refactoring of `Client` and some builders:
  * `Client` is no longer a case class.  Construct a new `Client` backend or middleware with `Client.apply(run: Request[F] => Resource[F, Response[F]])` for any `F` with a `Bracket[Throwable, F]`.
  * Removed `DisposableResponse[F]` in favor of `Resource[F, Response[F]]`.
  * Removed `Client#open` in favor of `Client#run`.
  * Removed `Client#shutdown` in favor of `cats.effect.Resource` or `fs2.Stream`.
  * Removed `AsyncHttpClient.apply`. It was not referentially transparent, and no longer possible. Use `AsyncHttpClient.resource` instead.
  * Removed deprecated `blaze.Http1Client.apply`

## Enhancements
* [#2042](https://github.com/http4s/http4s/pull/2042): New `Throttle` server middleware
* [#2036](https://github.com/http4s/http4s/pull/2036): New `http4s-jetty-client` backend, with HTTP/2 support
* [#2080](https://github.com/http4s/http4s/pull/2080): Make `Http4sMatchers` polymorphic on their effect type
* [#2082](https://github.com/http4s/http4s/pull/2082): Structured parser for the `Origin` header
* [#2061](https://github.com/http4s/http4s/pull/2061): Send `Disconnect` event on EOF in blaze-server for faster cleanup of mid stages
* [#2093](https://github.com/http4s/http4s/pull/2093): Track redirects in the `FollowRedirect` client middleware
* [#2109](https://github.com/http4s/http4s/pull/2109): Add `→` as a synonym for `->` in http4s-dsl
* [#2100](https://github.com/http4s/http4s/pull/2100): Tighten up module dependencies
  * http4s-testing only depends on specs2-matchers instead of specs2-core
  * http4s-prometheus-server-metrics depends on simpleclient_common instead of simpleclient

## Bugfixes
* [#2069](https://github.com/http4s/http4s/pull/2069): Add proper `withMaxTotalConnections` method to `BlazeClientBuilder` in place of misnamed `withIdleTimeout` overload.
* [#2106](https://github.com/http4s/http4s/pull/2106): Add the servlet timeout listener before the response has a chance to complete the `AsyncContext`

## Documentation updates
* [#2076](https://github.com/http4s/http4s/pull/2076): Align coloring of legend and table for milestone on versoins page
* [#2077](https://github.com/http4s/http4s/pull/2077): Replace Typelevel Code of Conduct with Scala Code of Conduct
* [#2083](https://github.com/http4s/http4s/pull/2083): Fix link to 0.19 on the website
* [#2100](https://github.com/http4s/http4s/pull/2100): Correct `re-start` to `reStart` in docs

## Internal
* [#2105](https://github.com/http4s/http4s/pull/2105): Test on OpenJDK 11
* [#2113](https://github.com/http4s/http4s/pull/2113): Check for unused compile dependencies in build
* [#2115](https://github.com/http4s/http4s/pull/2115): Stop testing on Oracle JDK 10
* [#2079](https://github.com/http4s/http4s/pull/2079): Use `readRange`, as contributed to fs2
* [#2123](https://github.com/http4s/http4s/pull/2123): Remove unmaintained `load-test` module

## Dependency upgrades
* cats-1.4.0
* circe-0.10.0
* fs2-1.0.0-RC1
* jawn-fs2-0.13.0-RC1
* play-json-3.6.10 for Scala 2.11.x
* tomcat-9.0.12

# v0.18.19 (2018-09-27)

## Bug fixes
* [#2101](https://github.com/http4s/http4s/pull/2101): `haveHeaders` checks by equality, not reference
* [#2117](https://github.com/http4s/http4s/pull/2117): Handle unsuccessful responses in `JavaNetClient`

## Internal
* [#2116](https://github.com/http4s/http4s/pull/2116): Test against OpenJDK 11. Retire Oracle JDK 10.

# v0.18.18 (2018-09-18)

## Bug fixes
* [#2048](https://github.com/http4s/http4s/pull/2048): Correct misleading logging in `Retry` middleware
* [#2078](https://github.com/http4s/http4s/pull/2078): Replace generic exception on full wait queue with new `WaitQueueFullFailure`

## Enhancements
* [#2078](https://github.com/http4s/http4s/pull/2078): Replace generic exception on full wait queue with new `WaitQueueFullFailure`
* [#2095](https://github.com/http4s/http4s/pull/2095): Add `Monoid[UrlForm]` instance

## Dependency upgrades
* cats-1.4.0
* fs2-0.10.6
* jetty-9.4.12.v20180830
* tomcat-9.0.12

# v0.19.0-M2 (2018-09-07)

## Breaking changes
* [#1802](https://github.com/http4s/http4s/pull/1802): Race servlet requests against the `AsyncContext.timeout`. `JettyBuilder` and `TomcatBuilder` now require a `ConcurrentEffect` instance.
* [#1934](https://github.com/http4s/http4s/pull/1934): Refactoring of `ConnectionManager`.  Now requires a `Concurrent` instance, which ripples to a `ConcurrentEffect` in blaze-client builders
* [#2023](https://github.com/http4s/http4s/pull/2023): Don't overwrite existing `Vary` headers from `CORS`
* [#2030](https://github.com/http4s/http4s/pull/2023): Restrict `MethodNotAllowed` response generator in DSL
* [#2032](https://github.com/http4s/http4s/pull/2032): Eliminate mutable `Status` registry. IANA-registered `Status`es are still cached, but `register` is no longer public.
* [#2026](https://github.com/http4s/http4s/pull/2026): `CSRF` enhancements
  * CSRF tokens represented with a newtype
  * CSRF token signatures are encoded hexadecimal strings, making them URI-safe.
  * Added a `headerCheck: Request[F] => Boolean` parameter
  * Added an `onFailure: Response[F]` parameter, which defaults to a `403`. This was formerly a hardcoded `401`.
* [#1993](https://github.com/http4s/http4s/pull/2026): Massive changes from cats-effect and fs2 upgrades
  * `Timer` added to `AsyncHttpClient`
  * Dropwizard `Metrics` middleware now takes a `Clock` rather than a `Timer`
  * Client builders renamed and refactored for consistency and to support binary compatible evolution after 1.0:
    * `BlazeClientBuilder` replaces `Http1Client`, `BlazeClient`, and `BlazeClientConfig`
    * Removed deprecated `SimpleHttp1Client`
    * `JavaNetClient` renamed to `JavaNetClientBuilder`, which now has a `resource` and `stream`
    * `OkHttp` renamed to `OkHttpBuilder`.  The client now created from an `OkHttpClient` instance instead of an `F[OkHttpClient.Builder]`. A default client can be created as a `Resource` through `OkHttp.default`.
  * Fallout from removal of `fs2.Segment`
    * `EntityDecoder.collectBinary` now decodes a `Chunk`
    * `EntityDecoder.binaryChunk` deprecated
    * `SegmentWriter` is removed
    * Changes to:
      * `ChunkWriter`s in blaze rewritten
      * `Logger` middlewares
      * `MemoryCache`
  * Blocking I/O now requires a blocking `ExecutionContext` and a `ContextShift`:
    * `EntityDecoder`s:
      * `EntityDecoder.binFile`
      * `EntityDecoder.textFile`
      * `MultipartDecoder.mixedMultipart`
    * `EntityEncoder`s (no longer implicit):
      * `File`
      * `Path`
      * `InputStream`
      * `Reader`
    * Multipart:
      * `MultipartParser.parseStreamedFile`
      * `MultipartParser.parseToPartsStreamedFile`
      * `Part.fileData`
    * Static resources:
      * `StaticFile.fromString`
      * `StaticFile.fromResource`
      * `StaticFile.fromURL`
      * `StaticFile.fromFile`
      * `FileService.Config`
      * `ResourceService.Config`
      * `WebjarService.Config`
    * `OkHttpBuilder`
    * Servlets:
      * `BlockingHttp4sServlet`
      * `BlockingServletIo`
  * Servlet backend changes:
    * `Http4sServlet` no longer shift onto an `ExecutionContext` by default.  Accordingly, `ServerBuilder` no longer has a `withExecutionContext`.
    * Jetty and Tomcat builders use their native executor types instead of shifting onto an `ExecutionContext`.  Accordingly, `ServletBuilder#withExecutionContext` is removed.
    * `AsyncHttp4sServlet` and `ServletContextSyntax` now default to non-blocking I/O.  No startup check is made against the servlet version, which failed classloading on an older servlet container.  Neither takes an `ExeuctionContext` parameter anymore.
  * Removed deprecated `StreamApp` aliases. `fs2.StreamApp` is removed and replaced by `cats.effect.IOApp`, `monix.eval.TaskApp`, or similar.
  * Removed deprecated `ServerApp`.
  * `EntityLimiter` middleware now requires an `ApplicativeError`
* [#2054](https://github.com/http4s/http4s/pull/2054): blaze-server builder changes
  * `BlazeBuilder` deprecated for `BlazeServerBuilder`
  * `BlazeServerBuidler` has a single `withHttpApp(HttpApp)` in place of zero-to-many calls `mountService(HttpRoutes)`.
    * This change makes it possible to mount an `HttpApp` wrapped in a `Logger` middleware, which only supports `HttpApp`
    * Call `.orNotFound`, from `org.http4s.implicits._`, to cap an `HttpRoutes` as `HttpApp`
    * Use `Router` to combine multiple `HttpRoutes` into a single `HttpRoutes` by prefix
    * This interface will see more changes before 0.19.0 to promote long-term binary compatibility

## Enhancements
* [#1953](https://github.com/http4s/http4s/pull/1953): Add `UUIDVar` path extractor
* [#1963](https://github.com/http4s/http4s/pull/1963): Throw `ConnectException` rather than `IOException` on blaze-client connection failures
* [#1961](https://github.com/http4s/http4s/pull/1961): New `http4s-prometheus-client-metrics` module
* [#1974](https://github.com/http4s/http4s/pull/1974): New `http4s-client-metrics` module for Dropwizard Metrics
* [#1973](https://github.com/http4s/http4s/pull/1973): Add `onClose` handler to `WebSocketBuilder`
* [#2024](https://github.com/http4s/http4s/pull/2024): Add `HeaderEcho` server middleware
* [#2062](https://github.com/http4s/http4s/pull/2062): Eliminate "unhandled inbund command: Disconnected"` warnings in blaze-server

## Bugfixes
* [#2027](https://github.com/http4s/http4s/pull/2024): Miscellaneous websocket fixes
  * Stop sending frames even after closed
  * Avoid deadlock on small threadpools
  * Send `Close` frame in response to `Close` frame

## Documentation updates
* [#1935](https://github.com/http4s/http4s/pull/1953): Make `http4sVersion` lowercase
* [#1943](https://github.com/http4s/http4s/pull/1943): Make the imports in the Client documentation silent
* [#1944](https://github.com/http4s/http4s/pull/1944): Upgrade to cryptobits-1.2
* [#1971](https://github.com/http4s/http4s/pull/1971): Minor corrections to DSL tut
* [#1972](https://github.com/http4s/http4s/pull/1972): Add `UUIDVar` to DSL tut
* [#2034](https://github.com/http4s/http4s/pull/1958): Add branch to quickstart instructions
* [#2035](https://github.com/http4s/http4s/pull/2035): Add Christopher Davenport to community staff
* [#2060](https://github.com/http4s/http4s/pull/2060): Guide to setting up IntelliJ for contributors

## Internal
* [#1966](https://github.com/http4s/http4s/pull/1966): Use scalafmt directly from IntelliJ
* [#1968](https://github.com/http4s/http4s/pull/1968): Build with sbt-1.2.1
* [#1996](https://github.com/http4s/http4s/pull/1996): Internal refactoring of `JettyBuilder`
* [#2041](https://github.com/http4s/http4s/pull/2041): Simplify implementations of `RetryPolicy`
* [#2050](https://github.com/http4s/http4s/pull/2050): Replace test `ExecutionContext` in `Http4sWSStageSpec`
* [#2052](https://github.com/http4s/http4s/pull/2050): Introduce expiring `TestScheduler` to avoid leaking threads on tests

## Dependency upgrades
* async-http-client-2.5.2
* blaze-0.14.0-M4
* cats-1.3.1
* cats-effect-1.0.0
* circe-0.10.0-M2
* fs2-1.0.0-M5
* jawn-0.13.0
* jawn-fs2-0.13.0-M4
* json4s-3.6.0

# v0.18.17 (2018-09-04)
* Accumulate errors in `OptionalMultiQueryParamDecoderMatcher` [#2000](https://github.com/http4s/pull/2000)
* New http4s-scalatags module [#2002](https://github.com/http4s/pull/2002)
* Resubmit bodies in `Retry` middleware where allowed by policy [#2001](https://github.com/http4s/pull/2001)
* Dependency upgrades:
  * play-json-3.6.10 (for Scala 2.12)
  * tomcat-9.0.11

# v0.18.16 (2018-08-14)
* Fix regression for `AutoSlash` when nested in a `Router` [#1948](https://github.com/http4s/http4s/pull/1948)
* Respect `redactHeadersWhen` in `Logger` middleware [#1952](https://github.com/http4s/http4s/pull/1952)
* Capture `BufferPoolsExports` in prometheus server middleware [#1977](https://github.com/http4s/http4s/pull/1977)
* Make `Referer` header extractable [#1984](https://github.com/http4s/http4s/pull/1984)
* Log server startup banner in a single call to prevent interspersion [#1985](https://github.com/http4s/http4s/pull/1985)
* Add support module for play-json [#1946](https://github.com/http4s/http4s/pull/1946)
* Introduce `TranslateUri` middleware, which checks the prefix of the service it's translating against the request. Deprecated `URITranslation`, which chopped the prefix length without checking for a match. [#1964](https://github.com/http4s/http4s/pull/1964)
* Dependency upgrades:
  * cats-1.2.0
  * metrics-4.0.3
  * okhttp-3.11.0
  * prometheus-client-0.5.0
  * scodec-bits-1.1.6

# v0.18.15 (2018-07-05)
* Bugfix for `AutoSlash` Middleware in Router [#1937](https://github.com/http4s/http4s/pull/1937)
* Add `StaticHeaders` middleware that appends static headers to a service [#1939](https://github.com/http4s/http4s/pull/1939)

# v0.19.0-M1 (2018-07-04)
* Add accumulating version of circe `EntityDecoder` [#1647](https://github.com/http4/http4s/1647)
* Add ETag support to `StaticFile` [#1652](https://github.com/http4s/http4s/pull/1652)
* Reintroduce the option for fallthrough for authenticated services [#1670]((https://github.com/http4s/http4s/pull/1670)
* Separate `Cookie` into `RequestCookie` and `ResponseCookie` [#1676](https://github.com/http4s/http4s/pull/1676)
* Add `Eq[Uri]` instance [#1688](https://github.com/http4s/http4s/pull/1688)
* Deprecate `Message#withBody` in favor of `Message#withEntity`.  The latter returns a `Message[F]` rather than an `F[Message[F]]`. [#1694](https://github.com/http4s/http4s/pull/1694)
* Myriad new `Arbitrary` and `Cogen` instances [#1677](https://github.com/http4s/http4s/pull/1677)
* Add non-deprecated `LocationResponseGenerator` functions [#1715](https://github.com/http4s/http4s/pull/1715)
* Relax constraint on `Router` from `Sync` to `Monad` [#1723](https://github.com/http4s/http4s/pull/1723)
* Drop scodec-bits dependency [#1732](https://github.com/http4s/http4s/pull/1732)
* Add `Show[ETag]` instance [#1749](https://github.com/http4s/http4s/pull/1749)
* Replace `fs2.Scheduler` with `cats.effect.Timer` in `Retry` [#1754](https://github.com/http4s/http4s/pull/1754)
* Remove `Sync` constraint from `EntityEncoder[Multipart]` [#1762](https://github.com/http4s/http4s/pull/1762)
* Generate `MediaType`s from [MimeDB](https://github.com/jshttp/mime-db) [#1770](https://github.com/http4s/http4s/pull/1770)
  * Continue phasing out `Renderable` with `MediaRange` and `MediaType`.
  * Media types are now namespaced by main type.  This reduces backticks.  For example, `` MediaType.`text/plain` `` is replaced by `MediaType.text.plain`.
* Remove `Registry`. [#1770](https://github.com/http4s/http4s/pull/1770)
* Deprecate `HttpService`: [#1693](https://github.com/http4s/http4s/pull/1693)
  * Introduces an `Http[F[_], G[_]]` type alias
  * `HttpService` is replaced by `HttpRoutes`, which is an `Http[OptionT[F, ?], ?]`.  `HttpRoutes.of` replaces `HttpService` constructor from `PartialFunction`s.
  * `HttpApp` is an `Http[F, F]`, representing a total HTTP function.
* Add `BlockingHttp4sServlet` for use in Google App Engine and Servlet 2.5 containers.  Rename `Http4sServlet` to `AsyncHttp4sServlet`. [#1830](https://github.com/http4s/http4s/pull/1830)
* Generalize `Logger` middleware to log with `String => Unit` instead of `logger.info(_)` [#1839](https://github.com/http4s/http4s/pull/1839)
* Generalize `AutoSlash` middleware to work on `Kleisli[F, Request[G], B]` given `MonoidK[F]` and `Functor[G]`. [#1885](https://github.com/http4s/http4s/pull/1885)
* Generalize `CORS` middleware to work on `Http[F, G]` given `Applicative[F]` and `Functor[G]`. [#1889](https://github.com/http4s/http4s/pull/1889)
* Generalize `ChunkAggegator` middleware to work on `Kleisli[F, A, Response[G]]` given `G ~> F`, `FlatMap[F]`, and `Sync[G]`. [#1886](https://github.com/http4s/http4s/pull/1886)
* Generalize `EntityLimiter` middleware to work on `Kleisli[F, Request[G], B]`. [#1892](https://github.com/http4s/http4s/pull/1892)
* Generalize `HSTS` middleware to work on `Kleisli[F, A, Response[G]]` given `Functor[F]` and `Functor[G]`. [#1893](https://github.com/http4s/http4s/pull/1893)
* Generalize `UrlFormLifter` middleware to work on `Kleisli[F, Request[G], Response[G]]` given `G ~> F`, `Sync[F]` and `Sync[G]`.  [#1894](https://github.com/http4s/http4s/pull/1894)
* Generalize `Timeout` middleware to work on `Kleisli[F, A, Response[G]]` given `Concurrent[F]` and `Timer[F]`. [#1899](https://github.com/http4s/http4s/pull/1899)
* Generalize `VirtualHost` middleware to work on `Kleisli[F, Request[G], Response[G]]` given `Applicative[F]`.  [#1902](https://github.com/http4s/http4s/pull/1902)
* Generalize `URITranslate` middleware to work on `Kleisli[F, Request[G], B]` given `Functor[G]`.  [#1895](https://github.com/http4s/http4s/pull/1895)
* Generalize `CSRF` middleware to work on `Kleisli[F, Request[G], Response[G]]` given `Sync[F]` and `Applicative[G]`.  [#1909](https://github.com/http4s/http4s/pull/1909)
* Generalize `ResponseLogger` middleware to work on `Kleisli[F, A, Response[F]]` given `Effect[F]`.  [#1916](https://github.com/http4s/http4s/pull/1916)
* Make `Logger`, `RequestLogger`, and `ResponseLogger` work on `HttpApp[F]` so a `Response` is guaranteed unless the service raises an error [#1916](https://github.com/http4s/http4s/pull/1916)
* Rename `RequestLogger.apply0` and `ResponseLogger.apply0` to `RequestLogger.apply` and `ResponseLogger.apply`.  [#1837](https://github.com/http4s/http4s/pull/1837)
* Move `org.http4s.server.ServerSoftware` to `org.http4s.ServerSoftware` [#1884](https://github.com/http4s/http4s/pull/1884)
* Fix `Uncompressible` and `NotBinary` flags in `MimeDB` generator. [#1900](https://github.com/http4s/http4s/pull/1884)
* Generalize `DefaultHead` middleware to work on `Http[F, G]` given `Functor[F]` and `MonoidK[F]` [#1903](https://github.com/http4s/http4s/pull/1903)
* Generalize `GZip` middleware to work on `Http[F, G]` given `Functor[F]` and `Functor[G]` [#1903](https://github.com/http4s/http4s/pull/1903)
* `jawnDecoder` takes a `RawFacade` instead of a `Facade`
* Change `BasicCredentials` extractor to return `(String, String)` [#1924](https://github.com/http4s/http4s/1925)
* `Effect` constraint relaxed to `Sync`:
  * `Logger.logMessage`
* `Effect` constraint relaxed to `Async`:
  * `JavaNetClient`
* `Effect` constraint changed to `Concurrent`:
  * `Logger` (client and server)
  * `RequestLogger` (client and server)
  * `ResponseLogger` (client and server)
  * `ServerBuilder#serve` (moved to abstract member of `ServerBuilder`)
* `Effect` constraint strengthened to `ConcurrentEffect`:
  * `AsyncHttpClient`
  * `BlazeBuilder`
  * `JettyBuilder`
  * `TomcatBuilder`
* Implicit `ExecutionContext` removed from:
  * `RequestLogger` (client and server)
  * `ResponseLogger` (client and server)
  * `ServerBuilder#serve`
  * `ArbitraryInstances.arbitraryEntityDecoder`
  * `ArbitraryInstances.cogenEntity`
  * `ArbitraryInstances.cogenEntityBody`
  * `ArbitraryInstances.cogenMessage`
  * `JavaNetClient`
* Implicit `Timer` added to:
  * `AsyncHttpClient`
  * `JavaNetClient.create`
* `Http4sWsStage` removed from public API
* Removed charset for argonaut instances [#1914](https://github.com/http4s/http4s/pull/1914)
* Dependency upgrades:
  * async-http-client-2.4.9
  * blaze-0.14.0-M3
  * cats-effect-1.0.0-RC2
  * circe-0.10.0-M1
  * fs2-1.0.0-M1
  * fs2-reactive-streams-0.6.0
  * jawn-0.12.1
  * jawn-fs2-0.13.0-M1
  * prometheus-0.4.0
  * scala-xml-1.1.0

# v0.18.14 (2018-07-03)
* Add `CirceEntityCodec` to provide an implicit `EntityEncoder` or `EntityDecoder` from an `Encoder` or `Decoder`, respectively. [#1917](https://github.com/http4s/http4s/pull/1917)
* Add a client backend based on `java.net.HttpURLConnection`.  Note that this client blocks and is primarily intended for use in a REPL. [#1882](https://github.com/http4s/http4s/pull/1882)
* Dependency upgrades:
  * jetty-9.4.11
  * tomcat-9.0.10
	
# v0.18.13 (2018-06-22)
* Downcase type in `MediaRange` generator [#1907](https://github.com/http4s/http4s/pull/1907)
* Fixed bug where `PoolManager` would try to dequeue from an empty queue [#1922](https://github.com/http4s/http4s/pull/1922)
* Dependency upgrades:
  * argonaut-6.2.2
  * fs2-0.10.5

# v0.18.12 (2018-05-28)
* Deprecated `Part.empty` [#1858](https://github.com/http4s/http4s/pull/1858)
* Log requests with an unconsumed body [#1861](https://github.com/http4s/http4s/pull/1861)
* Log requests when the service returns `None` or raises an error [#1875](https://github.com/http4s/http4s/pull/1875)
* Support streaming parsing of multipart and storing large parts as temp files [#1865](https://github.com/http4s/http4s/pull/1865)
* Add an OkHttp client, with HTTP/2 support [#1864](https://github.com/http4s/http4s/pull/1864)
* Add `Host` header to requests to `Client.fromHttpService` if the request URI is absolute [#1874](https://github.com/http4s/http4s/pull/1874)
* Log `"service returned None"` or `"service raised error"` in service `ResponseLogger` when the service does not produce a successful response [#1879](https://github.com/http4s/http4s/pull/1879)
* Dependency upgrades:
  * jetty-9.4.10.v20180503
  * json4s-3.5.4
  * tomcat-9.0.8

# v0.18.11 (2018-05-10)
* Prevent zero-padding of servlet input chunks [#1835](https://github.com/http4s/http4s/pull/1835)
* Fix deadlock in client loggers.  `RequestLogger.apply` and `ResponseLogger.apply` are each replaced by `apply0` to maintain binary compatibility. [#1837](https://github.com/http4s/http4s/pull/1837)
* New `http4s-boopickle` module supports entity codecs through `boopickle.Pickler` [#1826](https://github.com/http4s/http4s/pull/1826)
* Log as much of the response as is consumed in the client. Previously, failure to consume the entire body prevented any part of the body from being logged. [#1846](https://github.com/http4s/http4s/pull/1846)
* Dependency upgrades:
  * prometheus-client-java-0.4.0

# v0.18.10 (2018-05-03)
* Eliminate dependency on Macro Paradise and macro-compat [#1816](https://github.com/http4s/http4s/pull/1816)
* Add `Logging` middleware for client [#1820](https://github.com/http4s/http4s/pull/1820)
* Make blaze-client tick wheel executor lazy [#1822](https://github.com/http4s/http4s/pull/1822)
* Dependency upgrades:
  * cats-effect-0.10.1
  * fs2-0.10.4
  * specs2-4.1.0

# v0.18.9 (2018-04-17)
* Log any exceptions when writing the header in blaze-server for HTTP/1 [#1781](https://github.com/http4s/http4s/pull/1781)
* Drain the response body (thus running its finalizer) when there is an error writing a servlet header or body [#1782](https://github.com/http4s/http4s/pull/1782)
* Clean up logging of errors thrown by services. Prevents the possible swallowing of errors thrown during `renderResponse` in blaze-server and `Http4sServlet` [#1783](https://github.com/http4s/http4s/pull/1783)
* Fix `Uri.Scheme` parser for schemes beginning with `http` other than `https` [#1790](https://github.com/http4s/http4s/pull/1790)
* Fix blaze-client to reset the connection start time on each invocation of the `F[DisposableResponse]`. This fixes the "timeout after 0 milliseconds" error. [#1792](https://github.com/http4s/http4s/pull/1792)
* Depdency upgrades:
  * blaze-0.12.13
  * http4s-websocket-0.2.1
  * specs2-4.0.4
  * tomcat-9.0.7

# v0.18.8 (2018-04-11)
* Improved ScalaDoc for BlazeBuilder [#1775](https://github.com/http4s/http4s/pull/1775)
* Added a stream constructor for async-http-client [#1776](https://github.com/http4s/http4s/pull/1776)
* http4s-prometheus-server-metrics project created. Prometheus Metrics middleware implemented for metrics on http4s server. Exposes an HttpService ready to be scraped by Prometheus, as well pairing to a CollectorRegistry for custom metric registration. [#1778](https://github.com/http4s/http4s/pull/1778)

# v0.18.7 (2018-04-04)
* Multipart parser defaults to fields interpreted as utf-8. [#1767](https://github.com/http4s/http4s/pull/1767)

# v0.18.6 (2018-04-03)
* Fix parsing of multipart bodies across chunk boundaries. [#1764](https://github.com/http4s/http4s/pull/1764)

# v0.18.5 (2018-03-28)
* Add `&` extractor to http4s-dsl. [#1758](https://github.com/http4s/http4s/pull/1758)
* Deprecate `EntityEncoder[F, Future[A]]`.  The `EntityEncoder` is strict in its argument, which causes any side effect of the `Future` to execute immediately.  Wrap your `future` in `IO.fromFuture(IO(future))` instead. [#1759](https://github.com/http4s/http4s/pull/1759)
* Dependency upgrades:
  * circe-0.9.3

# v0.18.4 (2018-03-23)
* Deprecate old `Timeout` middleware methods in favor of new ones that use `FiniteDuration` and cancel timed out effects [#1725](https://github.com/http4s/http4s/pull/1725)
* Add `expectOr` methods to client for custom error handling on failed expects [#1726](https://github.com/http4s/http4s/pull/1726)
* Replace buffered multipart parser with a streaming version. Deprecate all uses of fs2-scodec. [#1727](https://github.com/http4s/http4s/pull/1727)
* Dependency upgrades:
  * blaze-0.12.2
  * fs2-0.10.3
  * log4s-1.6.1
  * jetty-9.4.9.v20180320

# v0.18.3 (2018-03-17)
* Remove duplicate logging in pool manager [#1683]((https://github.com/http4s/http4s/pull/1683)
* Add request/response specific properties to logging [#1709](https://github.com/http4s/http4s/pull/1709)
* Dependency upgrades:
  * async-http-client-2.0.39
  * cats-1.1.0
  * cats-effect-0.10
  * circe-0.9.2
  * discipline-0.9.0
  * jawn-fs2-0.12.2
  * log4s-1.5.0
  * twirl-1.3.15

# v0.18.2 (2018-03-09)
* Qualify reference to `identity` in `uriLiteral` macro [#1697](https://github.com/http4s/http4s/pull/1697)
* Make `Retry` use the correct duration units [#1698](https://github.com/http4s/http4s/pull/1698)
* Dependency upgrades:
  * tomcat-9.0.6

# v0.18.1 (2018-02-27)
* Fix the rendering of trailer headers in blaze [#1629](https://github.com/http4s/http4s/pull/1629)
* Fix race condition between shutdown and parsing in Http1SeverStage [#1675](https://github.com/http4s/http4s/pull/1675)
* Don't use filter in `Arbitrary[``Content-Length``]` [#1678](https://github.com/http4s/http4s/pull/1678)
* Opt-in fallthrough for authenticated services [#1681](https://github.com/http4s/http4s/pull/1681)
* Dependency upgrades:
  * cats-effect-0.9
  * fs2-0.10.2
  * fs2-reactive-streams-0.5.1
  * jawn-fs2-0.12.1
  * specs2-4.0.3
  * tomcat-9.0.5
  * twirl-1.3.4

# v0.18.0 (2018-02-01)
* Add `filename` method to `Part`
* Dependency upgrades:
  * fs2-0.10.0
  * fs2-reactive-streams-0.5.0
  * jawn-fs2-0.12.0

# v0.18.0-M9 (2018-01-26)
* Emit Exit Codes On Server Shutdown [#1638](https://github.com/http4s/http4s/pull/1638) [#1637](https://github.com/http4s/http4s/pull/1637)
* Register Termination Signal and Frame in Http4sWSStage [#1631](https://github.com/http4s/http4s/pull/1631)
* Trailer Headers Are Now Being Emitted Properly [#1629](https://github.com/http4s/http4s/pull/1629)
* Dependency Upgrades:
   * alpn-boot-8.1.12.v20180117
   * circe-0.9.1
   * fs2-0.10.0-RC2
   * fs2-reactive-streams-0.3.0
   * jawn-fs2-0.12.0-M7
   * metrics-4.0.2
   * tomcat-9.0.4

# v0.18.0-M8 (2018-01-05)
* Dependency Upgrades:
   * argonaut-6.2.1
   * circe-0.9.0
   * fs2-0.10.0-M11
   * fs2-reactive-streams-0.2.8
   * jawn-fs2-0.12.0-M6
   * cats-1.0.1
   * cats-effect-0.8

# v0.18.0-M7 (2017-12-23)
* Relax various typeclass constraints from `Effect` to `Sync` or `Async`. [#1587](https://github.com/http4s/http4s/pull/1587)
* Operate on `Segment` instead of `Chunk` [#1588](https://github.com/http4s/http4s/pull/1588)
   * `EntityDecoder.collectBinary` and `EntityDecoder.binary` now
     return `Segment[Byte, Unit]` instead of `Chunk[Byte]`.
   * Add `EntityDecoder.binaryChunk`.
   * Add `EntityEncoder.segmentEncoder`.
   * `http4sMonoidForChunk` replaced by `http4sMonoidForSegment`.
* Add new generators for core RFC 2616 types. [#1593](https://github.com/http4s/http4s/pull/1593)
* Undo obsolete copying of bytes in `StaticFile.fromURL`. [#1202](https://github.com/http4s/http4s/pull/1202)
* Optimize conversion of `Chunk.Bytes` and `ByteVectorChunk` to `ByteBuffer. [#1602](https://github.com/http4s/http4s/pull/1602)
* Rename `read` to `send` and `write` to `receive` in websocket model. [#1603](https://github.com/http4s/http4s/pull/1603)
* Remove `MediaRange` mutable `Registry` and add `HttpCodec[MediaRange]` instance [#1597](https://github.com/http4s/http4s/pull/1597)
* Remove `Monoid[Segment[A, Unit]]` instance, which is now provided by fs2. [#1609](https://github.com/http4s/http4s/pull/1609)
* Introduce `WebSocketBuilder` to build `WebSocket` responses.  Allows headers (e.g., `Sec-WebSocket-Protocol`) on a successful handshake, as well as customization of the response to failed handshakes. [#1607](https://github.com/http4s/http4s/pull/1607)
* Don't catch exceptions thrown by `EntityDecoder.decodeBy`. Complain loudly in logs about exceptions thrown by `HttpService` rather than raised in `F`. [#1592](https://github.com/http4s/http4s/pull/1592)
* Make `abnormal-terminations` and `service-errors` Metrics names plural. [#1611](https://github.com/http4s/http4s/pull/1611)
* Refactor blaze client creation. [#1523](https://github.com/http4s/http4s/pull/1523)
   * `Http1Client.apply` returns `F[Client[F]]`
   * `Http1Client.stream` returns `Stream[F, Client[F]]`, bracketed to shut down the client.
   * `PooledHttp1Client` constructor is deprecated, replaced by the above.
   * `SimpleHttp1Client` is deprecated with no direct equivalent.  Use `Http1Client`.
* Improve client timeout and wait queue handling
   * `requestTimeout` and `responseHeadersTimeout` begin from the submission of the request.  This includes time spent in the wait queue of the pool. [#1570](https://github.com/http4s/http4s/pull/1570)
   * When a connection is `invalidate`d, try to unblock a waiting request under the same key.  Previously, the wait queue would only be checked on recycled connections.
   * When the connection pool is closed, allow connections in the wait queue to complete.
* Changes to Metrics middleware. [#1612](https://github.com/http4s/http4s/pull/1612)
   * Decrement the active requests gauge when no request matches
   * Don't count non-matching requests as 4xx in case they're composed with other services.
   * Don't count failed requests as 5xx in case they're recovered elsewhere.  They still get recorded as `service-error`s.
* Dependency upgrades:
   * async-http-client-2.0.38
   * cats-1.0.0.RC2
   * circe-0.9.0-M3
   * fs2-0.10.0-M10
   * fs2-jawn-0.12.0-M5
   * fs2-reactive-streams-0.2.7
   * scala-2.10.7 and scala-2.11.12

# v0.18.0-M6 (2017-12-08)
* Tested on Java 9.
* `Message.withContentType` now takes a `Content-Type` instead of an
  ``Option[`Content-Type`]``.  `withContentTypeOption` takes an `Option`,
  and `withoutContentType` clears it.
* `QValue` has an `HttpCodec` instance
* `AuthMiddleware` never falls through.  See
  [#1530](https://github.com/http4s/http4s/pull/1530) for more.
* `ContentCoding` is no longer a `Registry`, but has an `HttpCodec`
  instance.
* Render a banner on server startup.  Customize by calling
  `withBanner(List[String])` or `withoutBanner` on the
  `ServerBuilder`.
* Parameterize `isZippable` as a predicate of the `Response` in `GZip`
  middleware.
* Add constant for `application/vnd.api+json` MediaType.
* Limit memory consumption in `GZip` middleware
* Add `handleError`, `handleErrorWith`, `bimap`, `biflatMap`,
  `transform`, and `transformWith` to `EntityDecoder`.
* `org.http4s.util.StreamApp` and `org.http4s.util.ExitCode` are
  deprecated in favor of `fs2.StreamApp` and `fs2.StreamApp.ExitCode`,
  based on what was in http4s.
* Dependency upgrades:
  * fs2-0.10.0-M9
  * fs2-reactive-streams-0.2.6
  * jawn-fs2-0.12.0-M4
  * specs2-4.0.2

# v0.17.6 (2017-12-05)
* Fix `StaticFile` to serve files larger than `Int.MaxValue` bytes
* Dependency upgrades:
  * tomcat-8.5.24

# v0.16.6 (2017-12-04)
* Add a CSRF server middleware
* Fix `NullPointerException` when starting a Tomcat server related to `docBase`
* Log version info and server address on server startup
* Dependency upgrades:
  * jetty-9.4.8.v20171121
  * log4s-1.4.0
  * scalaz-7.2.17
  * twirl-1.3.13

# v0.18.0-M5 (2017-11-02)
* Introduced an `HttpCodec` type class that represents a type that can round
  trip to and from a `String`.  `Uri.Scheme` and `TransferCoding` are the first
  implementors, with more to follow.  Added an `HttpCodecLaws` to http4s-testing.
* `Uri.Scheme` is now its own type instead of a type alias.
* `TransferCoding` is no longer a case class. Its `coding` member is now a
  `String`, not a `CIString`. Its companion is no longer a
  `Registry`.
* Introduced `org.http4s.syntax.literals`, which contains a `StringContext` forAll
  safely constructing a `Uri.Scheme`.  More will follow.
* `org.http4s.util.StreamApp.ExitCode` moved to `org.http4s.util.ExitCode`
* Changed `AuthService[F[_], T]` to `AuthService[T, F[_]]` to support
  partial unification when combining services as a `SemigroupK`.
* Unseal the `MessageFailure` hierarchy. Previous versions of http4s had a
  `GenericParsingFailure`, `GenericDecodeFailure`, and
  `GenericMessageBodyFailure`. This was not compatible with the parameterized
  effect introduced in v0.18. Now, `MessageFailure` is unsealed, so users
  wanting precise control over the default `toHttpResponse` can implement their
  own failure conditions.
* `MessageFailure` now has an `Option[Throwable]` cause.
* Removed `KleisliInstances`. The `SemigroupK[Kleisli[F, A, ?]]` is now provided
  by cats.  Users should no longer need to import `org.http4s.implicits._` to
  get `<+>` composition of `HttpService`s
* `NonEmptyList` extensions moved from `org.http4s.util.nonEmptyList` to
  `org.http4s.syntax.nonEmptyList`.
* There is a classpath difference in log4s version between blaze and http4s in this
  milestone that will be remedied in M6. We believe these warnings are safe.
* Dependency upgrades:
  * cats-1.0.0-RC1
  * fs2-0.10.0-M8
  * fs2-reactive-streams-0.2.5

# v0.18.0-M4 (2017-10-12)
* Syntax for building requests moved from `org.http4s.client._` to
  `org.http4s.client.dsl.Http4sClientDsl[F]`, with concrete type `IO`
  available as `org.http4s.client.dsl.io._`.  This is consistent with
  http4s-dsl for servers.
* Change `StreamApp` to return a `Stream[F, ExitCode]`. The first exit code
  returned by the stream is the exit code of the JVM. This allows custom exit
  codes, and eases dead code warnings in certain constructions that involved
  mapping over `Nothing`.
* `AuthMiddleware.apply` now takes an `Kleisli[OptionT[F, ?], Request[F], T]`
  instead of a `Kleisli[F, Request[F], T]`.
* Set `Content-Type` header on default `NotFound` response.
* Merges from v0.16.5 and v0.17.5.
* Remove mutable map that backs `Method` registry. All methods in the IANA
  registry are available through `Method.all`. Custom methods should be memoized
  by other means.
* Adds an `EntityDecoder[F, Array[Byte]]` and `EntityDecoder[F, Array[Char]]`
  for symmetry with provided `EntityEncoder` instances.
* Adds `Arbitrary` instances for `Headers`, `EntityBody[F]` (currently just
  single chunk), `Entity[F]`, and `EntityEncoder[F, A]`.
* Adds `EntityEncoderLaws` for `EntityEncoder`.
* Adds `EntityCodecLaws`.  "EntityCodec" is not a type in http4s, but these
  laws relate an `EntityEncoder[F, A]` to an `EntityDecoder[F, A]`.
* There is a classpath difference in log4s version between blaze and http4s in this
  milestone that will be remedied in M6. We believe these warnings are safe.

# v0.17.5 (2017-10-12)
* Merges only.

# v0.16.5 (2017-10-11)
* Correctly implement sanitization of dot segments in static file paths
  according to RFC 3986 5.2.4. Most importantly, this fixes an issue where `...`
  is reinterpreted as `..` and can escape the root of the static file service.

# v0.18.0-M3 (2017-10-04)
* Merges only.
* There is a classpath difference in log4s version between blaze and http4s in this
  milestone that will be remedied in M6. We believe these warnings are safe.

# v0.17.4 (2017-10-04)
* Fix reading of request body in non-blocking servlet backend. It was previously
  only reading the first byte of each chunk.
* Dependency upgrades:
  * fs2-reactive-streams-0.1.1

# v0.16.4 (2017-10-04)
* Backport removal `java.xml.bind` dependency from `GZip` middleware,
  to play more nicely with Java 9.
* Dependency upgrades:
  * metrics-core-3.2.5
  * tomcat-8.0.23
  * twirl-1.3.12

# v0.18.0-M2 (2017-10-03)
* Use http4s-dsl with any effect type by either:
    * extend `Http4sDsl[F]`
    * create an object that extends `Http4sDsl[F]`, and extend that.
    * `import org.http4s.dsl.io._` is still available for those who
      wish to specialize on `cats.effect.IO`
* Remove `Semigroup[F[MaybeResponse[F]]]` constraint from
  `BlazeBuilder`.
* Fix `AutoSlash` middleware when a service is mounted with a prefix.
* Publish internal http4s-parboiled2 as a separate module.  This does
  not add any new third-party dependencies, but unbreaks `sbt
  publishLocal`.
* Add `Request.from`, which respects `X-Fowarded-For` header.
* Make `F` in `EffectMessageSyntax` invariant
* Add `message.decodeJson[A]` syntax to replace awkward `message.as(implicitly,
  jsonOf[A])`. Brought into scope by importing one of the following, based on
  your JSON library of choice.
  * `import org.http4s.argonaut._`
  * `import org.http4s.circe._`
  * `import org.http4s.json4s.jackson._`
  * `import org.http4s.json4s.native._`
* `AsyncHttpClient.apply` no longer takes a `bufferSize`.  It is made
  irrelevant by fs2-reactive-streams.
* `MultipartParser.parse` no longer takes a `headerLimit`, which was unused.
* Add `maxWaitQueueLimit` (default 256) and `maxConnectionsPerRequestKey`
  (default 10) to `PooledHttp1Client`.
* Remove private implicit `ExecutionContext` from `StreamApp`. This had been
  known to cause diverging implicit resolution that was hard to debug.
* Shift execution of the routing of the `HttpService` to the `ExecutionContext`
  provided by the `JettyBuilder` or `TomcatBuilder`. Previously, it only shifted
  the response task and stream. This was a regression from v0.16.
* Add two utility execution contexts. These may be used to increase throughput
  as the server builder's `ExecutionContext`. Blocking calls on routing may
  decrease fairness or even deadlock your service, so use at your own risk:
  * `org.http4s.util.execution.direct`
  * `org.http4s.util.execution.trampoline`
* Deprecate `EffectRequestSyntax` and `EffectResponseSyntax`. These were
  previously used to provide methods such as `.putHeaders` and `.withBody`
  on types `F[Request]` and `F[Response]`.  As an alternative:
  * Call `.map` or `.flatMap` on `F[Request]` and `F[Response]` to get access
    to all the same methods.
  * Variadic headers have been added to all the status code generators in
    `Http4sDsl[F]` and method generators in `import org.http4s.client._`.
    For example:
    * `POST(uri, urlForm, Header("Authorization", "Bearer s3cr3t"))`
    * ``Ok("This will have an html content type!", `Content-Type`(`text/html`))``
* Restate `HttpService[F]` as a `Kleisli[OptionT[F, ?], Request[F], Response[F]]`.
* Similarly, `AuthedService[F]` as a `Kleisli[OptionT[F, ?], AuthedRequest[F], Response[F]]`.
* `MaybeResponse` is removed, because the optionality is now expressed through
  the `OptionT` in `HttpService`. Instead of composing `HttpService` via a
  `Semigroup`, compose via a `SemigroupK`. Import `org.http4s.implicits._` to
  get a `SemigroupK[HttpService]`, and chain services as `s1 <+> s2`. We hope to
  remove the need for `org.http4s.implicits._` in a future version of cats with
  [issue 1428](https://github.com/typelevel/cats/issues/1428).
* The `Service` type alias is deprecated in favor of `Kleisli`.  It used to represent
  a partial application of the first type parameter, but since version 0.18, it is
  identical to `Kleisli.
* `HttpService.lift`, `AuthedService.lift` are deprecated in favor of `Kleisli.apply`.
* Remove `java.xml.bind` dependency from `GZip` middleware to avoid an
  extra module dependency in Java 9.
* Upgraded dependencies:
    * jawn-fs2-0.12.0-M2
    * log4s-1.4.0
* There is a classpath difference in log4s version between blaze and http4s in this
  milestone that will be remedied in M6. We believe these warnings are safe.

# v0.17.3 (2017-10-02)
* Shift execution of HttpService to the `ExecutionContext` provided by the
  `BlazeBuilder` when using HTTP/2. Previously, it only shifted the response
  task and body stream.

# v0.16.3 (2017-09-29)
* Fix `java.io.IOException: An invalid argument was supplied` on blaze-client
  for Windows when writing an empty sequence of `ByteBuffer`s.
* Set encoding of `captureWriter` to UTF-8 instead of the platform default.
* Dependency upgrades:
  * blaze-0.12.9

# v0.17.2 (2017-09-25)
* Remove private implicit strategy from `StreamApp`. This had been known to
  cause diverging implicit resolution that was hard to debug.
* Shift execution of HttpService to the `ExecutionContext` provided by the
  `BlazeBuilder`. Previously, it only shifted the response stream. This was a
  regression from 0.16.
* Split off http4s-parboiled2 module as `"org.http4s" %% "parboiled"`. There are
  no externally visible changes, but this simplifies and speeds the http4s
  build.

# v0.16.2 (2017-09-25)
* Dependency patch upgrades:
  * async-http-client-2.0.37
  * blaze-0.12.8: changes default number of selector threads to
    from `2 * cores + 1` to `max(4, cores + 1)`.
  * jetty-9.4.7.v20170914
  * tomcat-8.5.21
  * twirl-1.3.7

# v0.17.1 (2017-09-17)
* Fix bug where metrics were not captured in `Metrics` middleware.
* Pass `redactHeadersWhen` argument from `Logger` to `RequestLogger`
  and `ResponseLogger`.

# v0.16.1 (2017-09-17)
* Publish our fork of parboiled2 as http4s-parboiled2 module.  It's
  the exact same internal code as was in http4s-core, with no external
  dependencies. By publishing an extra module, we enable a
  `publishLocal` workflow.
* Charset fixes:
  * Deprecate `CharsetRange.isSatisfiedBy` in favor of
    and ```Accept-Charset`.isSatisfiedBy`` in favor of
    ```Accept-Charset`.satisfiedBy``.
  * Fix definition of `satisfiedBy` to respect priority of
    ```Charset`.*``.
  * Add `CharsetRange.matches`.
* ContentCoding fixes:
  * Deprecate `ContentCoding.satisfiedBy` and
    `ContentCoding.satisfies` in favor of ```Accept-Encoding`.satisfiedBy``.
  * Deprecate ```Accept-Encoding`.preferred``, which has no reasonable
    interpretation in the presence of splats.
  * Add ```Accept-Language`.qValue``.
  * Fix definition of `satisfiedBy` to respect priority of
    `ContentCoding.*`.
  * Add `ContentCoding.matches` and `ContentCoding.registered`.
  * Add `Arbitrary[ContentCoding]` and ```Arbitrary[`Accept-Encoding`]``
    instances.
* LanguageTag fixes:
  * Deprecate `LanguageTag.satisfiedBy` and
    `LanguageTag.satisfies` in favor of ```Accept-Language`.satisfiedBy``.
  * Fix definition of `satisfiedBy` to respect priority of
    `LanguageTag.*` and matches of a partial set of subtags.
  * Add `LanguageTag.matches`.
  * Deprecate `LanguageTag.withQuality` in favor of new
    `LanguageTag.withQValue`.
  * Deprecate ```Accept-Language`.preferred``, which has no reasonable
    interpretation in the presence of splats.
  * Add ```Accept-Language`.qValue``.
  * Add `Arbitrary[LanguageTag]` and ```Arbitrary[`Accept-Language`]``
    instances.

# v0.17.0 (2017-09-01)
* Honor `Retry-After` header in `Retry` middleware.  The response will
  not be retried until the maximum of the backoff strategy and any
  time specified by the `Retry-After` header of the response.
* The `RetryPolicy.defaultRetriable` only works for methods guaranteed
  to not have a body.  In fs2, we can't introspect the stream to
  guarantee that it can be rerun.  To retry requests for idempotent
  request methods, use `RetryPolicy.unsafeRetriable`.  To retry
  requests regardless of method, use
  `RetryPolicy.recklesslyRetriable`.
* Fix `Logger` middleware to render JSON bodies as text, not as a hex
  dump.
* `MultipartParser.parse` returns a stream of `ByteVector` instead of
  a stream of `Byte`. This perserves chunking when parsing into the
  high-level `EntityDecoder[Multipart]`, and substantially improves
  performance on large files.  The high-level API is not affected.

# v0.16.0 (2017-09-01)
* `Retry` middleware takes a `RetryPolicy` instead of a backoff
  strategy.  A `RetryPolicy` is a function of the request, the
  response, and the number of attempts.  Wrap the previous `backoff`
  in `RetryPolicy {}` for compatible behavior.
* Expose a `Part.fileData` constructor that accepts an `EntityBody`.

# v0.17.0-RC3 (2017-08-29)
* In blaze-server, when doing chunked transfer encoding, flush the
  header as soon as it is available.  It previously buffered until the
  first chunk was available.

# v0.16.0-RC3 (2017-08-29)
* Add a `responseHeaderTimeout` property to `BlazeClientConfig`.  This
  measures the time between the completion of writing the request body
  to the reception of a complete response header.
* Upgraded dependencies:
    * async-http-client-2.0.35

# v0.18.0-M1 (2017-08-24)

This release is the product of a long period of parallel development
across different foundation libraries, making a detailed changelog
difficult.  This is a living document, so if any important points are
missed here, please send a PR.

The most important change in http4s-0.18 is that the effect type is
parameterized.  Where previous versions were specialized on
`scalaz.concurrent.Task` or `fs2.Task`, this version supports anything
with a `cats.effect.Effect` instance.  The easiest way to port an
existing service is to replace your `Task` with `cats.effect.IO`,
which has a similar API and is already available on your classpath.
If you prefer to bring your own effect, such as `monix.eval.Task` or
stick to `scalaz.concurrent.Task` or put a transformer on `IO`, that's
fine, too!

The parameterization chanages many core signatures throughout http4s:
- `Request` and `Response` become `Request[F[_]]` and
  `Response[F[_]]`.  The `F` is the effect type of the body (i.e.,
  `Stream[F, Byte]`), or what the body `.run`s to.
- `HttpService` becomes `HttpService[F[_]]`, so that the service
  returns an `F[Response[F]]`.  Instead of constructing with
  `HttpService { ... }`, we now declare the effect type of the
  service, like `HttpService[IO] { ... }`.  This determines the type
  of request and response handled by the service.
- `EntityEncoder[A]` and `EntityDecoder[A]` are now
  `EntityEncoder[F[_], A]` and `EntityDecoder[F[_], A]`, respectively.
  These act as a codec for `Request[F]` and `Response[F]`.  In practice,
  this change tends to be transparent in the DSL.
- The server builders now take an `F` parameter, which needs to match
  the services mounted to them.
- The client now takes an `F` parameter, which determines the requests
  and responses it handles.

Several dependencies are upgraded:
- cats-1.0.0.MF
- circe-0.9.0-M1
- fs2-0.10.0-M6
- fs2-reactive-streams-0.2.2
- jawn-fs2-0.12.0-M1

# v0.17.0-RC2 (2017-08-24)
* Remove `ServiceSyntax.orNotFound(a: A): Task[Response]` in favor of
  `ServiceSyntax.orNotFound: Service[Request, Response]`

# v0.16.0-RC2 (2017-08-24)
* Move http4s-blaze-core from `org.http4s.blaze` to
  `org.http4s.blazecore` to avoid a conflict with the non-http4s
  blaze-core module.
* Change `ServiceOps` to operate on a `Service[?, MaybeResponse]`.
  Give it an `orNotFound` that returns a `Service`.  The
  `orNotFound(a: A)` overload is left for compatibility with Scala
  2.10.
* Build with Lightbend compiler instead of Typelevel compiler so we
  don't expose `org.typelevel` dependencies that are incompatible with
  ntheir counterparts in `org.scala-lang`.
* Upgraded dependencies:
    * blaze-0.12.7 (fixes eviction notice in http4s-websocket)
    * twirl-1.3.4

# v0.17.0-RC1 (2017-08-16)
* Port `ChunkAggregator` to fs2
* Add logging middleware
* Standardize on `ExecutionContext` over `Strategy` and `ExecutorService`
* Implement `Age` header
* Fix `Client#toHttpService` to not dispose until the body is consumed
* Add a buffered implementation of `EntityDecoder[Multipart]`
* In async-http-client, don't use `ReactiveStreamsBodyGenerator` unless there is
  a body to transmit. This fixes an `IllegalStateException: unexpected message
  type`
* Add `HSTS` middleware
* Add option to serve pre-gzipped resources
* Add RequestLogging and ResponseLogging middlewares
* `StaticFile` options return `OptionT[Task, ?]`
* Set `Content-Length` or `Transfer-Encoding: chunked` header when serving
  from a URL
* Explicitly close `URLConnection``s if we are not reading the contents
* Upgrade to:
    * async-http-client-2.0.34
    * fs2-0.9.7
    * metrics-core-3.2.4
    * scodec-bits-1.1.5

# v0.16.0-RC1 (2017-08-16)
* Remove laziness from `ArbitraryInstances`
* Support an arbitrary predicate for CORS allowed origins
* Support `Access-Control-Expose-Headers` header for CORS
* Fix thread safety issue in `EntityDecoder[XML]`
* Support IPV6 headers in `X-Forwarded-For`
* Add `status` and `successful` methods to client
* Overload `client.fetchAs` and `client.streaming` to accept a `Task[Request]`
* Replace `Instant` with `HttpDate` to avoid silent truncation and constrain
  to dates that are legally renderable in HTTP.
* Fix bug in hash code of `CIString`
* Update `request.pathInfo` when changing `request.withUri`. To keep these
  values in sync, `request.copy` has been deprecated, but copy constructors
  based on `with` have been added.
* Remove `name` from `AttributeKey`.
* Add `withFragment` and `withoutFragment` to `Uri`
* Construct `Content-Length` with `fromLong` to ensure validity, and
  `unsafeFromLong` when you can assert that it's positive.
* Add missing instances to `QueryParamDecoder` and `QueryParamEncoder`.
* Add `response.cookies` method to get a list of cookies from `Set-Cookie`
  header.  `Set-Cookie` is no longer a `Header.Extractable`, as it does
  not adhere to the HTTP spec of being concatenable by commas without
  changing semantics.
* Make servlet `HttpSession` available as a request attribute in servlet
  backends
* Fix `Part.name` to return the name from the `Content-Disposition` header
  instead of the name _of_ the `Content-Disposition` header. Accordingly, it is
  no longer a `CIString`
* `Request.toString` and `Response.toString` now redact sensitive headers. A
  method to redact arbitrary headers is added to `Headers`.
* `Retry-After` is now modeled as a `Either[HttpDate, Long]` to reflect either
  an http-date or delta-seconds value.
* Look for index.html in `StaticFile` when rendering a directory instead of
  returning `401 Unauthorized`.
* Limit dates to a minimum of January 1, 1900, per RFC.
* Add `serviceErrorHandler` to `ServerBuilder` to allow pluggable error handlers
  when a server backend receives a failed task or a thrown Exception when
  invoking a service. The default calls `toHttpResponse` on `MessageFailure` and
  closes the connection with a `500 InternalServerError` on other non-fatal
  errors.  Fatal errors are left to the server.
* `FollowRedirect` does not propagate sensitive headers when redirecting to a
  different authority.
* Add Content-Length header to empty response generators
* Upgraded dependencies:
    * async-http-client-2.0.34
    * http4s-websocket-0.2.0
    * jetty-9.4.6.v20170531
    * json4s-3.5.3
    * log4s-1.3.6
    * metrics-core-3.2.3
    * scala-2.12.3-bin-typelevel-4
    * scalaz-7.2.15
    * tomcat-8.5.20

# v0.15.16 (2017-07-20)
* Backport rendering of details in `ParseFailure.getMessage`

# ~~v0.15.15 (2017-07-20)~~
* Oops. Same as v0.15.14.

# v0.15.14 (2017-07-10)
* Close parens in `Request.toString`
* Use "message" instead of "request" in message body failure messages
* Add `problem+json` media type
* Tolerate `[` and `]` in queries parsing URIs. These characters are parsed, but
  percent-encoded.

# v0.17.0-M3 (2017-05-27)
* Fix file corruption issue when serving static files from the classpath

# v0.16.0-M3 (2017-05-25)
* Fix `WebjarService` so it matches assets.
* `ServerApp` overrides `process` to leave a single abstract method
* Add gzip trailer in `GZip` middleware
* Upgraded dependencies:
    * circe-0.8.0
    * jetty-9.4.5.v20170502
    * scalaz-7.2.13
    * tomcat-8.5.15
* `ProcessApp` uses a `Process[Task, Nothing]` rather than a
  `Process[Task, Unit]`
* `Credentials` is split into `Credentials.AuthParams` for key-value pairs and
  `Credentials.Token` for legacy token-based schemes.  `OAuthBearerToken` is
  subsumed by `Credentials.Token`.  `BasicCredentials` no longer extends
  `Credentials`, but is extractable from one.  This model permits the
  definition of other arbitrary credential schemes.
* Add `fromSeq` constructor to `UrlForm`
* Allow `WebjarService` to pass on methods other than `GET`.  It previously
  threw a `MatchError`.

# v0.15.13 (2017-05-25)
* Patch-level upgrades to dependencies:
    * async-http-client-2.0.32
    * blaze-0.12.6 (fixes infinite loop in some SSL handshakes)
    * jetty-9.3.19.v20170502
    * json4s-3.5.2
    * tomcat-8.0.44

# v0.15.12 (2017-05-11)
* Fix GZip middleware to render a correct stream

# v0.17.0-M2 (2017-04-30)
* `Timeout` middleware takes an implicit `Scheduler` and
  `ExecutionContext`
* Bring back `http4s-async-client`, based on `fs2-reactive-stream`
* Restore support for WebSockets

# v0.16.0-M2 (2017-04-30)
* Upgraded dependencies:
    * argonaut-6.2
    * jetty-9.4.4.v20170414
    * tomcat-8.5.14
* Fix `ProcessApp` to terminate on process errors
* Set `secure` request attribute correctly in blaze server
* Exit with code `-1` when `ProcessApp` fails
* Make `ResourceService` respect `If-Modified-Since`
* Rename `ProcessApp.main` to `ProcessApp.process` to avoid overload confusio
* Avoid intermediate String allocation in Circe's `jsonEncoder`
* Adaptive EntityDecoder[Json] for circe: works directly from a ByteBuffer for
  small bodies, and incrementally through jawn for larger.
* Capture more context in detail message of parse errors

# v0.15.11 (2017-04-29)
* Upgrade to blaze-0.12.5 to pick up fix for `StackOverflowError` in
  SSL handshake

# v0.15.10 (2017-04-28)
* Patch-level upgrades to dependencies
* argonaut-6.2
* scalaz-7.2.12
* Allow preambles and epilogues in multipart bodies
* Limit multipart headers to 40 kilobytes to avoid unbounded buffering
  of long lines in a header
* Remove `' '` and `'?'` from alphabet for generated multipart
  boundaries, as these are not token characters and are known to cause
  trouble for some multipart implementations
* Fix multipart parsing for unlucky input chunk sizes

# v0.15.9 (2017-04-19)
* Terminate `ServerApp` even if the server fails to start
* Make `ResourceService` respect `If-Modified-Since`
* Patch-level upgrades to dependencies:
* async-http-client-2.0.31
* jetty-9.3.18.v20170406
* json4s-3.5.1
* log4s-1.3.4
* metrics-core-3.1.4
* scalacheck-1.13.5
* scalaz-7.1.13 or scalaz-7.2.11
* tomcat-8.0.43

# v0.17.0-M1 (2017-04-08)
* First release on cats and fs2
    * All scalaz types and typeclasses replaced by cats equivalengts
	* `scalaz.concurrent.Task` replaced by `fs2.Task`
	* `scalaz.stream.Process` replaced by `fs2.Stream`
* Roughly at feature parity with v0.16.0-M1. Notable exceptions:
	* Multipart not yet supported
	* Web sockets not yet supported
	* Client retry middleware can't check idempotence of requests
	* Utilties in `org.http4s.util.io` not yet ported

# v0.16.0-M1 (2017-04-08)
* Fix type of `AuthedService.empty`
* Eliminate `Fallthrough` typeclass.  An `HttpService` now returns
  `MaybeResponse`, which can be a `Response` or `Pass`.  There is a
  `Semigroup[MaybeResponse]` instance that allows `HttpService`s to be
  chained as a semigroup.  `service orElse anotherService` is
  deprecated in favor of `service |+| anotherService`.
* Support configuring blaze and Jetty servers with a custom
  `SSLContext`.
* Upgraded dependencies for various modules:
    * async-http-client-2.0.31
    * circe-0.7.1
    * jetty-9.4.3.v20170317
    * json4s-3.5.1
    * logback-1.2.1
    * log4s-1.3.4
    * metrics-3.2.0
    * scalacheck-1.13.5
    * tomcat-8.0.43
* Deprecate `EntityEncoder[ByteBuffer]` and
  `EntityEncoder[CharBuffer]`.
* Add `EntityDecoder[Unit]`.
* Move `ResponseClass`es into `Status`.
* Use `SSLContext.getDefault` by default in blaze-client.  Use
  `BlazeServerConfig.insecure` to ignore certificate validity.  But
  please don't.
* Move `CIString` syntax to `org.http4s.syntax`.
* Bundle an internal version of parboiled2.  This decouples core from
  shapeless, allowing applications to use their preferred version of
  shapeless.
* Rename `endpointAuthentication` to `checkEndpointAuthentication`.
* Add a `WebjarService` for serving files out of web jars.
* Implement `Retry-After` header.
* Stop building with `delambdafy` on Scala 2.11.
* Eliminate finalizer on `BlazeConnection`.
* Respond OK to CORS pre-flight requests even if the wrapped service
  does not return a successful response.  This is to allow `CORS`
  pre-flight checks of authenticated services.
* Deprecate `ServerApp` in favor of `org.http4s.util.ProcessApp`.  A
  `ProcessApp` is easier to compose all the resources a server needs via
  `Process.bracket`.
* Implement a `Referer` header.

# v0.15.8 (2017-04-06)
* Cache charset lookups to avoid synchronization.  Resolution of
  charsets is synchronized, with a cache size of two.  This avoids
  the synchronized call on the HTTP pool.
* Strip fragment from request target in blaze-client.  An HTTP request
  target should not include the fragment, and certain servers respond
  with a `400 Bad Request` in their presence.

# v0.15.7 (2017-03-09)
* Change default server and client executors to a minimum of four
  threads.
* Bring scofflaw async-http-client to justice for its brazen
  violations of Reactive Streams Rule 3.16, requesting of a null
  subscription.
* Destroy Tomcat instances after stopping, so they don't hold the port
* Deprecate `ArbitraryInstances.genCharsetRangeNoQuality`, which can
  cause deadlocks
* Patch-level upgrades to dependencies:
    * async-http-client-2.0.30
    * jetty-9.3.16.v20170120
    * logback-1.1.11
    * metrics-3.1.3
    * scala-xml-1.0.6
    * scalaz-7.2.9
    * tomcat-8.0.41
    * twirl-1.2.1

# v0.15.6 (2017-03-03)
* Log unhandled MessageFailures to `org.http4s.server.message-failures`

# v0.15.5 (2017-02-20)
* Allow services wrapped in CORS middleware to fall through
* Don't log message about invalid CORS headers when no `Origin` header present
* Soften log about invalid CORS headers from info to debug

# v0.15.4 (2017-02-12)
* Call `toHttpResponse` on tasks failed with `MessageFailure`s from
  `HttpService`, to get proper 4xx handling instead of an internal
  server error.

# v0.15.3 (2017-01-17)
* Dispose of redirect responses in `FollowRedirect`. Fixes client deadlock under heavy load
* Refrain from logging headers with potentially sensitive info in blaze-client
* Add `hashCode` and `equals` to `Headers`
* Make `challenge` in auth middlewares public to facilitate composing multiple auth mechanisms
* Fix blaze-client detection of stale connections

# v0.15.2 (2016-12-29)
* Add helpers to add cookies to requests

# v0.12.6 (2016-12-29)
* Backport rendering of details in `ParseFailure.getMessage`

# ~~v0.12.5 (2016-12-29)~~
* ~~Backport rendering of details in `ParseFailure.getMessage`~~ Oops.

# v0.15.1 (2016-12-20)
* Fix GZip middleware to fallthrough non-matching responses
* Fix UnsupportedOperationException in Arbitrary[Uri]
* Upgrade to Scala 2.12.1 and Scalaz 7.2.8

# v0.15.0 (2016-11-30)
* Add support for Scala 2.12
* Added `Client.fromHttpService` to assist with testing.
* Make all case classes final where possible, sealed where not.
* Codec for Server Sent Events (SSE)
* Added JSONP middleware
* Improve Expires header to more easily build the header and support parsing of the header
* Replce lazy `Raw.parsed` field with a simple null check
* Added support for Zipkin headers
* Eliminate response attribute for detecting fallthrough response.
  The fallthrough response must be `Response.fallthrough`.
* Encode URI path segments created with `/`
* Introduce `AuthedRequest` and `AuthedService` types.
* Replace `CharSequenceEncoder` with `CharBufferEncoder`, assuming
  that `CharBuffer` and `String` are the only `CharSequence`s one
  would want to encode.
* Remove `EnittyEncoder[Char]` and `EntityEncoder[Byte]`.  Send an
  array, buffer, or String if you want this.
* Add `DefaultHead` middleware for `HEAD` implementation.
* Decouple `http4s-server` from Dropwizard Metrics.  Metrics code is
  in the new `http4s-metrics` module.
* Allow custom scheduler for timeout middleware.
* Add parametric empty `EntityEncoder` and `EntityEncoder[Unit]`.
* Replace unlawful `Order[CharsetRange]` with `Equal[CharsetRange]`.
* Auth middlewares renamed `BasicAuth` and `DigestAuth`.
* `BasicAuth` passes client password to store instead of requesting
  password from store.
* Remove realm as an argument to the basic and digest auth stores.
* Basic and digest auth stores return a parameterized type instead of
  just a String username.
* Upgrade to argonaut-6.2-RC2, circe-0.6.1, json4s-3.5.0

# v0.14.11 (2016-10-25)
* Fix expansion of `uri` and `q` macros by qualifying with `_root_`

# v0.14.10 (2016-10-12)
* Include timeout type and duration in blaze client timeouts

# v0.14.9 (2016-10-09)
* Don't use `"null"` as query string in servlet backends for requests without a query string

# v0.14.8 (2016-10-04)
* Allow param names in UriTemplate to have encoded, reserved parameters
* Upgrade to blaze-0.12.1, to fix OutOfMemoryError with direct buffers
* Upgrade to Scalaz 7.1.10/7.2.6
* Upgrade to Jetty 9.3.12
* Upgrade to Tomcat 8.0.37

# v0.14.7 (2016-09-25)
* Retry middleware now only retries requests with idempotent methods
  and pure bodies and appropriate status codes
* Fix bug where redirects followed when an effectful chunk (i.e., `Await`) follows pure ones.
* Don't uppercase two hex digits after "%25" when percent encoding.
* Tolerate invalid percent-encodings when decoding.
* Omit scoverage dependencies from POM

# v0.14.6 (2016-09-11)
* Don't treat `Kill`ed responses (i.e., HEAD requests) as abnormal
  termination in metrics

# v0.14.5 (2016-09-02)
* Fix blaze-client handling of HEAD requests

# v0.14.4 (2016-08-29)
* Don't render trailing "/" for URIs with empty paths
* Avoid calling tail of empty list in `/:` extractor

# v0.14.3 (2016-08-24)
* Follow 301 and 302 responses to POST with a GET request.
* Follow all redirect responses to HEAD with a HEAD request.
* Fix bug where redirect response is disposed prematurely even if not followed.
* Fix bug where payload headers are sent from original request when
  following a redirect with a GET or HEAD.
* Return a failed task instead of throwing when a client callback
  throws an exception. Fixes a resource leak.
* Always render `Date` header in GMT.
* Fully support the three date formats specified by RFC 7231.
* Always specify peer information in blaze-client SSL engines
* Patch upgrades to latest async-http-client, jetty, scalaz, and scalaz-stream

# v0.14.2 (2016-08-10)
* Override `getMessage` in `UnexpectedStatus`

# v0.14.1 (2016-06-15)
* Added the possibility to specify custom responses to MessageFailures
* Address issue with Retry middleware leaking connections
* Fixed the status code for a semantically invalid request to `422 UnprocessableEntity`
* Rename `json` to `jsonDecoder` to reduce possibility of implicit shadowing
* Introduce the `ServerApp` trait
* Deprectate `onShutdown` and `awaitShutdown` in `Server`
* Support for multipart messages
* The Path extractor for Long now supports negative numbers
* Upgrade to scalaz-stream-0.8.2(a) for compatibility with scodec-bits-1.1
* Downgrade to argonaut-6.1 (latest stable release) now that it cross builds for scalaz-7.2
* Upgrade parboiled2 for compatibility with shapeless-2.3.x

# ~~v0.14.0 (2016-06-15)~~
* Recalled. Use v0.14.1 instead.

# v0.13.3 (2016-06-15)
* Address issue with Retry middleware leaking connections.
* Pass the reason string when setting the `Status` for a successful `ParseResult`.

# v0.13.2 (2016-04-13)
* Fixes the CanBuildFrom for RequestCookieJar to avoid duplicates.
* Update version of jawn-parser which contains a fix for Json decoding.

# v0.13.1 (2016-04-07)
* Remove implicit resolution of `DefaultExecutor` in blaze-client.

# v0.13.0 (2016-03-29)
* Add support for scalaz-7.2.x (use version 0.13.0a).
* Add a client backed based on async-http-client.
* Encode keys when rendering a query string.
* New entity decoder based on json4s' extract.
* Content-Length now accepts a Long.
* Upgrade to circe-0.3, json4s-3.3, and other patch releases.
* Fix deadlocks in blaze resulting from default executor on single-CPU machines.
* Refactor `DecodeFailure` into a new `RequestFailure` hierarchy.
* New methods for manipulating `UrlForm`.
* All parsed headers get a `parse` method to construct them from their value.
* Improve error message for unsupported media type decoding error.
* Introduce `BlazeClientConfig` class to simplify client construction.
* Unify client executor service semantics between blaze-client and async-http-client.
* Update default response message for UnsupportedMediaType failures.
* Add a `lenient` flag to blazee configuration to accept illegal characters in headers.
* Remove q-value from `MediaRange` and `MediaType`, replaced by `MediaRangeAndQValue`.
* Add `address` to `Server` trait.
* Lazily construct request body in Servlet NIO to support HTTP 100.
* Common operations pushed down to `MessageOps`.
* Fix loop in blaze-client when no connection can be established.
* Privatize most of the blaze internal types.
* Enable configuration of blaze server parser lengths.
* Add trailer support in blaze client.
* Provide an optional external executor to blaze clients.
* Fix Argonaut string interpolation

# v0.12.4 (2016-03-10)
* Fix bug on rejection of invalid URIs.
* Do not send `Transfer-Encoding` or `Content-Length` headers for 304 and others.
* Don't quote cookie values.

# v0.12.3 (2016-02-24)
* Upgrade to jawn-0.8.4 to fix decoding escaped characters in JSON.

# v0.12.2 (2016-02-22)
* ~~Upgrade to jawn-0.8.4 to fix decoding escaped characters in JSON.~~ Oops.

# v0.12.1 (2016-01-30)
* Encode keys as well as values when rendering a query.
* Don't encode '?' or '/' when encoding a query.

# v0.12.0 (2016-01-15)
* Refactor the client API for resource safety when not reading the entire body.
* Rewrite client connection pool to support maximum concurrent
  connections instead of maximum idle connections.
* Optimize body collection for better connection keep-alive rate.
* Move `Service` and `HttpService`, because a `Client` can be viewed as a `Service`.
* Remove custom `DateTime` in favor of `java.time.Instant`.
* Support status 451 Unavailable For Legal Reasons.
* Various blaze-client optimizations.
* Don't let Blaze `IdentityWriter` write more than Content-Length bytes.
* Remove `identity` `Transfer-Encoding`, which was removed in HTTP RFC errata.
* In blaze, `requireClose` is now the return value of `writeEnd`.
* Remove body from `Request.toString` and `Response.toString`.
* Move blaze parser into its own class.
* Trigger a disconnect if an ignored body is too long.
* Configurable thread factories for happier profiling.
* Fix possible deadlock in default client execution context.

# v0.11.3 (2015-12-28)
* Blaze upgrade to fix parsing HTTP responses without a reason phrase.
* Don't write more than Content-Length bytes in blaze.
* Fix infinite loop in non-blocking Servlet I/O.
* Never write a response body on HEAD requests to blaze.
* Add missing `'&'` between multivalued k/v pairs in `UrlFormCodec.encode`

# v0.11.2 (2015-12-04)
* Fix stack safety issue in async servlet I/O.
* Reduce noise from timeout exceptions in `ClientTimeoutStage`.
* Address file descriptor leaks in blaze-client.
* Fix `FollowRedirect` middleware for 303 responses.
* Support keep-alives for client requests with bodies.

# v0.11.1 (2015-11-29)
* Honor `connectorPoolSize` and `bufferSize` parameters in `BlazeBuilder`.
* Add convenient `ETag` header constructor.
* Wait for final chunk to be written before closing the async context in non-blocking servlet I/O.
* Upgrade to jawn-streamz-0.7.0 to use scalaz-stream-0.8 across the board.

# v0.11.0 (2015-11-20)
* Upgrade to scalaz-stream 0.8
* Add Circe JSON support module.
* Add ability to require content-type matching with EntityDecoders.
* Cleanup blaze-client internals.
* Handle empty static files.
* Add ability to disable endpoint authentication for the blaze client.
* Add charset encoding for Argonaut JSON EntityEncoder.

# v0.10.1 (2015-10-07)
* Processes render data in chunked encoding by default.
* Incorporate type name into error message of QueryParam.
* Comma separate Access-Control-Allow-Methods header values.
* Default FallThrough behavior inspects for the FallThrough.fallthroughKey.

# v0.10.0 (2015-09-03)
* Replace `PartialService` with the `Fallthrough` typeclass and `orElse` syntax.
* Rename `withHeaders` to `replaceAllHeaders`
* Set https endpoint identification algorithm when possible.
* Stack-safe `ProcessWriter` in blaze.
* Configureable number of connector threads and buffer size in blaze-server.

# v0.9.3 (2015-08-27)
* Trampoline recursive calls in blaze ProcessWriter.
* Handle server hangup and body termination correctly in blaze client.

# v0.9.2 (2015-08-26)
* Bump http4s-websockets to 1.0.3 to properly decode continuation opcode.
* Fix metrics incompatibility when using Jetty 9.3 backend.
* Preserve original headers when appending as opposed to quoting.

# v0.8.5 (2015-08-26)
* Preserve original headers when appending as opposed to quoting.
* Upgrade to jawn-0.8.3 to avoid transitive dependency on GPL2 jmh

# v0.9.1 (2015-08-19)
* Fix bug in servlet nio handler.

# v0.9.0 (2015-08-15)
* Require Java8.
* `StaticFile` uses the filename extension exclusively to determine media-type.
* Add `/` method to `Uri`.
* Add `UrlFormLifter` middleware to aggregate url-form parameters with the query parameters.
* Add local address information to the `Request` type.
* Add a Http method 'or' (`|`) extractor.
* Add `VirtualHost` middleware for serving multiple sites from one server.
* Add websocket configuration to the blaze server builder.
* Redefine default timeout status code to 500.
* Redefine the `Service` arrow result from `Task[Option[_]]` to `Task[_]`.
* Don't extend `AllInstances` with `Http4s` omnibus import object.
* Use UTF-8 as the default encoding for text bodies.
* Numerous bug fixes by numerous contributors!

# v0.8.4 (2015-07-13)
* Honor the buffer size parameter in gzip middleware.
* Handle service exceptions in servlet backends.
* Respect asyncTimeout in servlet backends.
* Fix prefix mounting bug in blaze-server.
* Do not apply CORS headers to unsuccessful OPTIONS requests.

# v0.8.3 (2015-07-02)
* Fix bug parsing IPv4 addresses found in URI construction.

# v0.8.2 (2015-06-22)
* Patch instrumented handler for Jetty to time async contexts correctly.
* Fix race condition with timeout registration and route execution in blaze client
* Replace `ConcurrentHashMap` with synchronized `HashMap` in `staticcontent` package.
* Fix static content from jars by avoiding `"//"` in path uris when serving static content.
* Quote MediaRange extensions.
* Upgrade to jawn-streamz-0.5.0 and blaze-0.8.2.
* Improve error handling in blaze-client.
* Respect the explicit default encoding passed to `decodeString`.

# v0.8.1 (2015-06-16)
* Authentication middleware integrated into the server package.
* Static content tools integrated into the server package.
* Rename HttpParser to HttpHeaderParser and allow registration and removal of header parsers.
* Make UrlForm EntityDecoder implicitly resolvable.
* Relax UrlForm parser strictness.
* Add 'follow redirect' support as a client middleware.
* Add server middleware for auto retrying uris of form '/foo/' as '/foo'.
* Numerous bug fixes.
* Numerous version bumps.

# ~~v0.8.0 (2015-06-16)~~
* Mistake.  Go straight to v0.8.1.

# v0.7.0 (2015-05-05)
* Add QueryParamMatcher to the dsl which returns a ValidationNel.
* Dsl can differentiate between '/foo/' and '/foo'.
* Added http2 support for blaze backend.
* Added a metrics middleware usable on all server backends.
* Websockets are now modeled by an scalaz.stream.Exchange.
* Add `User-Agent` and `Allow` header types and parsers.
* Allow providing a Host header to the blaze client.
* Upgrade to scalaz-stream-7.0a.
* Added a CORS middleware.
* Numerous bug fixes.
* Numerous version bumps.

# v0.6.5 (2015-03-29)
* Fix bug in Request URI on servlet backend with non-empty context or servlet paths.
* Allow provided Host header for Blaze requests.

# v0.6.4 (2015-03-15)
* Avoid loading javax.servlet.WriteListener when deploying to a servlet 3.0 container.

# ~~v0.6.3 (2015-03-15)~~
* Forgot to pull origin before releasing.  Use v0.6.4 instead.

# v0.6.2 (2015-02-27)
* Use the thread pool provided to the Jetty servlet builder.
* Avoid throwing exceptions when parsing headers.
* Make trailing slash insignificant in service prefixes on servlet containers.
* Fix mapping of servlet query and mount prefix.

# v0.6.1 (2015-02-04)
* Update to blaze-0.5.1
* Remove unneeded error message (90b2f76097215)
* GZip middleware will not throw an exception if the AcceptEncoding header is not gzip (ed1b2a0d68a8)

# v0.6.0 (2015-01-27)

## http4s-core
* Remove ResponseBuilder in favor of Response companion.
* Allow '';'' separators for query pairs.
* Make charset on Message an Option.
* Add a `flatMapR` method to EntityDecoder.
* Various enhancements to QueryParamEncoder and QueryParamDecoder.
* Make Query an IndexedSeq.
* Add parsers for Location and Proxy-Authenticate headers.
* Move EntityDecoder.apply to `Request.decode` and `Request.decodeWith`
* Move headers into `org.http4s.headers` package.
* Make UriTranslation respect scriptName/pathInfo split.
* New method to resolve relative Uris.
* Encode query and fragment of Uri.
* Codec and wrapper type for URL-form-encoded bodies.

## http4s-server
* Add SSL support to all server builders.

## http4s-blaze-server
* Add Date header to blaze-server responses.
* Close connection when error happens during body write in blaze-server.

## http4s-servlet
* Use asynchronous servlet I/O on Servlet 3.1 containers.
* ServletContext syntax for easy mounting in a WAR deployment.
* Support Dropwizard Metrics collection for servlet containers.

## http4s-jawn
* Empty strings are a JSON decoding error.

## http4s-argonaut
* Add codec instances for Argonaut's CodecJson.

## http4s-json4s
* Add codec instances for Json4s' Reader/Writer.

## http4s-twirl
* New module to support Twirl templates

## http4s-scala-xml
* Split scala-xml support into http4s-scala-xml module.
* Change inferred type of `scala.xml.Elem` to `application/xml`.

## http4s-client
* Support for signing oauth-1 requests in client.

## http4s-blaze-client
* Fix blaze-client when receiving HTTP1 response without Content-Length header.
* Change default blaze-client executor to variable size.
* Fix problem with blaze-client timeouts.

# v0.5.4 (2015-01-08)
* Upgrade to blaze 0.4.1 to fix header parsing issue in blaze http/1.x client and server.

# v0.5.3 (2015-01-05)
* Upgrade to argonaut-6.1-M5 to match jawn. [#157](https://github.com/http4s/http4s/issues/157)

# v0.5.2 (2015-01-02)
* Upgrade to jawn-0.7.2.  Old version of jawn was incompatible with argonaut. [#157]](https://github.com/http4s/http4s/issues/157)

# v0.5.1 (2014-12-23)
* Include context path in calculation of scriptName/pathInfo. [#140](https://github.com/http4s/http4s/issues/140)
* Fix bug in UriTemplate for query params with multiple keys.
* Fix StackOverflowError in query parser. [#147](https://github.com/http4s/http4s/issues/147)
* Allow ';' separators for query pairs.

# v0.5.0 (2014-12-11)
* Client syntax has evloved and now will include Accept headers when used with EntityDecoder
* Parse JSON with jawn-streamz.
* EntityDecoder now returns an EitherT to make decoding failure explicit.
* Renamed Writable to EntityEncoder
* New query param typeclasses for encoding and decoding query strings.
* Status equality now discards the reason phrase.
* Match AttributeKeys as singletons.
* Added async timeout listener to servlet backends.
* Start blaze server asynchronously.
* Support specifying timeout and executor in blaze-client.
* Use NIO for encoding files.

# v0.4.2 (2014-12-01)
* Fix whitespace parsing in Authorization header [#87](https://github.com/http4s/http4s/issues/87)

# v0.4.1 (2014-11-20)
* `Uri.query` and `Uri.fragment` are no longer decoded. [#75](https://github.com/http4s/http4s/issues/75)

# v0.4.0 (2014-11-18)

* Change HttpService form a `PartialFunction[Request,Task[Response]]`
  to `Service[Request, Response]`, a type that encapsulates a `Request => Task[Option[Response]]`
* Upgrade to scalaz-stream-0.6a
* Upgrade to blaze-0.3.0
* Drop scala-logging for log4s
* Refactor ServerBuilders into an immutable builder pattern.
* Add a way to control the thread pool used for execution of a Service
* Modernize the Renderable/Renderer framework
* Change Renderable append operator from ~ to <<
* Split out the websocket codec and types into a seperate package
* Added ReplyException, an experimental way to allow an Exception to encode
  a default Response on for EntityDecoder etc.
* Many bug fixes and slight enhancements

# v0.3.0 (2014-08-29)

* New client API with Blaze implementation
* Upgrade to scalaz-7.1.0 and scalaz-stream-0.5a
* JSON Writable support through Argonaut and json4s.
* Add EntityDecoders for parsing bodies.
* Moved request and response generators to http4s-dsl to be more flexible to
  other frameworks'' syntax needs.
* Phased out exception-throwing methods for the construction of various
  model objects in favor of disjunctions and macro-enforced literals.
* Refactored imports to match the structure followed by [scalaz](https://github.com/scalaz/scalaz).

# v0.2.0 (2014-07-15)

* Scala 2.11 support
* Spun off http4s-server module. http4s-core is neutral between server and
the future client.
* New builder for running Blaze, Jetty, and Tomcat servers.
* Configurable timeouts in each server backend.
* Replace Chunk with scodec.bits.ByteVector.
* Many enhancements and bugfixes to URI type.
* Drop joda-time dependency for slimmer date-time class.
* Capitalized method names in http4s-dsl.

# v0.1.0 (2014-04-15)

* Initial public release.<|MERGE_RESOLUTION|>--- conflicted
+++ resolved
@@ -8,7 +8,6 @@
 ordered chronologically, so each release contains all changes described below
 it.
 
-<<<<<<< HEAD
 # v1.0.0-M21 (2021-04-10)
 
 Contains all the changes of v0.22.0-M7.
@@ -20,7 +19,7 @@
 * keypool-0.4.1
 * log4cats-2.0.1
 * vault-3.0.1
-=======
+
 # v0.21.23 (2021-05-16)
 
 This is the final planned release in the 0.21 series.  Bugfixes and community submissions will be considered for discretionary releases, but the development team will now focus on later branches.
@@ -94,7 +93,6 @@
 * scalacheck-1.15.4
 * scodec-bits-1.1.27
 * tomcat-9.0.46
->>>>>>> 3ca29acd
 
 # v0.22.0-M7 (2021-04-10)
 
