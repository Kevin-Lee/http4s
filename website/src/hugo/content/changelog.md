{% 
  laika.template = "templates/no-page-nav.template.html"
%}

# Changelog


Maintenance branches are merged before each new release. This change log is
ordered chronologically, so each release contains all changes described below it.

<<<<<<< HEAD
# v0.23.8 (2022-01-25)

This is a maintenance release, binary compatible with the 0.23.x series.  It additionally includes a merge forward of the changes in v0.22.9.

Scala.js users must upgrade to at least 1.8.0 as of this release.

* http4s-core
    * Update sbt-scalajs, scalajs-compiler, ... to 1.8.0 in series/0.23 by @scala-steward in https://github.com/http4s/http4s/pull/5716
    * Update fs2-core, fs2-io, ... to 3.2.4 in series/0.23 by @scala-steward in https://github.com/http4s/http4s/pull/5788
    * Update cats-effect, cats-effect-laws, ... to 3.3.4 in series/0.23 by @scala-steward in https://github.com/http4s/http4s/pull/5838
    * Update locales-minimal-en_us-db to 1.3.0 in series/0.23 by @scala-steward in https://github.com/http4s/http4s/pull/5853

* http4s-server
    * cross-platforming server FileService by @yurique in https://github.com/http4s/http4s/pull/5758
    * Fix FileService Config linking on JS by @armanbilge in https://github.com/http4s/http4s/pull/5825
    * Deprecate the `BracketRequestResponse#exitCaseToOutcome` by @danicheg in https://github.com/http4s/http4s/pull/5875

* http4s-ember-core
    * Support parsing response bodies without Content-Length in ember by @wemrysi in https://github.com/http4s/http4s/pull/5881

* http4s-ember-server
    * Update jnr-unixsocket to 0.38.17 in series/0.23 by @scala-steward in https://github.com/http4s/http4s/pull/5827

* http4s-ember-client
    * Remove jvm log4cats dependency in ember client js by @kubukoz in https://github.com/http4s/http4s/pull/5757

* http4s-jetty-server
    * Use blocking thread pool on joining Jetty's thread pool by @danicheg in https://github.com/http4s/http4s/pull/5886

* http4s-jetty-client
    * Use blocking thread pool in the `JettyClient#resource` by @danicheg in https://github.com/http4s/http4s/pull/5897

* http4s-jawn
    * Update jawn-fs2 to 2.2.0 in series/0.23 by @scala-steward in https://github.com/http4s/http4s/pull/5821

* http4s-prometheus-metrics
    * Use blocking thread pool in the Prometheus metrics by @danicheg in https://github.com/http4s/http4s/pull/5887

* Documentation
    * Remove some outdated params in scaladocs by @danicheg in https://github.com/http4s/http4s/pull/5729
    * Remove mentioning of `ContextShift` in the AHC scaladoc by @danicheg in https://github.com/http4s/http4s/pull/5885

* Behind the scenes
    * Update jnr-unixsocket to 0.38.15 in series/0.23 by @scala-steward in https://github.com/http4s/http4s/pull/5681
    * Netty based ServerScaffold (0.23) by @RafalSumislawski in https://github.com/http4s/http4s/pull/5587
    * Merge 0.22 to 0.23 by @rossabaker in https://github.com/http4s/http4s/pull/5701
    * Merge branch `series/0.22` into `series/0.23` by @danicheg in https://github.com/http4s/http4s/pull/5718
    * Merge `series/0.22` into `series/0.23` by @danicheg in https://github.com/http4s/http4s/pull/5730
    * Merge `series/0.22` into `series/0.23` by @danicheg in https://github.com/http4s/http4s/pull/5753
    * Code cleanup (mostly variance-related) by @bplommer in https://github.com/http4s/http4s/pull/5755
    * Update cats-effect, cats-effect-laws, ... to 3.3.1 in series/0.23 by @scala-steward in https://github.com/http4s/http4s/pull/5770
    * Merge branch `series/0.22` into `series/0.23` by @danicheg in https://github.com/http4s/http4s/pull/5778
    * Update cats-effect, cats-effect-laws, ... to 3.3.2 in series/0.23 by @scala-steward in https://github.com/http4s/http4s/pull/5801
    * Update cats-effect, cats-effect-laws, ... to 3.3.3 in series/0.23 by @scala-steward in https://github.com/http4s/http4s/pull/5803
    * Merge series/0.20 to series/0.21 by @rossabaker in https://github.com/http4s/http4s/pull/5818
    * Merge `series/0.22` into `series/0.23` by @danicheg in https://github.com/http4s/http4s/pull/5833
    * Re-enable broken ember client test by @armanbilge in https://github.com/http4s/http4s/pull/5840
    * Enable fatal warnings in `lint`/`quicklint` commands by @danicheg in https://github.com/http4s/http4s/pull/5843
    * FileService Server Middleware: readability by @diesalbla in https://github.com/http4s/http4s/pull/5837
    * Merge from v0.22 by @rossabaker in https://github.com/http4s/http4s/pull/5847
    * Steward exclusions in 0.23 for dependencies merged forward from 0.22 by @bplommer in https://github.com/http4s/http4s/pull/5856
    * Merge series/0.22 into series/0.23 by @bplommer in https://github.com/http4s/http4s/pull/5860
    * Auto-select available port for ember suites by @armanbilge in https://github.com/http4s/http4s/pull/5848
    * Refactor some `Resource` usage by @danicheg in https://github.com/http4s/http4s/pull/5884
    * Merge `series/0.22` into `series/0.23` by @danicheg in https://github.com/http4s/http4s/pull/5888
    * Update log4cats-noop, log4cats-slf4j, ... to 2.2.0 in series/0.23 by @scala-steward in https://github.com/http4s/http4s/pull/5891
    * Use `port` syntax by @danicheg in https://github.com/http4s/http4s/pull/5896
    * Add sbt-http4s-org to steward ignores by @armanbilge in https://github.com/http4s/http4s/pull/5924
    * Non-deadlocking RouterInServletSuite by @rossabaker in https://github.com/http4s/http4s/pull/5928
    * Merge scalafmt-core forward from 0.22 by @rossabaker in https://github.com/http4s/http4s/pull/5933
    * Merge 0.22 -> 0.23 by @rossabaker in https://github.com/http4s/http4s/pull/5926
    * Merge from 0.22 by @rossabaker in https://github.com/http4s/http4s/pull/5940
    * Delete zombie specs2 code by @rossabaker in https://github.com/http4s/http4s/pull/5943
    * Replace our TestExecutionContext by @rossabaker in https://github.com/http4s/http4s/pull/5944

**Full Changelog**: https://github.com/http4s/http4s/compare/v0.23.7...v0.23.8
=======
# v0.22.10 (2022-01-28)

This release is focused on the client.  The blaze-client is substantially refactored internally to improve resource safety.  A new internal websocket client is published for implementation across repos.  We expect to release this as a public API in the next release.

* http4s-core
    * Update slf4j-api to 1.7.35 in series/0.22 by @scala-steward in https://github.com/http4s/http4s/pull/5947

* http4s-blaze-client
    * Resourcify blaze client by @RafalSumislawski in https://github.com/http4s/http4s/pull/5385
    * Add withMaxIdleDuration setter to BlazeClientBuilder by @rossabaker in https://github.com/http4s/http4s/pull/5950

* Behind the scenes
    * Update http4s-circe, http4s-ember-client to 0.23.8 in series/0.22 by @scala-steward in https://github.com/http4s/http4s/pull/5952
    * Remove mdoc/laika sbt plugins by @armanbilge in https://github.com/http4s/http4s/pull/5963
    * Create WebSocket client API by @armanbilge in https://github.com/http4s/http4s/pull/5520
    * Privatize web socket client pending concrete implementation by @rossabaker in https://github.com/http4s/http4s/pull/5965

**Full Changelog**: https://github.com/http4s/http4s/compare/v0.22.9...v0.22.10
>>>>>>> bd3e0786

# v0.22.9 (2022-01-24)

This release is binary compatible with 0.22.x series.  The jawn upgrade mitigates [CVE-2022-21653](https://github.com/typelevel/jawn/security/advisories/GHSA-vc89-hccf-rq55) out of the box for `http4s-play-json`.

* http4s-core
    * Add `Trailer` header by @danicheg in https://github.com/http4s/http4s/pull/5614
    * Model If-Range header by @mcarolan in https://github.com/http4s/http4s/pull/5613
    * Make the output of `asCurl` more human-readable by @danicheg in https://github.com/http4s/http4s/pull/5786
    * Path info index fix by @RafalSumislawski in https://github.com/http4s/http4s/pull/5793
    * Law-driven-design of Path#concat and Path#splitAt by @RafalSumislawski in https://github.com/http4s/http4s/pull/5794
    * Add Request#isIdempotent by @rossabaker in https://github.com/http4s/http4s/pull/5859
    * Update slf4j-api to 1.7.33 in series/0.22 by @scala-steward in https://github.com/http4s/http4s/pull/5869
    * Add `EntityEncoder[F, ByteVector]` by @sideeffffect in https://github.com/http4s/http4s/pull/5907

* http4s-laws
    * Update discipline to 1.4.0 by @rossabaker in https://github.com/http4s/http4s/pull/5696

* http4s-client
    * Add `apply`-builder for `Http4sClientDsl` by @armanbilge in https://github.com/http4s/http4s/pull/5742
    * Deprecate client.Connection and client.ConnectionBuilder by @rossabaker in https://github.com/http4s/http4s/pull/5871

* http4s-server
    * HttpMethodOverrider: simplify by @diesalbla in https://github.com/http4s/http4s/pull/5835

* http4s-ember-core
    * Update log4cats-slf4j, log4cats-testing to 1.5.1 in series/0.22 by @scala-steward in https://github.com/http4s/http4s/pull/5880

* http4s-ember-client
    * Disable logging for Ember client internal retry by @RaasAhsan in https://github.com/http4s/http4s/pull/5496

* http4s-blaze-core
    * Update blaze-http to 0.15.3 in series/0.22 by @scala-steward in https://github.com/http4s/http4s/pull/5873

* http4s-blaze-client
    * Fix customDnsResolver in BlazeClientBuilder by @rossabaker in https://github.com/http4s/http4s/pull/5864
    * Stale connection mitigation in blaze-client by @rossabaker in https://github.com/http4s/http4s/pull/5861
    * maxIdleDuration on blaze connections by @rossabaker in https://github.com/http4s/http4s/pull/5899

* http4s-tomcat
    * Update tomcat-catalina, tomcat-coyote, ... to 9.0.58 in series/0.22 by @scala-steward in https://github.com/http4s/http4s/pull/5915

* http4s-async-http-client
    * Update netty-buffer, netty-codec-http to 4.1.73.Final in series/0.22 by @scala-steward in https://github.com/http4s/http4s/pull/5857

* http4s-jawn
    * Update jawn-parser to 1.3.2 in series/0.22 by @scala-steward in https://github.com/http4s/http4s/pull/5815
    * Update jawn-fs2 to 1.2.0 in series/0.22 by @scala-steward in https://github.com/http4s/http4s/pull/5820

* http4s-dropwizard-metrics
    * Update metrics-core, metrics-json to 4.2.7 in series/0.22 by @scala-steward in https://github.com/http4s/http4s/pull/5763

* Documentation
    * Fix scaladoc references to `io.chrisdavenport.vault` in the `series/0.22` by @danicheg in https://github.com/http4s/http4s/pull/5765
    * Fix some scaladoc references to headers by @danicheg in https://github.com/http4s/http4s/pull/5766
    * Fix links to the license on the site by @danicheg in https://github.com/http4s/http4s/pull/5829
    * Fix some links in the scaladoc by @danicheg in https://github.com/http4s/http4s/pull/5876

* Behind the scenes
    * Update http4s-circe, http4s-ember-client to 0.23.7 in series/0.22 by @scala-steward in https://github.com/http4s/http4s/pull/5693
    * Update tomcat-catalina, tomcat-coyote, ... to 9.0.56 in series/0.22 by @scala-steward in https://github.com/http4s/http4s/pull/5687
    * Configure mergify & release notes by @armanbilge in https://github.com/http4s/http4s/pull/5690
    * Update metrics-core, metrics-json to 4.2.5 in series/0.22 by @scala-steward in https://github.com/http4s/http4s/pull/5698
    * Netty based ServerScaffold (0.22)  by @RafalSumislawski in https://github.com/http4s/http4s/pull/5601
    * Fix of the #5691 for `series/0.22` by @danicheg in https://github.com/http4s/http4s/pull/5700
    * Update netty-buffer, netty-codec-http to 4.1.71.Final in series/0.22 by @scala-steward in https://github.com/http4s/http4s/pull/5705
    * Update sbt to 1.5.6 in series/0.22 by @scala-steward in https://github.com/http4s/http4s/pull/5713
    * Introduce blaze-client connection reuse tests by @RafalSumislawski in https://github.com/http4s/http4s/pull/5319
    * Mark the failing tests as flaky because they sometimes pass by @RafalSumislawski in https://github.com/http4s/http4s/pull/5728
    * Update laika-sbt to 0.18.1 in series/0.22 by @scala-steward in https://github.com/http4s/http4s/pull/5726
    * Speed up shutdown of NioEventLoopGroups by @RafalSumislawski in https://github.com/http4s/http4s/pull/5723
    * Update netty-buffer, netty-codec-http to 4.1.72.Final in series/0.22 by @scala-steward in https://github.com/http4s/http4s/pull/5732
    * Update logback-classic to 1.2.8 in series/0.22 by @scala-steward in https://github.com/http4s/http4s/pull/5738
    * Mark one more connection reuse test as flaky by @RafalSumislawski in https://github.com/http4s/http4s/pull/5735
    * `Http1ClientStageSuite` purity by @RafalSumislawski in https://github.com/http4s/http4s/pull/5741
    * Update sbt to 1.5.7 in series/0.22 by @scala-steward in https://github.com/http4s/http4s/pull/5747
    * Update logback-classic to 1.2.9 in series/0.22 by @scala-steward in https://github.com/http4s/http4s/pull/5751
    * Update sbt to 1.5.8 in series/0.22 by @scala-steward in https://github.com/http4s/http4s/pull/5768
    * Collection micro-opts by @danicheg in https://github.com/http4s/http4s/pull/5767
    * Rm `sbt-updates` plugin by @danicheg in https://github.com/http4s/http4s/pull/5777
    * Improve ClientTimeoutSuite by @RafalSumislawski in https://github.com/http4s/http4s/pull/5761
    * Update logback-classic to 1.2.10 in series/0.22 by @scala-steward in https://github.com/http4s/http4s/pull/5781
    * Update sbt to 1.6.0 in series/0.22 by @scala-steward in https://github.com/http4s/http4s/pull/5790
    * Update sbt to 1.6.1 in series/0.22 by @scala-steward in https://github.com/http4s/http4s/pull/5796
    * switch from tut to mdoc for 0.18.x by @niij in https://github.com/http4s/http4s/pull/5808
    * Replace deprecated object in the imports by @danicheg in https://github.com/http4s/http4s/pull/5810
    * Merge #5808 to 0.20 by @rossabaker in https://github.com/http4s/http4s/pull/5811
    * Merge series/0.20 to series/0.21 by @rossabaker in https://github.com/http4s/http4s/pull/5818
    * Merge branch 'series/0.21' into series/0.22 by @rossabaker in https://github.com/http4s/http4s/pull/5824
    * Refactor some `Http1Connection` methods by @danicheg in https://github.com/http4s/http4s/pull/5789
    * Update scalafmt-core to 3.2.2 in series/0.22 by @scala-steward in https://github.com/http4s/http4s/pull/5784
    * Update scalafmt-core to 3.3.1 in series/0.22 by @scala-steward in https://github.com/http4s/http4s/pull/5834
    * Fix the `lint` command by @danicheg in https://github.com/http4s/http4s/pull/5842
    * Update dev shell by @rossabaker in https://github.com/http4s/http4s/pull/5846
    * Fix description for pinned CE2 dependencies by @bplommer in https://github.com/http4s/http4s/pull/5855
    * Update sbt-scalafix to 0.9.34 in series/0.22 by @scala-steward in https://github.com/http4s/http4s/pull/5851
    * Upgrade typelevel-nix to pick up Metals by @rossabaker in https://github.com/http4s/http4s/pull/5863
    * Use loopback address for Netty scaffold by @armanbilge in https://github.com/http4s/http4s/pull/5901
    * Update to sbt-http4s-org 0.10.0 by @armanbilge in https://github.com/http4s/http4s/pull/5900
    * Update scalafmt-core to 3.3.2 in series/0.22 by @scala-steward in https://github.com/http4s/http4s/pull/5910
    * Enable snapshots for 0.22 by @armanbilge in https://github.com/http4s/http4s/pull/5908
    * Revert "Enable snapshots for 0.22" (#5908) by @rossabaker in https://github.com/http4s/http4s/pull/5920
    * Add `scalafixInternalRules` to root project by @armanbilge in https://github.com/http4s/http4s/pull/5918
    * Update sbt-http4s-org to 0.10.1 in series/0.22 by @scala-steward in https://github.com/http4s/http4s/pull/5922
    * Update scalafmt-core to 3.3.3 in series/0.22 by @scala-steward in https://github.com/http4s/http4s/pull/5931
    * Update sbt-http4s-org to 0.11.0 in series/0.22 by @scala-steward in https://github.com/http4s/http4s/pull/5935
    * remove empty excludes from release notes config by @armanbilge in https://github.com/http4s/http4s/pull/5937
    * Push behind-the-scenes label down the changelog by @rossabaker in https://github.com/http4s/http4s/pull/5939

* New Contributors
    * @niij made their first contribution in https://github.com/http4s/http4s/pull/5808
    * @mcarolan made their first contribution in https://github.com/http4s/http4s/pull/5613

**Full Changelog**: https://github.com/http4s/http4s/compare/v0.22.8...v0.22.9

# v0.23.7 (2021-12-07)

This is a maintenance release, binary compatible with the 0.23.x series.  It additionally includes a merge forward of the changes in v0.22.8.

http4s-server and http4s-ember-server are now cross-built for the Scala.js platform.

Scala 3 users must upgrade to at least Scala 3.1.0 as of this release.

* http4s-core
    * Scala 3.1 and friends by @rossabaker in https://github.com/http4s/http4s/pull/5468
    * Implement `Request#remoteHost` via `ip4s.Dns` by @armanbilge in https://github.com/http4s/http4s/pull/5473
    * (scalajs linking) StaticFile: make staticFileKey a lazy val by @yurique in https://github.com/http4s/http4s/pull/5618
    * Update `cats-effect` version to 3.3.0 by @danicheg in https://github.com/http4s/http4s/pull/5619
    * Update ip4s-core, ip4s-test-kit to 3.1.2 in series/0.23 by @scala-steward in https://github.com/http4s/http4s/pull/5631
    * Update scodec-bits to 1.1.30 in series/0.23 by @scala-steward in https://github.com/http4s/http4s/pull/5632
    * Update fs2-core, fs2-io, ... to 3.2.3 in series/0.23 by @scala-steward in https://github.com/http4s/http4s/pull/5670

* http4s-server
    * Cross most of server (but `Server`) for JS on 0.23 by @armanbilge in https://github.com/http4s/http4s/pull/5563
    * Cross `Server` and ember server to JS in 0.23 by @armanbilge in https://github.com/http4s/http4s/pull/5663

* http4s-ember-server
    * Cross `Server` and ember server to JS in 0.23 by @armanbilge in https://github.com/http4s/http4s/pull/5663

* Documentation
    * Expand docs on client middlewares by @kubukoz in https://github.com/http4s/http4s/pull/5416
    * Port migration of the website to Laika for the `series/0.23` by @danicheg in https://github.com/http4s/http4s/pull/5548
    * EPUB download of the docs for the `series/0.23` by @danicheg in https://github.com/http4s/http4s/pull/5642
    * Fix scaladoc references to io.chrisdavenport.vault by @MasseGuillaume in https://github.com/http4s/http4s/pull/5622

* Behind the scenes
    * Update http4s-circe, http4s-ember-client to 0.23.6 in series/0.23 by @scala-steward in https://github.com/http4s/http4s/pull/5413
    * Non-trivial merge to 0.23 by @rossabaker in https://github.com/http4s/http4s/pull/5431
    * Non-trivial merge to 0.23 by @rossabaker in https://github.com/http4s/http4s/pull/5444
    * Pin scala-library_sjs1 by @rossabaker in https://github.com/http4s/http4s/pull/5448
    * Enable fatal warnings in CI for Scala 3.1 by @armanbilge in https://github.com/http4s/http4s/pull/5474
    * Use Scala 3 cross-compatible `@nowarn` by @armanbilge in https://github.com/http4s/http4s/pull/5518
    * Non-trivial merge to 0.23 by @rossabaker in https://github.com/http4s/http4s/pull/5506
    * Non-trivial merge into 0.23 by @rossabaker in https://github.com/http4s/http4s/pull/5529
    * Add scalafix linter for use of fs2 Sync compiler by @bplommer in https://github.com/
http4s/http4s/pull/5536
    * Non-trivial merge to 0.23 by @rossabaker in https://github.com/http4s/http4s/pull/5540
    * Fix or exclude scalafix warnings by @bplommer in https://github.com/http4s/http4s/pull/5549
    * Non-trivial merge into 0.23 by @rossabaker in https://github.com/http4s/http4s/pull/5557
    * Add sbt check for misplaced sources by @armanbilge in https://github.com/http4s/http4s/pull/5578
    * Use `MonadCancel` in the `Http1Writer.write` by @danicheg in https://github.com/http4s/http4s/pull/5600
    * Non-trivial merge to 0.23 by @rossabaker in https://github.com/http4s/http4s/pull/5602
    * Merge branch `series/0.22` into `series/0.23` by @danicheg in https://github.com/http4s/http4s/pull/5635
    * Update jnr-unixsocket to 0.38.14 in series/0.23 by @scala-steward in https://github.com/http4s/http4s/pull/5639
    * relax Client.translate bound on `G[_]` to MonadCancelThrow by @bpholt in https://github.com/http4s/http4s/pull/5634
    * EPUB download of the docs for the `series/0.22` by @danicheg in https://github.com/http4s/http4s/pull/5652
    * Merge branch `series/0.22` into `series/0.23` by @danicheg in https://github.com/http4s/http4s/pull/5653
    * Merge 0.22 to 0.23 by @rossabaker in https://github.com/http4s/http4s/pull/5669

* New Contributors
    * @yurique made their first contribution in https://github.com/http4s/http4s/pull/5618
    * @MasseGuillaume made their first contribution in https://github.com/http4s/http4s/pull/5622

**Full Changelog**: https://github.com/http4s/http4s/compare/v0.23.6...v0.23.7

# v0.22.8 (2021-12-07)

This is a maintenance release, binary compatible with the 0.22.x series.

* http4s-core
    * Update case-insensitive, ... to 1.2.0 in series/0.22 by @scala-steward in https://github.com/http4s/http4s/pull/5434
    * Fix Origin parsing on hosts starting with a number by @gaspb in https://github.com/http4s/http4s/pull/5504
    * Deprecate `DefaultCharset`, use `UTF-8` directly by @bplommer in https://github.com/http4s/http4s/pull/5512
    * Access control allow methods by @rcardin in https://github.com/http4s/http4s/pull/5376
    * Uri Path Segment Encoder by @zarthross in https://github.com/http4s/http4s/pull/5519
    * Update cats-parse to 0.3.6 in series/0.22 by @scala-steward in https://github.com/http4s/http4s/pull/5598
    * Update cats-core, cats-laws to 2.7.0 in series/0.22 by @scala-steward in https://github.com/http4s/http4s/pull/5625
    * Add DefaultQueryParamDecoderMatcher class by @sbly in https://github.com/http4s/http4s/pull/5564

* http4s-laws
    * Update discipline-core to 1.2.0 in series/0.22 by @scala-steward in https://github.com/http4s/http4s/pull/5418

* Various backends
    * Update log4cats-slf4j, log4cats-testing to 1.4.0 in series/0.22 by @scala-steward in https://github.com/http4s/http4s/pull/5638

* http4s-blaze-server
    * Make websocket buffer size configurable by @DeviLab in https://github.com/http4s/http4s/pull/5381

* http4s-async-http-client
    * Update netty-buffer, netty-codec-http to 4.1.70.Final in series/0.22 by @scala-steward in https://github.com/http4s/http4s/pull/5532

* http4s-okhttp-client
    * Update okhttp to 4.9.3 in series/0.22 by @scala-steward in https://github.com/http4s/http4s/pull/5605

* http4s-jawn
    * Update jawn-parser to 1.3.0 in series/0.22 by @scala-steward in https://github.com/http4s/http4s/pull/5580

* http4s-scalatags
    * Update scalatags to 0.10.0 in series/0.22 by @scala-steward in https://github.com/http4s/http4s/pull/5441

* http4s-tomcat
    * Update tomcat-catalina, tomcat-coyote, ... to 9.0.55 in series/0.22 by @scala-steward in https://github.com/http4s/http4s/pull/5584

* Scalafixes
    * Scalafix for CIString, Header, Headers for 0.22 by @bplommer in https://github.com/http4s/http4s/pull/5387
    * Add scalafix for User-Agent header change by @bplommer in https://github.com/http4s/http4s/pull/5388
    * Fix the package in the AHC scalafix by @rossabaker in https://github.com/http4s/http4s/pull/5643

* Documentation
    * QueryOps +? -> ++? doctest and migration guide by @zmccoy in https://github.com/http4s/http4s/pull/5379
    * Fix `scaladoc` for some `Headers` methods by @danicheg in https://github.com/http4s/http4s/pull/5491
    * Clean up Blaze examples: weaken TC constraints, address linter warnings by @bplommer in https://github.com/http4s/http4s/pull/5524
    * Port migration of the website to Laika for the `series/0.22` by @danicheg in https://github.com/http4s/http4s/pull/5551
    * Fix dead links to RFC by @danicheg in https://github.com/http4s/http4s/pull/5592
    * EPUB download of the docs for the `series/0.22` by @danicheg in https://github.com/http4s/http4s/pull/5652
    * Add favicon to the `0.22` website and docs by @danicheg in https://github.com/http4s/http4s/pull/5676
    * Update nav-docs.html by @rtar in https://github.com/http4s/http4s/pull/5481

* Behind the scenes
    * Update scala3-library to 3.0.2 in series/0.22 by @scala-steward in https://github.com/http4s/http4s/pull/5400
    * Update sbt-mdoc to 2.2.24 in series/0.22 by @scala-steward in https://github.com/http4s/http4s/pull/5424
    * Reproduce deadlocks in PoolManager by @RafalSumislawski in https://github.com/http4s/http4s/pull/5384
    * fix MatchError by @RafalSumislawski in https://github.com/http4s/http4s/pull/5383
    * Backport to 0.22: Expand docs on client middlewares by @kubukoz in https://github.com/http4s/http4s/pull/5430
    * Ember Server connection tests by @RaasAhsan in https://github.com/http4s/http4s/pull/5382
    * Pin dependencies for 0.22 by @rossabaker in https://github.com/http4s/http4s/pull/5443
    * Update sbt-unidoc to 0.5.0 in series/0.22 by @scala-steward in https://github.com/http4s/http4s/pull/5471
    * Mark some test-suites in the `blaze-client` as flaky by @danicheg in https://github.com/http4s/http4s/pull/5485
    * Thin ci matrix by @armanbilge in https://github.com/http4s/http4s/pull/5476
    * Port #5477 to the series/0.22 by @danicheg in https://github.com/http4s/http4s/pull/5483
    * Remove redundant setting in scalafix build by @bplommer in https://github.com/http4s/http4s/pull/5499
    * Remove redundant val in the `Header.Raw` constructor by @danicheg in https://github.com/http4s/http4s/pull/5500
    * Format sbt files, add command alias for pre-PR linting by @bplommer in https://github.com/http4s/http4s/pull/5498
    * Run Scalafix in CI by @bplommer in https://github.com/http4s/http4s/pull/5505
    * Use predefined names of headers instead of creating them in the `Headers` by @danicheg in https://github.com/http4s/http4s/pull/5492
    * Pin okio to 2.x by @rossabaker in https://github.com/http4s/http4s/pull/5522
    * Add custom scalafix rules by @bplommer in https://github.com/http4s/http4s/pull/5521
    * Update scalafmt by @bplommer in https://github.com/http4s/http4s/pull/5534
    * run scalafmt on series/0.22 by @bplommer in https://github.com/http4s/http4s/pull/5544
    * Send multiple chunks when testing chunked requests by @RafalSumislawski in https://github.com/http4s/http4s/pull/5552
    * Fix or exclude scalafix warnings by @bplommer in https://github.com/http4s/http4s/pull/5549
    * Add further scalafix rules by @bplommer in https://github.com/http4s/http4s/pull/5550
    * Update logback-classic to 1.2.7 in series/0.22 by @scala-steward in https://github.com/http4s/http4s/pull/5560
    * Don't ignore the `Part.covary` test suite in the `MultipartSuite` by @danicheg in https://github.com/http4s/http4s/pull/5576
    * Clean up `ServerTestRoutes` by @danicheg in https://github.com/http4s/http4s/pull/5575
    * Use an instance of `Arbitrary[Year]` from ScalaCheck by @danicheg in https://github.com/http4s/http4s/pull/5577
    * Update sbt-native-packager to 1.9.7 in series/0.22 by @scala-steward in https://github.com/http4s/http4s/pull/5589
    * Use `assertEquals` instead of `assert` by @danicheg in https://github.com/http4s/http4s/pull/5591
    * Use `Arbitrary[Uri]` in some tests by @danicheg in https://github.com/http4s/http4s/pull/5586
    * Remove redundant isScala3 from build.sbt by @bplommer in https://github.com/http4s/http4s/pull/5595
    * Add advice of using `assertEquals()` in the contributing guide by @danicheg in https://github.com/http4s/http4s/pull/5594
    * Don't ignore `covary` tests in the MessageSuite by @danicheg in https://github.com/http4s/http4s/pull/5596
    * Use `Bracket` in the `Http1Writer.write` by @danicheg in https://github.com/http4s/http4s/pull/5565
    * Update scalafmt-core to 3.1.2 in series/0.22 by @scala-steward in https://github.com/http4s/http4s/pull/5606
    * Update sbt-scalafix, scalafix-testkit to 0.9.33 in series/0.22 by @scala-steward in https://github.com/http4s/http4s/pull/5616
    * Close some resources in tests by @danicheg in https://github.com/http4s/http4s/pull/5633
    * Update scalafmt-core to 3.2.1 in series/0.22 by @scala-steward in https://github.com/http4s/http4s/pull/5650
    * Pin scalatags to 0.10 by @rossabaker in https://github.com/http4s/http4s/pull/5647
    * Update munit-cats-effect-2 to 1.0.7 in series/0.22 by @scala-steward in https://github.com/http4s/http4s/pull/5667
    * Update sbt-http4s-org to 0.9.0 in series/0.22 by @scala-steward in https://github.com/http4s/http4s/pull/5659
    * Add the fast path for `Uri.decode` implementation by @plokhotnyuk in https://github.com/http4s/http4s/pull/5556

* New Contributors
    * @DeviLab made their first contribution in https://github.com/http4s/http4s/pull/5381
    * @gaspb made their first contribution in https://github.com/http4s/http4s/pull/5504
    * @sbly made their first contribution in https://github.com/http4s/http4s/pull/5564
    * @plokhotnyuk made their first contribution in https://github.com/http4s/http4s/pull/5556

# v1.0.0-M29 (2021-10-11)

This is the latest development milestone in the 1.x series.  It is not binary compatible with previous milestones.  It includes all the changes through 0.23.6.

* http4s-server
    * Breaking changes
        * [#5346](https://github.com/http4s/http4s/pull/5346): Relax `Async` constraint to `Sync` in `CookieJar`, `ConcurrentRequests`, and `MaxActiveRequests` middleware.
    * Enhancements
        * [#5353](https://github.com/http4s/http4s/pull/5353): Include the `BodyCache` middleware that was introduced in 0.22 but not properly merged to main.

# v0.23.6 (2021-10-12)

This is a routine maintenance release.  It is binary compatible with the v0.22.x series and includes the changes in v0.22.7.

* http4s-core
    * Noteworthy refactorings
        * [#5340](https://github.com/http4s/http4s/pull/5340): Replace our internal `decode` with FS2's `decodeWithCharset`.  This only affects non-UTF-8 encodings.

* http4s-client
    * Breaking changes
        * [#5348](https://github.com/http4s/http4s/pull/5348): Scala.js only: remove `JavaNetClientBuilder`.  It already failed to link, and now it will fail to compile.
    * Bug fixes
        * [#5349](https://github.com/http4s/http4s/pull/5349): Fix deadlocks in `Retry` and `FollowRedirect` middlewares.  We no longer attempt to acquire a second connection before releasing the first, potentially starving the connection pool.

* Dependency updates
    * scalajs-1.7.1

# v0.22.7 (2021-10-12)

This is a routine maintenance release.  It is binary compatible with the v0.22.x series and includes the changes in v0.21.31.

* http4s-core
    * Enhancements
        * [#5165](https://github.com/http4s/http4s/pull/5165): Add `Keep-Alive` header.
    * Compatibility
        * [#5344](https://github.com/http4s/http4s/pull/5344): Reintroduce deprecated aliases at `Header.apply(String, String)`, `Header.of(Header.ToRaw*)`, and `util.CaseInsensitiveString` to ease migration from 0.21.x.

* http4s-server
    * Noteworthy refactoring
        * [#5189](https://github.com/http4s/http4s/pull/5189), [#5368](https://github.com/http4s/http4s/pull/5368): In `GZip`, use `fs2.compress.gzip` for compression.

* http4s-blaze-client
    * Compatibility
        * [#5344](https://github.com/http4s/http4s/pull/5344): Reintroduce deprecated alias for `org.http4s.client.blaze.BlazeClientBuilder` to ease migration from 0.21.x.

* http4s-blaze-server
    * Compatibility
        * [#5344](https://github.com/http4s/http4s/pull/5344): Reintroduce deprecated alias for `org.http4s.server.blaze.BlazeServerBuilder` to ease migration from 0.21.x.

* http4s-ember-core
    * Semantic change
        * [#5341](https://github.com/http4s/http4s/pull/5341): Add `EmberException.ReadTimeout` and `EmberException.RequestHeadersTimeout` (unobservable) to distinguish backend timeouts that close the connection from application `TimeoutExceptions` that can be handled to generate a `503` response or similar.

* Dependency updates

* fs2-2.5.10
* netty-4.1.69.Final
* scalacheck-effect-1.0.3

# v0.21.31 (2021-10-12)

This is a maintenance release.  The only changes are to increase forward source compatibility with 0.22.  It is binary compatible with the 0.21.x series.

* http4s-core
    * Compatibility
        * [#5291](https://github.com/http4s/http4s/pull/5291): Undeprecate `Headers.apply`.  Something similar exists in 0.22.

* http4s-blaze-server
    * Compatibility
        * [#5291](https://github.com/http4s/http4s/pull/5291): Add `org.http4s.blaze.server.BlazeServerBuilder` to `org.http4s.server.blaze.BlazeServerBuilder`.  In 0.22, the alias becomes the canonical name for consistency with the other backends.

* http4s-blaze-client
    * Compatibility
        * [#5291](https://github.com/http4s/http4s/pull/5291): Add `org.http4s.blaze.client.BlazeClientBuilder` to `org.http4s.client.blaze.BlazeClientBuilder`.  In 0.22, the alias becomes the canonical name for consistency with the other backends.

# v1.0.0-M28 (2021-10-06)

This is the latest development milestone in the 1.x series.  It is not binary compatible with previous milestones.

The http4s-dom-core, http4s-dom-fetch-client, and http4s-dom-service-worker modules have been moved to the [http4s-dom repo](https://github.com/http4s/http4s-dom) and are now on their own release cycle.

* Various modules
    * Noteworthy refactoring
        * [#5303](https://github.com/http4s/http4s/pull/5303): Many of the changes on the 1.x line were backported to 0.23.x.  This resynchronized those branches for continuing merges.  Nothing significant should have changed here that isn't already noted in 0.23.5.

* http4s-core
    * Breaking changes
        * [#5328](https://github.com/http4s/http4s/pull/5328): `HttpVersion#copy` is removed from the public API.  It was deprecated in 0.22.6.
        * [#5329](https://github.com/http4s/http4s/pull/5329): Custom status reason phrases are removed.  They were deprecated in 0.22.6.

* http4s-client
    * Breaking changes
        * [#5287](https://github.com/http4s/http4s/pull/5287): Weaken constraint on `DestinationAttribute` to `MonadCancelThrow`. Does not break source compatibility.

* http4s-server
    * Breaking changes
        * [#5327](https://github.com/http4s/http4s/pull/5327): `WebSocketBuilder2` is renamed back to `WebSocketBuilder`.  A deprecated alias is left as `WebSocketBuilder` to aid migration.

# v0.23.5 (2021-10-06)

This is a maintenance release.  It is binary compatible with 0.23.4, and includes the changes in 0.22.6.

Scala.js support is backported for a large subset of the modules present in 1.0.
Additional Scala.js-only modules for using http4s in the browser have been spun off as https://github.com/http4s/http4s-dom.

* http4s-core
    * Cross Builds
        * [#5298](https://github.com/http4s/http4s/pull/5298): Add support for Scala.js
    * Deprecations
        * [#5226](https://github.com/http4s/http4s/pull/5226): Migrate to the `fs2.io.file` APIs in `EntityDecoder`, `StaticFile`, and `Part`.

* http4s-laws
    * Cross Builds
        * [#5298](https://github.com/http4s/http4s/pull/5298): Add support for Scala.js

* http4s-client
    * Cross Builds
        * [#5298](https://github.com/http4s/http4s/pull/5298): Add support for Scala.js

* http4s-server
    * Deprecations
        * [#5226](https://github.com/http4s/http4s/pull/5226): Migrate to the `fs2.io.file` APIs in `FileService`.

* http4s-blaze-server
    * Bug fixes
        * [#5152](https://github.com/http4s/http4s/pull/5152): Pass a `WebSocketBuilder`, now named `WebSocketBuilder2`, when adding an `HttpApp`.  This, combined with the new `imapK` method, lets web socket applications vary the local effect.  Previously, this threw a `ClassCastException`.

* http4s-blaze-client
    * Enhancements
        * [#5201](https://github.com/http4s/http4s/pull/5201): Adds an `BlazeClientBuilder.apply` method that uses the `ExecutionContext` from the `Async[F]` instance.  The old constructor that required an explicit `ExecutionContext` is now deprecated.  Users who need a custom `ExecutionContext` for blaze should call `withExecutionContext`.

* http4s-ember-core
    * Cross Builds
        * [#5298](https://github.com/http4s/http4s/pull/5298): Add support for Scala.js

* http4s-ember-server
    * Bug fixes
        * [#5152](https://github.com/http4s/http4s/pull/5152): Pass a `WebSocketBuilder`, now named `WebSocketBuilder2`, when adding an `HttpApp`.  This, combined with the new `imapK` method, lets web socket applications vary the local effect.  Previously, this threw a `ClassCastException`.
    * Enhancements
        * [#5219](https://github.com/http4s/http4s/pull/5219): Add support for Unix sockets.  This works on Linux and Darwin, but not on Windows. Use the new `withUnixSocketConfig` method on `EmberServerBuilder` to bind to an `fs2.io.net.unixsocket.UnixSocketAddress`.

* http4s-ember-client
    * Cross Builds
        * [#5298](https://github.com/http4s/http4s/pull/5298): Add support for Scala.js
    * Enhancements
        * [#5219](https://github.com/http4s/http4s/pull/5219): Add support for Unix sockets.  This works on Linux and Darwin, but not on Windows.  Use the new `UnixSocket` middleware to route requests to an `fs2.io.net.unixsocket.UnixSocketAddress`.

* Dependency versions
    * fs2-3.1.4
    * ip4s-3.0.4

# v0.22.6 (2021-10-06)

This is a routine maintenance release.  It is binary compatible with v0.22.5 and includes the changes in v0.21.30.

* http4s-core
    * Enhancements
        * [#5189](https://github.com/http4s/http4s/pull/5189): Add `Order[HttpDate]` and `Hash[HttpDate]` instance
        * [#5265](https://github.com/http4s/http4s/pull/5265): Add `Ordering[QValue]` instance
        * [#5279](https://github.com/http4s/http4s/pull/5279): Add constants for `HTTP/3`, `HTTP/2` (deprecating `HTTP/2.0`), and `HTTP/0.9`.
        * [#5294](https://github.com/http4s/http4s/pull/5294): Implement `DNT` header
        * [#5296](https://github.com/http4s/http4s/pull/5296): Add `Accept-Post` header
    * Deprecation
        * [#5260](https://github.com/http4s/http4s/pull/5260): Deprecate `HttpVersion#copy`, which circumvents validation and could create out-of-bounds HTTP protocol versions.
        * [#5253](https://github.com/http4s/http4s/pull/5253): Deprecate custom status reason phrases.  They are a security risk for something that not all backends support and the spec does not require us to support.
        * [#5331](https://github.com/http4s/http4s/pull/5331): Deprecate `Status.apply`, which does not validate the code. Use `fromInt` instead.
    * Notable refactoring
        * [#5139](https://github.com/http4s/http4s/pull/5139): Add dependency on new `http4s-crypto` library, which abstracts the target platform.  All of its uses should be internal.  Scala.js support is added in later branches, but this aids maintenance.
        * [#5308](https://github.com/http4s/http4s/pull/5308): Use `Uri.unsafeFromString` in `Uri` literal macro to ease WartRemover usage.

* http4s-laws
    * Deprecation
        * [#5274](https://github.com/http4s/http4s/pull/5274): Deprecate `ArbitraryInstances`, which was redundant with the `arbitrary` object.  The latter is packaged consistently with Cats' arbitraries.

* http4s-server
    * Enhancements
        * [#5323](https://github.com/http4s/http4s/pull/5323): In `CORSPolicy`, add `withAllowHeadersStatic`, which supports a static list of `Access-Control-Allow-Headers` whether the `Access-Control-Request-Headers` values match or not.

* http4s-blaze-client
    * Semantic change
        * [#5032](https://github.com/http4s/http4s/pull/5032): Wrap `EOF` when borrowing a dead connection in a `java.net.SocketException` with information on which host failed.

* http4s-ember-client
    * Enhancements
        * [#5271](https://github.com/http4s/http4s/pull/5271): Eliminate exception allocation on the parser hot path
        * [#5290](https://github.com/http4s/http4s/pull/5290): Retry on `IOException` with `"Connection reset by peer"` or `"Broken pipe"` in the message

* http4s-ember-server
    * Semantic change
        * [#5286](https://github.com/http4s/http4s/pull/5286): On `requestHeaderTimeout` and `idleTimeout`, close the connection without rendering a `500 Internal Server Error` response.  The HTTP/1.1 spec is not prescrptive on this matter, but this behavior is more consistent with prevaling usage in http4s and a sampling of other servers.  Furthermore, an empty response is retriable (assuming request idempotence) by clients, whereas a `500 Internal Server Error` is not.

* Enhancements
    * [#5271](https://github.com/http4s/http4s/pull/5271): Eliminate exception allocation on the parser hot path

* Dependency updates
    * ip4s-2.0.4
    * jetty-9.4.44.v20210927
    * metrics-4.2.4
    * munit-cats-effect-1.0.6
    * okhttp-4.9.2
    * scodec-bits-1.2.29
    * tomcat-9.0.54

# v1.0.0-M27 (2021-09-21)

This release includes security patches for [GHSA-5vcm-3xc3-w7x3](https://github.com/http4s/http4s/security/advisories/GHSA-5vcm-3xc3-w7x3) for blaze-client, blaze-server, ember-client, ember-server, and jetty-client.  It forward-merges 0.23.4.

* http4s-dom-fetch-client
    * Enhancements
        * [#5101](https://github.com/http4s/http4s/pull/5101): Add a request timeout and new `FetchOptions` to configure the fetch client.

* http4s-dom-service-worker
    * Breaking changes
        * [#5089](https://github.com/http4s/http4s/pull/5089): Simplify service worker API and make safe(r).  The `ServerWorkerApp` is now replaced by a method that suspends into `SyncIO`.

# v0.23.4 (2021-09-21)

This release includes security patches for [GHSA-5vcm-3xc3-w7x3](https://github.com/http4s/http4s/security/advisories/GHSA-5vcm-3xc3-w7x3) for blaze-client, blaze-server, ember-client, ember-server, and jetty-client.  It is binary compatible with v0.22.4, and forward-merges 0.22.5.

* http4s-client
    * Enhancements
        * [#5190](https://github.com/http4s/http4s/pull/5190): Add an `effect` constructor for calculating effectual classifiers. Note that it is a mistake to consume the request body unless it is cached external to this call.

* Dependency updates
    * cats-effect-3.2.8
    * fs2-3.1.2
    * keypool-0.4.7

# v0.22.5 (2021-09-21)

This release includes security patches for [GHSA-5vcm-3xc3-w7x3](https://github.com/http4s/http4s/security/advisories/GHSA-5vcm-3xc3-w7x3) for blaze-client, blaze-server, ember-client, ember-server, and jetty-client.  It is binary compatible with v0.22.4, and forward-merges 0.21.29.

* http4s-core
    * Bug fixes
        * [#5166](https://github.com/http4s/http4s/pull/5166): Fix deduction of cipher lengths, and detect length of more ciphers
        * [#5196](https://github.com/http4s/http4s/pull/5196): Parse `Set-Cookie` headers with no space between the semi-colon delimeter and the next attribute.  Such cookies are invalid to emit per spec, but must be parsed per spec.
    * Enhancements
        * [#5168](https://github.com/http4s/http4s/pull/5168): Add `Ordering` instance for Oauth1 `ProtocolParameter`.
        * [#5176](https://github.com/http4s/http4s/pull/5176): Add model for the `X-Forwarded-Proto` header.
        * [#5195](https://github.com/http4s/http4s/pull/5195): Restore the `EntityDecoder[F, ByteVector]`.
        * [#5171](https://github.com/http4s/http4s/pull/5171): Add model for the `Access-Control-Max-Age` header.
        * [#5202](https://github.com/http4s/http4s/pull/5202): Use concrete types for overridden `Request` and `Response` methods. This should be transparent.
        * [#5175](https://github.com/http4s/http4s/pull/5175): Introduce a `HeaderCompanion` helper to reduce boilerplate when defining modeled headers.

* http4s-blaze-client
    * [#5158](https://github.com/http4s/http4s/pull/5158): Add a `resourceWithState` method to the `BlazeClientBuilder` for monitoring the connection pool.

* http4s-ember-core
    * Enhancements
        * [#5216](https://github.com/http4s/http4s/pull/5216): Improve performance of requet and response parsers

* http4s-ember-server
    * Bug fixes
        * [#5130](https://github.com/http4s/http4s/pull/5130): Populate `SecureSession` request attribute in ember-server.

* Dependency updates
    * cats-effect-2.5.4
    * netty-4.1.68
    * scalafix-0.9.31
    * tomcat-9.0.53

# v0.21.30 (2021-10-06)

This is a bugfix release. Routine maintenance has stopped on 0.21.x, but we'll continue to entertain PRs from the community.  It is binary compatible wit hthe 0.21.x series.

* blaze-client

    * Compatibility restorations

* [#5288](https://github.com/http4s/http4s/pull/5288): Allow `' '` when rendering URI. This is against the spec, but bug-compatible with previous versions and not a security threat. It has come up for users trimming strings from config. Starting in 0.22, such whitespace is encoded properly.

* ember-client

    * Bugfixes

* [#5247](https://github.com/http4s/http4s/pull/5247): Match on `ClosedChannelException` when detecting connections that terminated inside the pool.

    * Compatibility restorations

* [#5288](https://github.com/http4s/http4s/pull/5288): Allow `' '` when rendering URI. This is against the spec, but bug-compatible with previous versions and not a security threat. It has come up for users trimming strings from config. Starting in 0.22, such whitespace is encoded properly.

# v0.21.29 (2021-09-21)

This release includes security patches for blaze-client, blaze-server, ember-client, ember-server, and jetty-client.  It is binary compatible with the 0.21.x series.

* Various modules
    * [GHSA-5vcm-3xc3-w7x3](https://github.com/http4s/http4s/security/advisories/GHSA-5vcm-3xc3-w7x3): Patches a vulnerability when unencoded user inputs are rendered in the model.  Malicious characters in these inputs can be used in [splitting attacks](https://owasp.org/www-community/attacks/HTTP_Response_Splitting).
        * Header values.  `\r`, `\n`, and `\u0000` values are now replaced with spaces.
        * Header names.  Headers with invalid names are now dropped.
        * Status reason phrases.  Invalid phrases are now omitted.
        * URI authority registered names.  Requests with invalid reg-names now raise an exception.
        * URI paths.  Requests with invalid URI paths now raise an exception.

# v1.0.0-M26 (2021-09-02)

This release is a forward port of all the changes in v0.23.3.

# v0.23.3 (2021-09-02)

This is binary compatible with v0.23.3.  It includes the fixes in v0.22.2.

* http4s-ember-server
    * Bugfixes
        * [#5138](https://github.com/http4s/http4s/pull/5138): Correctly populate the `SecureSession` response attribute.

# v0.22.4 (2021-09-02)

This is binary compatibile with v0.22.3.  It includes the CORS bugfix in v0.21.28.

* http4s-server
    * Bugfixes
        * [#5130](https://github.com/http4s/http4s/pull/5130): Fix the parsing of empty `Origin` headers to be a parse failure instead of `Origin.Null`.

* Enhancements
    * [#5321](https://github.com/http4s/http4s/pull/5321): Add `BodyCaching` middleware.

* Dependency updates
    * scodec-bits-1.1.28

# v0.21.28 (2021-09-02)

This is a bugfix to yesterday's patch.  It is not a security issue, but a correctness issue.

This release is binary compatible with 0.21.x.

* http4s-server
    * Breaking changes
        * [#5144](https://github.com/http4s/http4s/pull/5144): In the `CORS` middleware, respond to preflight `OPTIONS` requests with a 200 status.  It was previously passing through to the wrapped `Http`, most of which won't respond to `OPTIONS`.  The breaking change is that the constraint is promoted from `Functor` to `Applicative`.  The `Functor` version is left for binary compatibility with a runtime warning.

# v1.0.0-M25 (2021-09-01)

This is the latest development release.  No binary compatibility is promised yet.  Includes all changes in v0.23.2.

* http4s-core
    * Breaking changes
        * [#5051](https://github.com/http4s/http4s/pull/5051): Per spec, `Access-Control-Allow-Headers` and `Access-Control-Expose-Headers` can be empty.
        * [#5082](https://github.com/http4s/http4s/pull/5082): Remodel `Origin` header. `Origin.Null` is changed to `Origin.null`.  The obsolete `Origin.HostList` is gone in favor of `Origin.Host` being an `Origin`.  Fixes parsing of an empty header to be an error instead of returning `null`.

* http4s-dom-core
    * Enhancements
        * [#5049](https://github.com/http4s/http4s/pull/5049): Implement `EntityEncoder` for `File` and `ReadableStream[Unit8Array]`.
        * [#5094](https://github.com/http4s/http4s/pull/5094), [#5103](https://github.com/http4s/http4s/pull/5103): Fix readable stream cancellation bug in Firefox

* Dependency updates
    * simpleclient-0.12.0 (Prometheus)
    * scalajs-dom-1.2.0

# v0.23.2 (2021-09-01)

This release includes a security patch to  [GHSA-52cf-226f-rhr6](https://github.com/http4s/http4s/security/advisories/GHSA-52cf-226f-rhr6), along with all changes in v0.22.3.

This release is binary compatible with the 0.23 series.

* http4s-core
    * Enhancements
        * [#5085](https://github.com/http4s/http4s/pull/5085): Make `EntityEncoder`s for `File`, `Path`, and `InputStream` implicit.  Since 0.23, they no longer require an explicit `Blocker` parameter, using Cats-Effect 3's runtime instead.

* http4s-blaze-server
    * Bug fixes
        * [#5118](https://github.com/http4s/http4s/pull/5118): Don't block the `TickWheelExecutor` on cancellation.  In-flight responses are canceled when a connection shuts down.  If the response cancellation hangs, it blocks the `TickWheelScheduler` thread.  When this thread blocks, subsequent scheduled events are not processed, and memory leaks with each newly scheduled event.
    * Enhancements
        * [#4782](https://github.com/http4s/http4s/pull/4782): Use `Async[F].executionContext` as a default `ExecutionContext` in `BlazeServerBuilder`.

* http4s-ember-server
    * [#5106](https://github.com/http4s/http4s/pull/5106): Demote noisy `WebSocket connection terminated with exception` message to trace-level logging on broken pipes.  This relies on exception message parsing and may not work well in all locales.

* Dependency updates
    * cats-effect-3.2.5
    * fs2-3.1.1

# v0.22.3 (2021-09-01)

This release includes a security patch to  [GHSA-52cf-226f-rhr6](https://github.com/http4s/http4s/security/advisories/GHSA-52cf-226f-rhr6), along with all changes in 0.21.26 and 0.21.27.

Binary compatible with 0.22.2 series, with the exception of static forwarders in `HttpApp.apply`, `HttpApp.local`.  Unless you are calling `HttpApp` from a language other than Scala, you are not affected.

* http4s-core
    * Binary breaking changes
        * [#5071](https://github.com/http4s/http4s/pull/5071): Weakens constraints on `HttpApp.apply` and `HttpApp.local` from `Sync` to `Defer`.  This change is technically binary breaking, but will only affect static methods called via interop from a language other than Scala.
    * Semantic changes
        * [#5073](https://github.com/http4s/http4s/pull/5073): `withEntity` now replaces any existing headers with the same name with the headers from the `EntityEncoder`.  In v0.21, known single headers were replaced and recurring headers were appended.  Beginning in 0.22.0, everything was appended, which commonly resulted in duplicate `Content-Type` headers.  There is no longer a global registry of headers to infer singleton vs. recurring semantics, but in practice, `EntityEncoder` headers are single, so this is more correct and more similar to the pre-0.22 behavior.
    * Bugfixes
        * [#5070](https://github.com/http4s/http4s/pull/5070): Fix `Accept-Language` parser on the wildcard (`*`) tag with a quality value
        * [#5105](https://github.com/http4s/http4s/pull/5105): Parse `UTF-8` charset tag on `Content-Disposition` filenames case-insensitively. This was a regression from 0.21.
    * Enhancements
        * [#5042](https://github.com/http4s/http4s/pull/5042): Add a modeled header for `Access-Control-Request-Method`.
        * [#5076](https://github.com/http4s/http4s/pull/5076): Create `Uri.Host` from an ip4s `IpAddress`
    * Documentation
        * [#5061](https://github.com/http4s/http4s/pull/5061): Document that the `Allow` header MUST return the allowed methods.
    * Dependency updates
        * blaze-0.15.2
* http4s-client
    * Enhancements
        * [#5023](https://github.com/http4s/http4s/pull/5023): Parameterize the signature algorithm in the OAuth 1 middleware.  HMAC-SHA256 and HMAC-SHA512 are now supported in addition to HMAC-SHA1.

* http4s-server
    * Bugfixes
        * [#5056](https://github.com/http4s/http4s/pull/5056): In `GZip` middleware, don't add a `Content-Encoding` header if the response type doesn't support an entity.
    * Enhancements
        * [#5112](https://github.com/http4s/http4s/pull/5112): Make `CORS` middleware configurable via `toHttpRoutes` and `toHttpApp` constructors.

* http4s-blaze-core
    * Bugfixes
        * [#5126](https://github.com/http4s/http4s/pull/5126): Upgrades to a Blaze version that uses a monotonic timer in the `TickWheelExecutor`.  This will improve scheduling correctness in the presence of an erratic clock.

* http4s-blaze-server
    * Bugfixes
        * [#5075](https://github.com/http4s/http4s/pull/5075): Render the blaze version correctly in the default startup banner

* http4s-ember-core
    * Bugfixes
        * [#5043](https://github.com/http4s/http4s/pull/5043): Fix several bugs where a body stream silenty ends if the peer closes its end of the socket without finishing writing. This now raises an error.

* http4s-ember-client
    * Bugfixes
        * [#5041](https://github.com/http4s/http4s/pull/5041): Don't keep alive HTTP/1.0 connections without a `Connection: keep-alive` header.

* http4s-ember-server
    * Deprecations
        * [#5040](https://github.com/http4s/http4s/pull/5040): `maxConcurrency` is renamed to `maxConnections`.  The former is now deprecated.

* http4s-dsl
    * Enhancements
        * [#5063](https://github.com/http4s/http4s/pull/5063): Added `->>` infix extractor for a resource-oriented view of routing. Use this to define resource paths only once, and generate proper `405` responses with a correct `Allow` header when the method is not handled.

* Dependency updates
    * blaze-0.15.2
    * netty-4.1.67

# v0.21.27 (2021-08-31)

This is a security release.  It is binary compatible with the 0.21.x series.

* http4s-server
    * Security patches [GHSA-52cf-226f-rhr6](https://github.com/http4s/http4s/security/advisories/GHSA-52cf-226f-rhr6):
        * Deprecates `apply` method that takes a `CORSConfig`, and `httpRoutes` anad `httpApp` that take no config.  The default configuration disables most actual CORS protection, and has several deficiences even when properly configured.  See the GHSA for a full discussion.  tl;dr: start from `CORS.policy`.
        * The deprecated implementation now ignores the `allowCredentials` setting when `anyOrigin` is true, and logs a warning.  If you insist on using the deprecated version, old behavior can be restored by setting `anyOrigin` to false and `allowOrigins` to `Function.const(true)`.
        * No longer renders an `Access-Control-Allow-Credentials: false` headerFor safety, the `allowCredentials` setting is now Please see the GHSA for a full discussion.
        * The replacement implementation, created from the new `CORS.policy`, additionally fixes the following defects:
        * No longer returns a `403 Forbidden` response when CORS checks fail.  The enforcement point of CORS is the user agent.  Any failing checks just suppress CORS headers in the http4s response.
        * Add  `Access-Control-Request-Headers` to the `Vary` header on preflight responses when it can affect the response. This is important for caching.
        * Validate the  `Access-Control-Request-Headers`, and return no CORS headers if any of the headers are disallowed.
        * Remote `Vary: Access-Control-Request-Method` and `Access-Control-Max-Age` headers from non-preflight responses.  These are only relevant in preflight checks.

* http4s-blaze-server
    * Bugfixes
        * [#5125](https://github.com/http4s/http4s/pull/5125): Upgrade to a blaze that uses monotonic time in the `TickWheelExecutor`. This is unrelated to the GHSA, but guards against a theoretical scheduling problem if the system clock is erratic.

* Dependency updates
    * blaze-0.14.18

# v0.21.26 (2021-08-12)

The 0.21 series is no longer actively maintained by the team, but we'll continue to entertain binary compatible patches.  All users are still encouraged to upgrade to 0.22 (for Cats-Effect 2) or 0.23 (the latest stable series, on Cats-Effect 3).

# v1.0.0-M24 (2020-08-07)

This release adds support for Scala.js, including an Ember client and server, serverless apps, a browser client backed by fetch, and browser service worker apps.

This is the first significant divergence from the 0.23 line since it was forked off an earlier 1.0 milestone.  It is not binary compatible with 0.23.x or 1.0.0-M23.

Includes all changes through 0.23.1.

* http4s-core
    * Subtle changes
        * [#4938](https://github.com/http4s/http4s/pull/4938): JsonDebugErrorHandler now logs the class name instead of the canonical class name, which is not supported in Scala.js.  The difference is some dots vs. dollar signs.  This is neither source nor binary breaking.
    * Enhancements
        * [#4938](https://github.com/http4s/http4s/pull/4938): Add Scala.js support

* http4s-laws
    * Breaking changes
        * [#4938](https://github.com/http4s/http4s/pull/4938): Binary compatibility is broken by replacing ip4s-testkit instances with a copy that suits our Scala.js needs.
    * Enhancements
        * [#4938](https://github.com/http4s/http4s/pull/4938): Add Scala.js support

* http4s-server
    * Breaking changes
        * [#4938](https://github.com/http4s/http4s/pull/4938): `DigestAuth` and `CSRF` middleware now require an `Async` constraint
        * [#4938](https://github.com/http4s/http4s/pull/4938): `Server.address` is now an `com.comast.ip4s.SocketAddress` instead of a `java.net.InetSocketAddress`.
    * Enhancements
        * [#4938](https://github.com/http4s/http4s/pull/4938): Add Scala.js support

* http4s-client
    * Breaking changes
        * [#4938](https://github.com/http4s/http4s/pull/4938): `oauth1.signRequest` now requires an `Async` constraint
    * Enhancements
        * [#4938](https://github.com/http4s/http4s/pull/4938): Add Scala.js support

* http4s-ember-core
    * Enhancements
        * [#4938](https://github.com/http4s/http4s/pull/4938): Add Scala.js support

* http4s-ember-client
    * Enhancements
        * [#4938](https://github.com/http4s/http4s/pull/4938): Add Scala.js support

* http4s-ember-server
    * Enhancements
        * [#4938](https://github.com/http4s/http4s/pull/4938): Add Scala.js support

* http4s-node-serverless
    * New module
        * [#4938](https://github.com/http4s/http4s/pull/4938): Run `HttpApp` in a serverless environment

* http4s-dom-core
    * New module
        * [#4938](https://github.com/http4s/http4s/pull/4938): Base library for DOM support.  Scala 2 only for now.

* http4s-dom-fetch-client
    * New module
        * [#4938](https://github.com/http4s/http4s/pull/4938): http4s-client backend built on browser fetch API.  Scala 2 only for now.

* http4s-dom-service-worker
        * [#4938](https://github.com/http4s/http4s/pull/4938): Run `HttpApp` in a service worker in the browser.  Scala 2 only for now.

* http4s-dsl
    * Enhancements
        * [#4938](https://github.com/http4s/http4s/pull/4938): Add Scala.js support

* http4s-boopickle
    * Enhancements
        * [#4938](https://github.com/http4s/http4s/pull/4938): Add Scala.js support

* http4s-jawn
    * Enhancements
        * [#4938](https://github.com/http4s/http4s/pull/4938): Add Scala.js support

* http4s-circe
    * Enhancements
        * [#4938](https://github.com/http4s/http4s/pull/4938): Add Scala.js support

* Dependency updates
    * circe-0.15.0-M1
    * scala-java-locales-1.2.1 (new)
    * scala-java-time-2.3.0 (new)
    * scala-js-dom-1.1.0 (new)

* [#5064](https://github.com/http4s/http4s/pull/5064): Add a conservative retry policy for dead connections.  Connections can be terminated on the server side while idling in our pool, which does not manifest until we attempt to read the response.  This is now raised as a `java.nio.channels.ClosedChannelException`.   A `retryPolicy` configuration has been added to the `EmberClientBuilder`.  The default policy handles the error and resubmits the request if:
    * The request method is idempotent OR has an `Idempotency-Key` header
    * Less than 2 attempts have been made
    * Ember detects that the connection was closed without reading any bytes

# v0.23.1 (2021-08-06)

Includes all changes through v0.22.2.

* Dependency updates
    * cats-effect-3.2.2
    * fs2-3.1.0
    * vault-3.0.4

# v0.22.2 (2021-08-06)

* http4s-core
    * Enhancements
        * [#5011](https://github.com/http4s/http4s/pull/5011): Add constant  for status code `418 I'm a teapot`. #save418 🫖
        * [#5013](https://github.com/http4s/http4s/pull/5013): Create `RequestPrelude` and `ResponsePrelude` views of `Request` and `Response`, respectively.  These projections omit the body and vault attributes, which permit an `Order` and `Hash` (and therefore `Eq`) instance that `Request` and `Response` do not.  These can be useful in logging, metrics, and caching.
    * Deprecations
        * [#5015](https://github.com/http4s/http4s/pull/5015): Deprecate the old `Uri.uri`, `MediaType.mediaType`, and `QValue.q` literals.  Intepolators for each are available via `org.http4s.implicits._`

* Dependency updates
    * cats-effect-2.5.3
    * tomcat-9.0.52

# v0.23.0 (2021-07-30)

This is the first production release with Cats-Effect 3 support.  All subsequent 0.23.x releases will be binary compatible with this.

Includes all changes through v0.22.1.

* http4s-core
    * Breaking changes
        * [#4997](https://github.com/http4s/http4s/pull/4997): Refresh MimeDB from the IANA registry.  It shuffles some constants in ways that offend MiMa, but you almost certainly won't notice.
    * Enhancements
        * [#4915](https://github.com/http4s/http4s/pull/4915): Add file-based multipart decoder with better resource handling.  This deprecates the priod `mixedMultipart` decoder in favor of a `mixedMultipartResource`, which cleans up temporary storage on release of the resource.  Please see the scaladoc for a usage example.

* Various modules
    * Breaking changes
        * [#4998](https://github.com/http4s/http4s/pull/4998): Removes everything deprecated since 0.20.0, over 24 months and three breaking releases ago.  See the pull request for a comprehensive list.
    * Refactoring
        * [#4986](https://github.com/http4s/http4s/pull/4986): Light refactoring of fs2 pipes in Ember and Blaze backends.  Should not be visible.

* Dependency updates
    * cats-effect-3.2.0
    * fs2-3.0.6
    * jawn-fs2-2.1.0
    * keypool-0.4.6

# v0.22.1 (2021-07-30)

* http4s-core
    * Bugfixes
        * [#4956](https://github.com/http4s/http4s/pull/4956): Catch non-fatal exceptions, notably `DateTimeException`, in `QueryParamDecoder`s.
    * Enhancements
        * [#4956](https://github.com/http4s/http4s/pull/4956): Add `QueryParamCodec`s for more `java.time` types.

* Documentation
        * [#5012](https://github.com/http4s/http4s/pull/5012): Document `MatrixVar` support;

* http4s-client
    * Bugfixes
        * [#4933](https://github.com/http4s/http4s/pull/4933): Append the `EntityDecoder`'s `Accept` headers to any explicit headers instead of replacing them.  This was a regression from the 0.21 line.

* http4s-boopickle
    * Cross builds
        * [#4991](https://github.com/http4s/http4s/pull/4991): `http4s-boopickle` is now cross-published for Scala 3

* Dependency updates
    * boopickle-1.4.0
    * cats-effect-2.5.2
    * dropwizard-metrics-4.2.3
    * scala-xml-2.0.1
    * slf4j-api-1.7.32

# v0.22.0

This is the first production release with Scala 3 support, and continues to support Cats-Effect 2.  All users of the 0.21 series are encouraged to upgrade to at least this version.  Users needing Cats-Effect 3 are invited to upgrade to http4s-0.23.

All subsequent 0.22.x releases will be binary compatible with this.

Includes all changes from v0.21.25.

* http4s-core
    * Bugfixes
        * [#4933](https://github.com/http4s/http4s/pull/4933): Don't eagerly parse non-matching headers
    * Breaking changes
        * [#4895](https://github.com/http4s/http4s/pull/4895): Refresh MimeDb.  This is pedantically incompatible, but we don't think you'll notice.

* http4s-dsl
    * Bugfixes
        * [#4923](https://github.com/http4s/http4s/pull/4923): Define `as` as an infix operator in Scala 3

* http4s-blaze-client
    * Documentation
        * [#4930](https://github.com/http4s/http4s/pull/4930): Add scaladoc to `BlazeClientBuilder`

* http4s-ember-server
    * Enhancements
        * [#4803](https://github.com/http4s/http4s/pull/4803): Add web socket support

* http4s-jetty-server
    * Bugfixes
        * [#4967](https://github.com/http4s/http4s/pull/4967): Fix error parsing IPv6 addresses

* Dependency updates
    * jawn-1.2.0
    * prometheus-client-0.11.0

# v0.21.25 (2021-07-18)

* http4s-blaze-client
    * Bugfixes
        * [#4831](https://github.com/http4s/http4s/pull/4831): Fix blaze-client handling of early responses
        * [#4958](https://github.com/http4s/http4s/pull/4958): Reuse idle timeout stage.  This also addresses a performance regression identified in v0.21.23.
    * Enhancements
        * [#4906](https://github.com/http4s/http4s/pull/4906): Recycle more connections than before

* Dependency updates
    * dropwizard-metrics-4.2.2
    * fs2-2.5.9
    * jetty-9.4.43
    * log4s-1.10.0
    * netty-4.1.66
    * slf4j-1.7.31
    * tomcat-9.0.50

# v1.0.0-M23 (2021-05-26)

Functionally equivalent to v0.23.0-RC1. Keeps the 1.0 milestones current as we continue our roadmap. Includes the [vulnerability fix](https://github.com/http4s/http4s-ghsa-6h7w-fc84-x7p6) to `StaticFile.fromUrl`.

# v0.23.0-RC1 (2021-05-26)

Includes the changes of v0.22.0-RC1, including the [vulnerability fix](https://github.com/http4s/http4s-ghsa-6h7w-fc84-x7p6) to `StaticFile.fromUrl`.

* http4s-core
    * Breaking changes
        * [#4884](https://github.com/http4s/http4s/pull/4884): Use `Monad` instead of `Defer` constraints on `HttpApp`, `HttpRoutes`, `AuthedRoutes`, `ContextRoutes`, and related syntax. This avoids diverging implicits when only a `Concurrent` constraint is available in Cats-Effect-3.
    * Noteworthy refactoring
        * [#4773](https://github.com/http4s/http4s/pull/4787): Refactor the internals of the `Multipart` parser.

* http4s-ember-client
    * Noteworthy refactoring
        * [#4882](https://github.com/http4s/http4s/pull/4882): Use `Network` instead of `Network.forAsync` to get the socket group.

* http4s-ember-server
    * Noteworthy refactoring
        * [#4882](https://github.com/http4s/http4s/pull/4882): Use `Network` instead of `Network.forAsync` to get the socket group.

# v0.22.0-RC1 (2021-05-26)

Includes the changes of 0.21.24, including the [vulnerability fix](https://github.com/http4s/http4s-ghsa-6h7w-fc84-x7p6) to `StaticFile.fromUrl`.

* http4s-core
    * Breaking changes
        * [#4787](https://github.com/http4s/http4s/pull/4787): Various header selection refinements:
        * `Header.Select#toRaw` now takes an `F[A]` and returns a `NonEmptyList[Header.Raw]`. This is necessary because headers without a `Semigroup` (e.g., `Set-Cookie`) can't be combined into a single header value.
        * The old `Header.Select#toRaw` is renamed to `toRaw1`.  This version still accepts a single value and returns a single raw header.
        * `Header.Select#from` now returns an `Option[Ior[NonEmptyList[ParseFailure], NonEmptyList[A]]]`. The `Ior` lets us return both a value and "warnings" when a repeating header contains both valid and invalid entries.
        * Add `Headers#getWithWarnings` to return the `Ior` result.
        * [#4788](https://github.com/http4s/http4s/pull/4788): Extend `ServerSentEvent` with comments.  The `data` field is now optional. `retry` is changed from a `Long` to a `FiniteDuration`.  `data` spanning multiple lines are now rendered as multiple `data:` fields per the spec.
    * Bugfixes
        * [#4873](https://github.com/http4s/http4s/pull/4873): Catch exceptions in `ParseResult.fromParser`. Don't throw when parsing a media range in the `Content-Type` parser.

* Dependency updates
    * blaze-0.15.1
    * circe-0.14.1
    * play-json-2.9.2 (downgrade)

# v0.21.24 (2021-05-26)

0.21 is EOL.  Bugfixes and community submissions will be considered for discretionary releases, but the development team will now focus on later branches.

Contains a vulnerability fix for `StaticFile.fromUrl`.

* http4s-blaze-core
    * Vulnerability fixes
        * [GHSA-6h7w-fc84-x7p6](https://github.com/http4s/http4s/security/advisories/GHSA-6h7w-fc84-x7p6): Don't leak the existence of a directory serverside when using `StaticFile.fromUrl` with non-file URLs.
    * Enhancements
        * [#4880](https://github.com/http4s/http4s/pull/4880): Handle exceptions when the tick wheel executor is shutdown as a warning instead of a stack trace error.

* http4s-ember-client
    * Enhancements
        * [#4881](https://github.com/http4s/http4s/pull/4881): Add `checkEndpointIdentification` flag to Ember. When true, sets `HTTPS` as the endpoint validation algorithm. Defaults to true.

* Dependency Updates
    * blaze-0.14.17

# v1.0.0-M22 (2021-05-21)

Functionally equivalent to v0.23.0-M1.  Keeps the 1.0 milestones current as we continue our roadmap.

# v0.23.0-M1 (2021-05-21)

We are opening an 0.23 series to offer full support for Scala 3 and Cats-Effect 3 while giving ourselves a bit more time to finish our more ambitious goals for 1.0.  We will release v0.23.0 with production support as soon as circe-0.14 is out.

This release picks up from v1.0.0-M21 with its Cats-Effect 3 support, and includes all improvements from v0.22.0-M8.

* Documentation
    * [#4845](https://github.com/http4s/http4s/pull/4845): Mention `Client.fromHttpApp`

* Dependency updates
    * cats-effect-3.1.0
    * fs2-3.0.4
    * ip4s-3.0.2
    * jawn-fs2-2.0.2
    * keypool-0.4.5
    * log4cats-2.1.1
    * scalacheck-effect-1.0.2
    * vault-3.0.3

# v0.22.0-M8 (2021-05-21)

Includes the changes of v0.21.23.  This is the first release with support for Scala 3.0.0.  We will release v0.22.0 with production support as circe-0.14 is out.

There are several package renames in the backends.  To help, we've provided a Scalafix:

1. Add to your `projects/plugins.sbt`:

   ```scala
   addSbtPlugin("ch.epfl.scala" % "sbt-scalafix" % "0.9.28")
   ```

2. Run the following:

   ```sh
   sbt ";scalafixEnable; scalafix github:http4s/http4s/v0_22"
   ```

* Crossbuilds
    * Adds Scala 3
    * Drops Scala-3.0.0-RC2

* http4s-async-http-client
    * Breaking changes
        * [#4854](https://github.com/http4s/http4s/pull/485)4: Rename package from `org.http4s.client.asynchttpclient` to `org.http4s.asynchttpclient`

* http4s-client
    * Breaking changes
        * [#4747](https://github.com/http4s/http4s/pull/4747): Move `ConnectionManager`, `PoolManager`, and `WaitQueueTimeoutException` into blaze-client and make private. It did not prove to be a generally useful connection pool outside blaze.

* http4s-core
    * Breaking changes
        * [#4757](https://github.com/http4s/http4s/pull/4757): Response is no longer a case class. It is not a proper product type, and no equality should be implied given the streaming bodies.
    * Bug fixes
        * [#4739](https://github.com/http4s/http4s/pull/4739): Postpone using query model until we need it.  Helps with various corner cases linked in the ticket.
        * [#4756](https://github.com/http4s/http4s/pull/4756): Tweak default `responseColor` of `Logger.colored` so it can be called.
        * [#4824](https://github.com/http4s/http4s/pull/4824): Fix `Message#removeCookie` to allow removing multiple cookies.
    * Enhancements
        * [#4797](https://github.com/http4s/http4s/pull/4797): Add `Header.ToRaw[Headers]` instance

* http4s-blaze-client
    * Breaking changes
        * [#4838](https://github.com/http4s/http4s/pull/4838): Rename package from `org.http4s.client.blaze` to `org.http4s.blaze.client`

* http4s-blaze-server
    * Breaking changes
        * [#4847](https://github.com/http4s/http4s/pull/4847): Rename package from `org.http4s.server.blaze` to `org.http4s.blaze.server`

* http4s-jetty-client
    * Breaking changes
        * [#4743](https://github.com/http4s/http4s/pull/4743): Rename package from `org.http4s.client.jetty` to `org.http4s.jetty.client`

* http4s-jetty-server
    * Breaking changes
        * [#4743](https://github.com/http4s/http4s/pull/4743): Rename package from `org.http4s.server.jetty` to `org.http4s.jetty.server`
        * [#4746](https://github.com/http4s/http4s/pull/4746): Module renamed from `http4s-jetty` to `http4s-jetty-server`.

* http4s-server
    * Breaking changes
        * [#4785](https://github.com/http4s/http4s/pull/4785): Remove unsued `Functor[G]` parameter to `AutoSlash` middleware
        * [#4827](https://github.com/http4s/http4s/pull/4827): Convert `CORSConfig` from a case class to an abstract type for future binary compatibility

* Dependency updates
    * blaze-0.15.0
    * cats-parse-0.3.4
    * case-insensitive-1.1.4
    * circe-0.14.0-M7
    * ip4s-2.0.3
    * jawn-1.1.2
    * jawn-fs2-1.1.3
    * keypool-0.3.5
    * literally-1.0.2
    * log4cats-1.3.1
    * log4s-1.10.0-M7
    * scala-xml-2.0.0
    * vault-2.1.13

# v0.21.23 (2021-05-16)

This is the final planned release in the 0.21 series.  Bugfixes and community submissions will be considered for discretionary releases, but the development team will now focus on later branches.

* http4s-blaze-client
    * Bugfixes
        * [#4810](https://github.com/http4s/http4s/pull/4810): Read from idle blaze-client connections to prevent retaining (and trying to use) half-closed connections.
        * [#4812](https://github.com/http4s/http4s/pull/4812): Remove request retry on EOF from blaze-client. This could theoretically resubmit non-idempotent requests. The problem the retry attempted to solve is mitigated by #4810.
        * [#4815](https://github.com/http4s/http4s/pull/4815): Fix "`IdleTimeoutStage` isn't connected" errors by waiting for the final write to finish before returning the connection to the pool.

* http4s-blaze-core
    * Bugfixes
        * [#4796](https://github.com/http4s/http4s/pull/4796): Reset the idle timeout after `readRequest` completes, not when it's called.  Affects both blaze-server and blaze-client.

* http4s-blaze-server
    * Bugfixes
        * [#4753](https://github.com/http4s/http4s/pull/4753): Distinguish between reserved and unknown websocket frame opcodes. Resolves a `MatchError`.
        * [#4792](https://github.com/http4s/http4s/pull/4792): Fixes HTTP/2 connections on modern JDKs by replacing legacy ALPN libraries.
        * [#4796](https://github.com/http4s/http4s/pull/4796): Reset idle timeout when `readRequest` completes, not when it's called.
    * Enhancements
        * [#4761](https://github.com/http4s/http4s/pull/4761): Use the `TickWheelExecutor` to schedule timeouts with less locking.  Change how the parser is acquired to reduce lock contention in `Http1ServerStage`.  Significant increases in throughput are observed on small requests with many cores.

* http4s-circe
    * Enhancements
        * [#4736](https://github.com/http4s/http4s/pull/4736): Add `streamJsonArrayDecoder`

* http4s-ember-core
    * Enhancements
        * [#4735](https://github.com/http4s/http4s/pull/4735): Simplify message parsing by parsing everything up to the `\r\n` in one pass. The max header size and max prelude size settings should keep memory consumption limited.

* http4s-ember-server
    * Bugfixes
        * [#4750](https://github.com/http4s/http4s/pull/4750): Drain the socket's read buffer only after the response is written to the socket. Resolves several flavors of network error.
        * [#4823](https://github.com/http4s/http4s/pull/4823): Implement persistent connection logic for HTTP/1.0 requests.

* http4s-jetty
    * Bugfixes
        * [#4783](https://github.com/http4s/http4s/pull/4783): Fix bug with shared `ThreadPool` being destroyed. Prefer a `Resource[F, ThreadPool]` whose lifecycle shares Jetty's.  For compatibility, prevent the default from being destroyed.

* http4s-server
    * Enhancements
        * [#4793](https://github.com/http4s/http4s/pull/4793): Make use of IPv4 vs. IPv6 as default address explicit. Applies to all backends.

* Dependency updates
    * blaze-0.14.16
    * cats-2.6.1
    * cats-effect-2.5.1
    * dropwizard-metrics-4.2.0
    * discipline-core-1.1.5
    * jackson-databind-2.12.3
    * fs2-2.5.6
    * scalacheck-1.15.4
    * scodec-bits-1.1.27
    * tomcat-9.0.46

# v1.0.0-M21 (2021-04-10)

Contains all the changes of v0.22.0-M7.

* Dependency updates
    * cats-effect-3.0.1
    * jawn-fs2-2.0.1
    * keypool-0.4.1
    * log4cats-2.0.1
    * vault-3.0.1

# v0.22.0-M7 (2021-04-10)

Contains all the changes of v0.21.22.

* Cross builds
    * Add Scala-3.0.0-RC2
    * Drop Scala-3.0.0-RC1

* http4s-play-json
    * There is not yet an http4s-play-json build for Scala 3.0.0-RC2 because play-json doesn't yet support it.  A PR is open upstream, and we will revive it in the next release.

* Dependency updates
    * blaze-0.15.0-M3
    * case-insensitive-1.1.2
    * cats-parse-0.3.2
    * circe-0.14.0-M5
    * ip4s-2.0.1
    * jawn-1.1.1
    * jawn-fs2-1.1.1
    * keypool-0.3.3
    * log4cats-1.2.2
    * log4s-1.10.0-M6
    * literally-1.0.0
    * scala-xml-2.0.0-RC1
    * vault-2.1.9

# v0.21.22 (2021-04-06)

* http4s-blaze-client
    * Enhancements
        * [#4699](https://github.com/http4s/http4s/pull/4699): Add custom DNS resolver support to `BlazeClientBuilder`

* http4s-ember-server
        * [#4715](https://github.com/http4s/http4s/pull/4715): Fix regression in SSL handshake resulting in Connection Refused errors

* Dependency upgrades
    * cats-2.5.0
    * cats-effect-2.4.1
    * fs2-2.5.4
    * netty-4.1.63
    * scodec-bits-1.1.25
    * tomcat-9.0.45
    * twirl-1.5.1

# v1.0.0-M20 (2021-03-29)

Includes all the changes of v0.21.21 and v0.22.0-M6.

* Dependency updates
    * cats-effect-3.0.0
    * fs2-3.0.0
    * jawn-fs2-2.0.0
    * keypool-0.4.0
    * log4cats-2.0.0
    * vault-3.0.0

# v0.22.0-M6 (2021-03-29)

Includes all the changes of v0.21.21.

* http4s-core
    * Breaking changes
        * [#4588](https://github.com/http4s/http4s/pull/4588): Additional consistency in modeled headers around `.value` (removed in favor of the typeclass) and `.parse` (present on the companion)
        * [#4580](https://github.com/http4s/http4s/pull/4580): Rename `Uri.Path.fromString` to `Uri.Path.unsafeFromString`.
        * [#4581](https://github.com/http4s/http4s/pull/4581): Rename `Query.fromString` to `Query.unsafeFromString`.
        * [#4602](https://github.com/http4s/http4s/pull/4602): Remove `ipv4` and `ipv6` macros that clash with ip4s'.
        * [#4603](https://github.com/http4s/http4s/pull/4603): Drop deprecated members of `org.http4s.util`.
        * [#4604](https://github.com/http4s/http4s/pull/4604): Fix rendering of UTF-8-encoded `Content-Disposition` parameters.  The `parameters` map is now keyed by a `CIString`.
        * [#4630](https://github.com/http4s/http4s/pull/4630): Use Typesafe Literally to implement the literal interpolators. This should have zero impact on user code, but does affect binary compatibility.

* http4s-dsl
    * Breaking changes
        * [#4640](https://github.com/http4s/http4s/pull/4640): Change `apply(Headers.ToRaw*)` syntax to `headers(Headers.Raw)`. The overload from 0.21 was ambiguous with the new header model in 0.22.

* http4s-boopickle
    * Breaking changes
        * [#4590](https://github.com/http4s/http4s/pull/4590): Move implicits to `org.http4s.booPickle.implicits._`. The thinking is evolving here, and this is likely to be reverted before 0.22.0 final.

* http4s-scala-xml
    * Breaking changes
        * [#4621](https://github.com/http4s/http4s/pull/4621): Revert the `implicits` decoding back to how it was in 0.21.  Set up safer defaults for the default `SAXParserFactory`, corresponding to what will be in scala-xml-2.0.

* Dependency updates
    * async-http-client-2.12.3
    * case-insensitive-1.1.0
    * jackson-databind-2.12.2
    * literally-1.0.0-RC1 (new)
    * log4cats-1.2.1
    * vault-2.1.8

# v0.21.21 (2021-03-29)

* http4s-client
    * Enhancements
        * [#4614](https://github.com/http4s/http4s/pull/4614): Support for `Idempotent-Key` header in `Retry` middleware
        * [#4636](https://github.com/http4s/http4s/pull/4636): Add `isErrorOrStatus` to `RetryPolicy` to support retrying on different response statuses than the default set

* http4s-server
    * Bugfixes
        * [#4638](https://github.com/http4s/http4s/pull/4646): In `Caching` middleware, don't send `private` alongside `no-store`. These are contradictory directives.
        * [#4654](https://github.com/http4s/http4s/pull/4654): Return a 404 instead of 500 when requesting a path whose parent is a file instead of a directory

* http4s-ember-client
    * Enhancements
        * [#4637](https://github.com/http4s/http4s/pull/4637): Clarify which timeout is firing in the error message

* http4s-ember-server
    * Bugfixes
        * [#4637](https://github.com/http4s/http4s/pull/4637): On reused connections, wait for the idle period, not the shorter header timeout, for the next byte.

* http4s-play-json
    * Enhancements
        * [#4595](https://github.com/http4s/http4s/pull/4595): Streamline `Writes[Uri]` and `Reads[Uri]` instances

* http4s-scala-xml
    * Bugfixes
        * [#4620](https://github.com/http4s/http4s/pull/4620): Make XML chraset inference compliant with RFC7303
    * Enhancements
        * [#4622](https://github.com/http4s/http4s/pull/4622): Encode `scala.xml.Elem` with an XML declaration, including the charset.

* Dependency updates
    * cats-effect-2.4.0
    * jetty-9.4.39
    * netty-4.1.60
    * scalatags-0.9.4
    * tomcat-9.0.44

# v1.0.0-M19 (2021-03-03)

This is the first 1.0 milestone with Scala 3 support.  Scala 3.0.0-RC1 is supported for all modules except http4s-boopickle, http4s-scalatags, and http4s-twirl.

This release contains all the changes of v0.22.0-M5.

# v0.22.0-M5 (2021-03-03)

This is the first release with Scala 3 support.  Scala 3.0.0-RC1 is supported for all modules except http4s-boopickle, http4s-scalatags, and http4s-twirl.

* http4s-core
    * Breaking: New header model

      This release brings a new model for headers.  The model based on subtyping and general type projection used through http4s-0.21 is replaced by a `Header` typeclass.

        * There is no longer a `Header.Parsed`.  All headers are stored in `Headers` as `Header.Raw`.
        * `Header.Raw` is no longer a subtype of `Header`.  `Header` is now a typeclass.
        * New modeled headers can be registered simply by providing an instance of `Header`. The global registry, `HttpHeaderParser`, is gone.
        * `Headers` are created and `put` via a `Header.ToRaw` magnet pattern.  Instances of `ToRaw` include `Raw`, case classes with a `Header` instance, `(String, String)` tuples, and `Foldable[Header.ToRaw]`.  This makes it convenient to create headers from types that don't share a subtyping relationship, and preserves a feel mostly compatible with the old `Headers.of`.
        * `HeaderKey` is gone. To retrieve headers from the `Headers`, object, pass the type in `[]` instead of `()` (e.g., `headers.get[Location]`).
        * `from` no longer exists on the companion object of modeled headers.  Use the `get[X]` syntax.
        * `unapply` no longer exists on most companion objects of modeled headers.  This use dto be an alias to `from`.
        * "Parsed" headers are no longer memoized, so calling `headers.get[X]` twice will reparse any header with a name matching `Header[X].name` a second time.  It is not believed that headers were parsed multiple times often in practice.  Headers are still not eagerly parsed, so performance is expected to remain about the same.
        * The `Header` instance carries a phantom type, `Recurring` or `Single`.  This information replaces the old `HeaderKey.Recurring` and `HeaderKey.Singleton` marker classes, and is used to determine whether we return the first header or search for multiple headers.
        * Given `h1: Headers` and `h2.Headers`, `h1.put(h2)` and `h1 ++ h2` now replace all headers in `h1` whose key appears in `h2`.  They previously replaced only singleton headers and appended recurring headers.  This behavior was surprising to users, and required the global registry.
        * An `add` operation is added, which requires a value with a `HeaderKey.Recurring` instance.  This operation appends to any existing headers.
        * `Headers#toList` is gone, but `Headers#headers` returns a `List[Header.Raw]`. The name was changed to call attention to the fact that the type changed to raw headers.

        * See [#4415](https://github.com/http4s/http4s/pull/4415), [#4526](https://github.com/http4s/http4s/pull/4526), [#4536](https://github.com/http4s/http4s/pull/4536), [#4538](https://github.com/http4s/http4s/pull/4538), [#4537](https://github.com/http4s/http4s/pull/4537), [#5430](https://github.com/http4s/http4s/pull/5430), [#4540](https://github.com/http4s/http4s/pull/4540), [#4542](https://github.com/http4s/http4s/pull/4542), [#4543](https://github.com/http4s/http4s/pull/4543), [#4546](https://github.com/http4s/http4s/pull/4546), [#4549](https://github.com/http4s/http4s/pull/4549), [#4551](https://github.com/http4s/http4s/pull/4551), [#4545](https://github.com/http4s/http4s/pull/4545), [#4547](https://github.com/http4s/http4s/pull/4547), [#4552](https://github.com/http4s/http4s/pull/4552), [#4555](https://github.com/http4s/http4s/pull/4555), [#4559](https://github.com/http4s/http4s/pull/4559), [#4556](https://github.com/http4s/http4s/pull/4556), [#4562](https://github.com/http4s/http4s/pull/4562), [#4558](https://github.com/http4s/http4s/pull/4558), [#4563](https://github.com/http4s/http4s/pull/4563), [#4564](https://github.com/http4s/http4s/pull/4564), [#4565](https://github.com/http4s/http4s/pull/4565), [#4566](https://github.com/http4s/http4s/pull/4566), [#4569](https://github.com/http4s/http4s/pull/4569), [#4571](https://github.com/http4s/http4s/pull/4571), [#4570](https://github.com/http4s/http4s/pull/4570), [#4568](https://github.com/http4s/http4s/pull/4568), [#4567](https://github.com/http4s/http4s/pull/4567), [#4537](https://github.com/http4s/http4s/pull/4537), [#4575](https://github.com/http4s/http4s/pull/4575), [#4576](https://github.com/http4s/http4s/pull/4576).

    * Other breaking changes
        * [#4554](https://github.com/http4s/http4s/pull/4554): Remove deprecated `DecodeResult` methods
    * Enhancements
        * [#4579](https://github.com/http4s/http4s/pull/4579): Regenerate MimeDB from the IANA registry

# v1.0.0-M18 (2021-03-02)

Includes changes from v0.22.0-M4.

* http4s-core
    * Breaking changes
        * [#4516](https://github.com/http4s/http4s/pull/4516): Replace `Defer: Applicative` constraint with `Monad` in `HttpRoutes.of` and `ContextRoutes.of`.  This should be source compatible for nearly all users.  Users who can't abide this constraint can use `.strict`, at the cost of efficiency in combinining routes.
    * Enhancements
        * [#4351](https://github.com/http4s/http4s/pull/4351): Optimize multipart parser for the fact that pull can't return empty chunks
        * [#4485](https://github.com/http4s/http4s/pull/4485): Drop dependency to `cats-effect-std`. There are no hard dependencies on `cats.effect.IO` outside the tests.

* http4s-blaze-core
    * Enhancements
        * [#4425](https://github.com/http4s/http4s/pull/4425): Optimize entity body writer

* http4s-ember-server
    * Breaking changes
        * [#4471](https://github.com/http4s/http4s/pull/4471): `EmberServerBuilder` takes an ip4s `Option[Host]` and `Port` in its config instead of `String` and `Int`.
        * [#4515](https://github.com/http4s/http4s/pull/4515): Temporarily revert the graceful shutdown until a new version of FS2 suports it.

* Dependency updates
    * cats-effect-3.0.0-RC2
    * fs2-3.0.0-M9
    * jawn-fs2-2.0.0-RC3
    * ip4s-3.0.0-RC2
    * keypool-0.4.0-RC2
    * log4cats-2.0.0-RC1
    * vault-3.0.0-RC2

~~# v1.0.0-M17 (2021-03-02)~~

Missed the forward merges from 0.22.0-M4. Proceed directly to 1.0.0-M18.

# v0.22.0-M4 (2021-03-02)

Includes changes from v0.21.19 and v0.21.20.

* http4s-core
    * Breaking changes
        * [#4242](https://github.com/http4s/http4s/pull/4242): Replace internal models of IPv4, IPv6, `java.net.InetAddress`, and `java.net.SocketAddress` with ip4s.  This affects the URI authority, various headers, and message attributes that refer to IP addresses and hostnames.
        * [#4352](https://github.com/http4s/http4s/pull/4352): Remove deprecated `Header.Recurring.GetT` and ``Header.get(`Set-Cookie`)``.
        * [#4364](https://github.com/http4s/http4s/pull/4364): Remove deprecated `AsyncSyntax` and `NonEmpyListSyntax`. These were unrelated to HTTP.
        * [#4407](https://github.com/http4s/http4s/pull/4407): Relax constraint on `EntityEncoder.fileEncoder` from `Effect` to `Sync`. This is source compatible.
        * [#4519](https://github.com/http4s/http4s/pull/4519): Drop unused `Sync` constraints on `MultipartParser`, `Part`, and `KleisliSyntax`. This is source compatible.

* http4s-laws
    * Breaking changes
        * [#4519](https://github.com/http4s/http4s/pull/4519): Drop unused `Arbitrary` and `Shrink` constraints on `LawAdapter#booleanPropF`. This is source compatible.

* http4s-server
    * Breaking changes
        * [#4519](https://github.com/http4s/http4s/pull/4519): Drop unused `Functor` constraints in `HSTS`, `Jsonp`, `PushSupport`, `TranslateUri`, and `UriTranslation` middlewares. Drop unused `Sync` and `ContextShift` constraints in `staticcontent` package. These are source compatible.

* http4s-server
    * Breaking changes
        * [#4519](https://github.com/http4s/http4s/pull/4519): Drop unused `Async` constraint in `ServletContainer`. Drop unused `ContextShift` in `ServletContextSyntax`. These are source compatible.

* http4s-async-http-client
    * Breaking changes
        * [#4519](https://github.com/http4s/http4s/pull/4519): Drop unused `Sync` constraint on `AsyncHttpClientStats`. This is source compatible.

* http4s-prometheus
    * Breaking changes
        * [#4519](https://github.com/http4s/http4s/pull/4519): Drop unused `Sync` constraint on `PrometheusExportService`. This is source compatible.

* http4s-argonaut
    * Removal
        * [#4409](https://github.com/http4s/http4s/pull/4409): http4s-argonaut is no longer published

* http4s-json4s
    * Removal
        * [#4410](https://github.com/http4s/http4s/pull/4410): http4s-json4s, http4s-json4s-native, and http4s-json4s-jackson are no longer published

* http4s-play-json
    * Breaking changes
        * [#4371](https://github.com/http4s/http4s/pull/4371): Replace jawn-play with an internal copy of the facade to work around `withDottyCompat` issues.

* http4s-scala-xml
    * Breaking changes
        * [#4380](https://github.com/http4s/http4s/pull/4380): Move the implicits from the root package to a Cats-like encoding.  Suggest replacing `import org.http4s.scalaxml._` with `import org.http4s.scalaxml.implicits._`.

* Dependencies
    * blaze-0.15.0-M2
    * case-insensitive-1.0.0
    * cats-parse-0.3.1
    * circe-0.14.0-M4
    * ip4s-2.0.0-RC1
    * jawn-1.1.0
    * jawn-play (dropped)
    * keypool-0.3.0
    * log4cats-1.2.0
    * log4s-1.0.0-M5
    * play-json-2.10.0-RC2
    * scala-xml-2.0.0-M5
    * vault-2.1.7

# v0.21.20 (2021-03-02)

* http4s-core
    * Enhancements
        * [#4479](https://github.com/http4s/http4s/pull/4479): Add a `Hash[QValue]` instance
        * [#4512](https://github.com/http4s/http4s/pull/4512): Add `DecodeResult.successT` and `DecodeResult.failureT`, consistent with `EitherT`.  Deprecate the overloaded versions they replace.
    * Deprecations
        * [#4444](https://github.com/http4s/http4s/pull/4444): Deprecate the `RequestCookieJar` in favor of the `CookieJar` middleware 

* http4s-ember-core
    * Bugfixes
        * [#4429](https://github.com/http4s/http4s/pull/4429), [#4466](https://github.com/http4s/http4s/pull/4466): Fix a few corner cases in the parser with respect to chunk boundaries

* http4s-servlet
    * Enhancements
        * [#4544](https://github.com/http4s/http4s/pull/4544): Remove redundant calculation and insertion of request attributes into the Vault

* Dependency upgrades
    * cats-2.4.1
    * cats-effect-2.3.2
    * dropwizard-metrics-4.1.18
    * fs2-2.5.3
    * jetty-9.4.38
    * json4s-3.6.11
    * scalacheck-1.15.3

# v0.21.19 (2021-02-13)

* http4s-core
    * Deprecations
        * [#4337](https://github.com/http4s/http4s/pull/4337): Deprecate `Header.Recurring.GetT`, which is unused

* http4s-client
    * Bugfixes
        * [#4403](https://github.com/http4s/http4s/pull/4403): Remove `Content-Coding` and `Content-Length` headers after decompressing in the `GZip` middleware.

* http4s-ember-core
    * Bugfixes
        * [#4348](https://github.com/http4s/http4s/pull/4348): Handle partially read bodies in persistent connections when the connection is recycled.

* http4s-ember-server
    * Enhancements
        * [#4400](https://github.com/http4s/http4s/pull/4400): Implement the `ConnectionInfo` and `SecureSession` request vault attributes, for parity with the Blaze and Servlet backends

* http4s-argonaut
        * [#4366](https://github.com/http4s/http4s/pull/4370): Deprecate http4s-argonaut.  It won't be published starting in 0.22.

* http4s-json4s, http4s-json4s-jackson, http4s-json4s-native
    * Deprecations
        * [#4370](https://github.com/http4s/http4s/pull/4370): Deprecate the http4s-json4s modules.  They won't be published starting in 0.22.

* http4s-scalatags
    * Enhancements
        * [#3850](https://github.com/http4s/http4s/pull/3850): Relax constraint on encoders from `TypedTag[String]` to `Frag[_, String]`

* Dependency updates
    * cats-2.4.1
    * netty-4.1.59.Final
    * okio-2.9.0
    * tomcat-9.0.43

# v1.0.0-M16 (2021-02-02)

Inherits the fixes of v0.21.18

~~# v1.0.0-M15 (2021-02-02)~~

~~Build failure.~~

Accidentally published from the 0.21.x series after a series of unfortunate events. Do not use.

# v0.22.0-M3 (2021-02-02)

Inherits the fixes of v0.21.18

# v0.21.18 (2021-02-02)

* http4s-blaze-server
    * Bug fixes
        * [#4337](https://github.com/http4s/http4s/pull/4337): Pass the `maxConnections` parameter to the blaze infrastructure correctly. The `maxConnections` value was being passed as the `acceptorThreads`, leaving `maxConnections` set to its Blaze default of 512.

* http4s-ember-core
    * Bug fixes
        * [#4335](https://github.com/http4s/http4s/pull/4335): Don't render an empty body with chunked transfer encoding on response statuses that don't permit a body (e.g., `204 No Content`).
 
# v1.0.0-M14

* [GHSA-xhv5-w9c5-2r2w](https://github.com/http4s/http4s/security/advisories/GHSA-xhv5-w9c5-2r2w): Additionally to the fix in v0.21.17, drops support for NIO2.

* http4s-okhttp-client
    * Breaking changes
        * [#4299](https://github.com/http4s/http4s/pull/4299): Manage the `Dispatcher` internally in `OkHttpBuilder`. `create` becomes a private method.
    * Documentation
        * [#4306](https://github.com/http4s/http4s/pull/4306): Update the copyright notice to 2021.

# v0.22.0-M2 (2021-02-02)

This release fixes a [High Severity vulnerability](https://github.com/http4s/http4s/security/advisories/GHSA-xhv5-w9c5-2r2w) in blaze-server.

* http4s-blaze-server
    * [GHSA-xhv5-w9c5-2r2w](https://github.com/http4s/http4s/security/advisories/GHSA-xhv5-w9c5-2r2w): Additionally to the fix in v0.21.17, drops support for NIO2.

* http4s-core
    * Enhancements
        * [#4286](https://github.com/http4s/http4s/pull/4286): Improve performance by using `oneOf` and caching a URI parser. This was an identified new hotspot in v0.22.0-M1.
    * Breaking changes
        * [#4259](https://github.com/http4s/http4s/pull/4259): Regenerate `MimeDb` from the IANA database. This shifts around some constants in a binary incompatible way, but almost nobody will notice.
        * [#4327](https://github.com/http4s/http4s/pull/4237): Shifted the parsers around in `Uri` to prevent deadlocks that appeared since M1.  This should not be visible, but is binary breaking.

* http4s-prometheus
    * Breaking changes
        * [#4273](https://github.com/http4s/http4s/pull/4273): Change metric names from `_count` to `_count_total` to match Prometheus' move to the OpenMetrics standard.  Your metrics names will change!  See [prometheus/client_java#615](https://github.com/prometheus/client_java/pull/615) for more details from the Prometheus team.

* Dependency updates
    * jawn-fs2-1.0.1
    * keypool-0.3.0-RC1 (moved to `org.typelevel`)
    * play-json-2.10.0-RC1
    * simpleclient-0.10.0 (Prometheus)

# v0.21.17 (2021-02-02)

This release fixes a [High Severity vulnerability](https://github.com/http4s/http4s/security/advisories/GHSA-xhv5-w9c5-2r2w) in blaze-server.

* http4s-blaze-server
    * Security patches
        * [GHSA-xhv5-w9c5-2r2w](https://github.com/http4s/http4s/security/advisories/GHSA-xhv5-w9c5-2r2w): blaze-core, a library underlying http4s-blaze-server, accepts connections without bound.  Each connection claims a file handle, a scarce resource, leading to a denial of service vector.
          `BlazeServerBuilder` now has a `maxConnections` property, limiting the number of concurrent connections.  The cap is not applied to the NIO2 socket server, which is now deprecated. 

* http4s-ember-core
    * Enhancements
        * [#4331](https://github.com/http4s/http4s/pull/4331): Don't render an empty chunked payload if a request has neither a `Content-Length` or `Transfer-Encoding` and the method is one of `GET`, `DELETE`, `CONNECT`, or `TRACE`. It is undefined behavior for those methods to send payloads.

* http4s-ember-server
    * Bugfixes
        * [#4281](https://github.com/http4s/http4s/pull/4281): Add backpressure to ember startup, so the server is up before `use` returns.
    * Enhancements
        * [#4244](https://github.com/http4s/http4s/pull/4244): Internal refactoring of how the stream of server connections is parallelized and terminated.
        * [#4287](https://github.com/http4s/http4s/pull/4287): Replace `onError: Throwable => Response[F]` with `withErrorHandler: PartialFunction[Thrwable, F[Response[F]]`.  Error handling is invoked earlier, allowing custom responses to parsing and timeout failures.

* http4s-ember-client
    * Enhancements
        * [#4301](https://github.com/http4s/http4s/pull/4301): Add an `idleConnectionTime` to `EmberClientBuilder`. Discard stale connections from the pool and try to acquire a new one.

* http4s-servlet
    * Bugfixes
        * [#4309](https://github.com/http4s/http4s/pull/4309): Call `GenericServlet.init` when intializing an `Http4sServlet`.  Avoids `NullPointerExceptions` from the `ServletConfig`.

* Documentation
        * [#4261](https://github.com/http4s/http4s/pull/4261): Better `@see` links throughout the Scaladoc

* Dependency upgrades
    * blaze-0.14.15
    * okhttp-4.9.1

# v1.0.0-M13 (2021-01-25)

This is the first milestone built on Cats-Effect 3.  To track Cats-Effect 2 development, please see the new 0.22.x series.  Everything in 0.22.0-M1, including the cats-parse port, is here.

* http4s-core
    * Breaking changes
        * [#3784](https://github.com/http4s/http4s/pull/3784), [#3865](https://github.com/http4s/http4s/pull/3784): Inexhaustively,
            * Many `EntityDecoder` constraints relaxed from `Sync` to `Concurrent`.
            * File-related operations require a `Files` constraint.
            * `Blocker` arguments are no longer required.
            * `ContextShift` constraints are no longer required.
            * The deprecated, non-HTTP `AsyncSyntax` is removed.
        * [#3886](https://github.com/http4s/http4s/pull/3886):
            * Relax `Sync` to `Defer` in `HttpApp` constructor.
            * Relax `Sync` to `Concurrent` in `Logger` constructors.
            * Remove `Sync` constraint from `Part` constructors.
            * Relax `Sync` to `Functor` in various Kleisli syntax.

* http4s-laws
    * Breaking changes
        * [#3807](https://github.com/http4s/http4s/pull/3807): Several arbitraries and cogens now require a `Dispatcher` and a `TestContext`.
 
* http4s-client
    * [#3857](https://github.com/http4s/http4s/pull/3857): Inexhaustively,
        * `Monad: Clock` constraints changed to `Temporal`
        * `Client.translate` requires an `Async` and `MonadCancel`
        * Removal of `Blocker` from `JavaNetClientBuilder`
        * `PoolManager` changed from `Concurrent` to `Async`
        * Many middlewares changed from `Sync` to `Async`
    * [#4081](https://github.com/http4s/http4s/pull/4081): Change `Metrics` constraints from `Temporal` to `Clock: Concurrent`

* http4s-server
    * [#3857](https://github.com/http4s/http4s/pull/3857): Inexhaustively,
        * `Monad: Clock` constraints changed to `Temporal`
        * Many middlewares changed from `Sync` to `Async`
    * [#4081](https://github.com/http4s/http4s/pull/4081): Change `Metrics` constraints from `Temporal` to `Clock: Concurrent`

* http4s-async-http-client
    * Breaking changes
        * [#4149](https://github.com/http4s/http4s/pull/4149): `ConcurrentEffect` constraint relaxed to `Async`. `apply` method changed to `fromClient` and returns a `Resource` to account for the `Dispatcher`.

* http4s-blaze-core
    * Breaking changes
        * [#3894](https://github.com/http4s/http4s/pull/3894): Most `Effect` constraints relaxed to `Async`.

* http4s-blaze-server
    * Breaking changes
        * [#4097](https://github.com/http4s/http4s/pull/4097), [#4137](https://github.com/http4s/http4s/pull/4137): `ConcurrentEffect` constraint relaxed to `Async`. Remove deprecated `BlazeBuilder`

* http4s-blaze-client
    * Breaking changes
        * [#4097](https://github.com/http4s/http4s/pull/4097): `ConcurrentEffect` constraint relaxed to `Async`

* http4s-ember-client
    * Breaking changes
        * [#4256](https://github.com/http4s/http4s/pull/4256): `Concurrent: Timer: ContextShift` constraint turned to `Async`

* http4s-ember-server
    * Breaking changes
        * [#4256](https://github.com/http4s/http4s/pull/4256): `Concurrent: Timer: ContextShift` constraint turned to `Async`

* http4s-okhttp-client
    * Breaking changes
    * [#4102](https://github.com/http4s/http4s/pull/4102), [#4136](https://github.com/http4s/http4s/pull/4136):
    * `OkHttpBuilder` takes a `Dispatcher`
    * `ConcurrentEffect` and `ContextShift` constraints replaced by `Async`

* http4s-servlet
    * Breaking changes
        * [#4175](https://github.com/http4s/http4s/pull/4175): Servlets naow take a `Dispatcher`. The blocker is removed from `BlockingIo`. `ConcurrentEffect` constraint relaxed to `Async`.

* http4s-jetty-client
    * Breaking changes
        * [#4165](https://github.com/http4s/http4s/pull/4165): `ConcurrentEffect` constraint relaxed to `Async`

* http4s-jetty
    * Breaking changes
        * [#4191](https://github.com/http4s/http4s/pull/4191): `ConcurrentEffect` constraint relaxed to `Async`

* http4s-tomcat
    * Breaking changes
        * [#4216](https://github.com/http4s/http4s/pull/4216): `ConcurrentEffect` constraint relaxed to `Async`

* http4s-jawn
    * Breaking changes
        * [#3871](https://github.com/http4s/http4s/pull/3871): `Sync` constraints relaxed to `Concurrent`

* http4s-argonaut
    * Breaking changes
        * [#3961](https://github.com/http4s/http4s/pull/3961): `Sync` constraints relaxed to `Concurrent`

* http4s-circe
    * Breaking changes
        * [#3965](https://github.com/http4s/http4s/pull/3965): `Sync` constraints relaxed to to `Concurrent`.

* http4s-json4s
    * Breaking changes
        * [#3885](https://github.com/http4s/http4s/pull/3885): `Sync` constraints relaxed to to `Concurrent`.

* http4s-play-json
    * Breaking changes
        * [#3962](https://github.com/http4s/http4s/pull/3962): `Sync` constraints relaxed to to `Concurrent`.

* http4s-scala-xml
    * Breaking changes
        * [#4054](https://github.com/http4s/http4s/pull/4054): `Sync` constraints relaxed to to `Concurrent`.

* http4s-boopickle
    * Breaking changes
        * [#3871](https://github.com/http4s/http4s/pull/3852): `Sync` constraints relaxed to `Concurrent`

* Dependency updates
    * cats-effect-3.0.0-M5
    * fs2-3.0.0-M7
    * jawn-1.0.3
    * jawn-fs2-2.0.0-M2
    * keypool-0.4.0-M1 (moved to `org.typelevel`)
    * log4cats-2.0.0-M1
    * vault-3.0.0-M1

~~# v1.0.0-M12 (2021-01-25)~~

Build failure

~~# v1.0.0-M11 (2021-01-25)~~

Partial publish after build failure

# v0.22.0-M1 (2021-01-24)

This is a new series, forked from main before Cats-Effect 3 support was merged.  It is binary incompatible with 0.21, but contains several changes that will be necessary for Scala 3 (Dotty) support. It builds on all the changes from v1.0.0-M1 through v1.0.0-M10, which are not echoed here.

The headline change is that all parboiled2 parsers have been replaced with cats-parse.

* Should I switch?

* Users who had been tracking the 1.0 series, but are not prepared for Cats Effect 3, should switch to this series.
* Users who wish to remain on the bleeding edge, including Cats Effect 3, should continue track the 1.0 series.
* Users who need a stable release should remain on the 0.21 series for now.

* http4s-core
    * Breaking changes
        * [#3855](https://github.com/http4s/http4s/pull/3855): All parboiled2 parsers are replaced by cats-parse.  parboiled2 was not part of the public API, nor are our cats-parse parsers.  Users may observe a difference in the error messages and subtle semantic changes.  We've attempted to minimize them, but this is a significant underlying change.  See also: [#3897](https://github.com/http4s/http4s/pull/3897), [#3901](https://github.com/http4s/http4s/pull/3901), [#3954](https://github.com/http4s/http4s/pull/3954), [#3958](https://github.com/http4s/http4s/pull/3958), [#3995](https://github.com/http4s/http4s/pull/3995), [#4023](https://github.com/http4s/http4s/pull/4023), [#4001](https://github.com/http4s/http4s/pull/4001), [#4013](https://github.com/http4s/http4s/pull/4013), [#4042](https://github.com/http4s/http4s/pull/4042), [#3982](https://github.com/http4s/http4s/pull/3982), [#4071](https://github.com/http4s/http4s/pull/4071), [#4017](https://github.com/http4s/http4s/pull/4017), [#4132](https://github.com/http4s/http4s/pull/4132), [#4154](https://github.com/http4s/http4s/pull/4154), [#4200](https://github.com/http4s/http4s/pull/4200), [#4202](https://github.com/http4s/http4s/pull/4202), [#4206](https://github.com/http4s/http4s/pull/4206), [#4201](https://github.com/http4s/http4s/pull/4201), [#4208](https://github.com/http4s/http4s/pull/4208), [#4235](https://github.com/http4s/http4s/pull/4235), [#4147](https://github.com/http4s/http4s/pull/4147), [#4238](https://github.com/http4s/http4s/pull/4238) [#4238](https://github.com/http4s/http4s/pull/4243)
        * [#4070](https://github.com/http4s/http4s/pull/4070): No longer publish a `scala.annotations.nowarn` annotation in the 2.12 build.  This is provided in the standard library in 2.12.13, and isn't necessary at runtime in any version.
        * [#4138](https://github.com/http4s/http4s/pull/4138): Replace boolean with `Weakness` sum type in `EntityTag` model
        * [#4148](https://github.com/http4s/http4s/pull/4148): Lift `ETag.EntityTag` out of header and into the `org.http4s` package
        * [#4164](https://github.com/http4s/http4s/pull/4164): Removal of several deprecated interfaces.  Most were non-public binary compatibility shims, or explicit cats instances that had been superseded by new implicits.  Some exceptions:
        * [#4145](https://github.com/http4s/http4s/pull/4145): Port macros in `org.http4s.syntax.literals` to Scala 3.  Deprecated macros that were on various companion objects will not be in the Scala 3 releases.
    * Bugfixes
        * [#4017](https://github.com/http4s/http4s/pull/4017): Render a final `-` in a byte ranges without an end value

* http4s-laws
    * Breaking changes
        * [#4144](https://github.com/http4s/http4s/pull/4144): Add `LawsAdapter` to create `PropF` for effectful properties.  Restate various Entity codec laws in terms of it.
        * [#4164](https://github.com/http4s/http4s/pull/4164): Removed arbitrary instances for `CIString`. These are provided by case-insensitive.

* http4s-server
    * Breaking changes
        * [#4164](https://github.com/http4s/http4s/pull/4164): Removed deprecated `SSLConfig`, `KeyStoreBits`, `SSLContextBits`, and `SSLBits`.

* http4s-testing
    * Breaking changes
        * [#4164](https://github.com/http4s/http4s/pull/4164): No longer a publicly published package. All public API was previously deprecated.

* Dependency upgrades
    * async-http-client-2.12.2
    * cats-parse-0.3.0
    * circe-0.14.0-M3
    * jackson-databind-2.12.1
    * jawn-1.0.3
    * log4cats-1.2.0-RC1 (now under `org.typelevel`)
    * log4s-1.0.0-M4
    * okio-2.10.0
    * vault-2.1.0-M14 (now under `org.typelevel`)

* Dependency removals
    * parboiled2

# v0.21.16 (2021-01-24)

* http4s-laws
    * Bugfixes
        * [#4243](https://github.com/http4s/http4s/pull/4243): Don't generate ipv6 addresses with only one section shorted by `::`

* http4s-blaze-core
    * Bugfixes
        * [#4143](https://github.com/http4s/http4s/pull/4143): Fix race condition that leads to `WritePendingException`. A tradeoff of this change is that some connections that were previously reused must now be closed.

* http4s-blaze-client
    * Bugfixes
        * [#4152](https://github.com/http4s/http4s/pull/4152): Omit implicit `Content-Length: 0` header when rendering GET, DELETE, CONNECT, and TRACE requests.

* http4s-ember-client
    * Bugfixes
        * [#4179](https://github.com/http4s/http4s/pull/4179): Render requests in "origin form", so the request line contains only the path of the request, and host information is only in the Host header.  We were previously rendering the fulll URI on the request line, which the spec mandates all servers to handle, but clients should not send when not speaking to a proxy.

* http4s-ember-server
    * Enhancements
        * [#4179](https://github.com/http4s/http4s/pull/4179): Support a graceful shutdown

* http4s-circe
    * Enhancements
        * [#4124](https://github.com/http4s/http4s/pull/4124): Avoid intermediate `ByteBuffer` duplication

# v1.0.0-M10 (2020-12-31)

* http4s-client
    * Enhancements
        * [#4051](https://github.com/http4s/http4s/pull/4051): Add `customized` function to `Logger` middleware that takes a function to produce the log string. Add a `colored` implementation on that that adds colors to the logs.

* Dependency updates
    * argonaut-6.3.3
    * dropwizard-metrics-4.1.17
    * netty-4.1.58.Final
    * play-json-29.9.2
    * scalatags-0.9.3

# v0.21.15 (2020-12-31)

* http4s-core
    * Enhancements
        * [#4014](https://github.com/http4s/http4s/pull/4014): Tolerate spaces in cookie headers. These are illegal per RFC6265, but commonly seen in the wild.
        * [#4113](https://github.com/http4s/http4s/pull/4113): Expose a mixed multipart decoder that buffers large file parts to a temporary file.

* http4s-server
    * Enhancements
        * [#4026](https://github.com/http4s/http4s/pull/4026): Add `Resource`-based constructors to the `BracketRequestResponse` middleware.
        * [#4037](https://github.com/http4s/http4s/pull/4037): Normalize some default settings between server backends to standard http4s defaults, to make a more similar experience between backends.  This changes some defaults for Ember and Jetty backends.

* http4s-jetty
    * Enhancements
        * [#4032](https://github.com/http4s/http4s/pull/4032): Add an `HttpConfiguration` parameter to the Jetty builder to support deeper configuration than what is otherwise available on the builer.  Use it for both HTTP/1 and HTTP/2.

* http4s-jetty-client
    * Enhancements
        * [#4110](https://github.com/http4s/http4s/pull/4110): Provide an `SslContextFactory` in the default configuration. Before this, secure requests would throw a `NullPointerException` unless a custom Jetty `HttpClient` was used.

* Documentation
    * [#4020](https://github.com/http4s/http4s/pull/4020): Improvements to scaladoc. Link to other projects' scaladoc where we can and various cleanups of our own.
    * [#4025](https://github.com/http4s/http4s/pull/4025): Publish our own API URL, so other scaladoc can link to us

* http4s-circe
    * [#4012](https://github.com/http4s/http4s/pull/4012): Add sensitive EntityDecoders for circe that filter JSON that couldn't be decoded before logging it.

* Dependency bumps
    * cats-2.3.1
    * cats-effect-2.3.1
    * discipline-core-1.1.3
    * fs2-2.5.0
    * jackson-databind-2.11.4
    * netty-4.1.56.Final
    * scodec-bits-1.1.23

# v1.0.0-M9 (2020-12-12)

* http4s-core
    * Breaking changes
        * [#3913](https://github.com/http4s/http4s/pull/3913): Regenerated the `MimeDb` trait from the IANA registry. This shifts a few constants around and is binary breaking, but the vast majority of users won't notice.

* Dependency updates
* jackson-databind-2.12.0

# v0.21.14 (2020-12-11)

* http4s-core
    * Bugfixes
        * [#3966](https://github.com/http4s/http4s/pull/3966): In `Link` header, retain the first `rel` attribute when multiple are present
    * Enhancements
        * [#3937](https://github.com/http4s/http4s/pull/3937): Add `Order[Charset]` and `Hash[Charset]` instances
        * [#3969](https://github.com/http4s/http4s/pull/3969): Add `Order[Uri]`, `Hash[Uri]`, and `Show[Uri]`. Add the same for its component types.
        * [#3966](https://github.com/http4s/http4s/pull/3966): Add `Order[Method]` instance

* http4s-server
    * Enhancements
        * [#3977](https://github.com/http4s/http4s/pull/3977): Add a `BracketRequestResponse` middleware, to reflect lifecycles between acquiring the `F[Response[F]]` and completion of the response body `Stream[F, Byte]`.  Introduces a new `ConcurrentRequests` middleware, and refactors `MaxActiveRequests` on top of it.

* http4s-okhttp-client
    * Bugfixes
        * [#4006](https://github.com/http4s/http4s/pull/4006): Set `Content-Length` header on requests where available instead of always chunking

* http4s-metrics
    * Bugfixes
        * [#3977](https://github.com/http4s/http4s/pull/3977): Changes from `BracketRequestResponse` middleware may address reported leaks in `decreaseActiveRequests`.  Corrects a bug in `recordHeadersTime`.  Also can now record times for abnormal terminations.

* Internals

    Should not affect end users, but noted just in case:

    * [#3964](https://github.com/http4s/http4s/pull/3964): Replace `cats.implicits._` imports with `cats.syntax.all._`. Should not be user visible.
    * [#3963](https://github.com/http4s/http4s/pull/3963), [#3983](https://github.com/http4s/http4s/pull/3983): Port several tests to MUnit. This helps with CI health.
    * [#3980](https://github.com/http4s/http4s/pull/3980): Integrate new sbt-http4s-org plugin with sbt-spiewak

* Dependency bumps
    * cats-2.3.0
    * cats-effect-2.3.0
    * dropwizard-metrics-4.1.16
    * scodec-bits-1.1.22

# v1.0.0-M8 (2020-11-26)

* Breaking changes
    * http4s-client
        * [#3903](https://github.com/http4s/http4s/pull/3903): Method apply syntax (e.g., `POST(body, uri)`) returns a `Request[F]` instead of `F[Request[F]]`

# v0.21.13 (2020-11-25)

* Bugfixes
    * Most modules
        * [#3932](https://github.com/http4s/http4s/pull/3932): Fix `NoClassDefFoundError` regression.  An example:

  ```
  [info]   java.lang.NoClassDefFoundError: cats/effect/ResourceLike
  [info]   at org.http4s.client.Client$.$anonfun$fromHttpApp$2(Client.scala:246)
  ```

  A test dependency upgrade evicted our declared cats-effect-2.2.0 dependency, so we built against a newer version than we advertise in our POM.  Fixed by downgrading the test dependency and inspecting the classpath.  Tooling will be added to avoid repeat failures.

# v0.21.12 (2020-11-25)

* Bugfixes
    * http4s-core
        * [#3911](https://github.com/http4s/http4s/pull/3911): Support raw query strings. Formerly, all query strings were stored as a vector of key-value pairs, which was lossy in the percent-encoding of sub-delimiter characters (e.g., '+' vs '%2B').  Queries constructed with `.fromString` will be rendered as-is, for APIs that assign special meaning to sub-delimiters.
        * [#3921](https://github.com/http4s/http4s/pull/3921): Fix rendering of URIs with colons. This was a regression in v0.21.9.
    * http4s-circe
        * [#3906](https://github.com/http4s/http4s/pull/3906): Fix streamed encoder for empty stream. It was not rendering the `[F`.

* Enhancements
    * http4s-core
        * [#3902](https://github.com/http4s/http4s/pull/3902): Add `Hash` and `BoundedEnumerable` instances for `HttpVersion`
        * [#3909](https://github.com/http4s/http4s/pull/3909): Add `Order` instance for `Header` and `Headers`

* Dependency upgrades
    * fs2-2.4.6
    * jetty-9.4.35.v20201120

# v1.0.0-M7 (2020-11-20)

* Breaking changes
    * http4s-dsl
        * [#3876](https://github.com/http4s/http4s/pull/3876): Replace `dsl.Http4sDsl.Path` with `core.Uri.Path`. The new `Path` in 1.0 is rich enough to support the DSL's routing needs, and this eliminates a conversion between models on every `->` extractor.  This change is source compatible in typical extractions.

* Dependency updates
    * argonaut-6.3.2

# v0.21.11 (2020-11-20)

* Enhancements
    * http4s-core
        * [#3864](https://github.com/http4s/http4s/pull/3864): Cache a `Right` of the common `HttpVersion`s for its `ParseResult`.
    * http4s-circe
        * [#3891](https://github.com/http4s/http4s/pull/3891): Encode JSON streams in their constituent chunks instead of a chunk-per-`Json`. This can significantly reduce the network flushes on most backends.
    * http4s-dsl
        * [#3844](https://github.com/http4s/http4s/pull/3844): Add `MatrixVar` extractor for [Matrix URIs](https://www.w3.org/DesignIssues/MatrixURIs.html)
    * http4s-async-http-client
        * [#3859](https://github.com/http4s/http4s/pull/3859): Add `AsyncHttpClient.apply` method that takes an already constructed async-http-client. This is useful for keeping a handle on bespoke of the client, such as its stats. Adds a functional `AsyncHttpClientStats` wrapper around the native stats class.

* Internals
    These changes should be transparent, but are mentioned for completeness.

    * Dotty preparations
        * [#3798](https://github.com/http4s/http4s/pull/3798): Parenthesize some arguments to lambda functions.
    * Build
        * [#3868](https://github.com/http4s/http4s/pull/3868), [#3870](https://github.com/http4s/http4s/pull/3870): Start building with sbt-github-actions.

* Dependency updates
    * discipline-1.1.2
    * dropwizard-metrics-4.1.15
    * jackson-databind-2.11.3
    * jawn-1.0.1
    * netty-4.1.54.Final
    * okio-2.9.0
    * tomcat-9.0.40

~~# v0.21.10 (2020-11-20)~~

Cursed release, accidentally tagged from main.
Proceed directly to 0.21.11.

# v1.0.0-M6 (2020-11-11)

* Breaking changes
    * [#3758](https://github.com/http4s/http4s/pull/3758): Refactor query param infix operators for deprecations in Scala 2.13. Not source breaking.
    * [#3366](https://github.com/http4s/http4s/pull/3366): Add `Method` and `Uri` to `UnexpectedStatus` exception to improve client error handling. Not source breaking in most common usages.

# v0.21.9 (2020-11-11)

* Bugfixes
    * [#3757](https://github.com/http4s/http4s/pull/3757): Restore mixin forwarders in `Http4sDsl` for binary compatibility back to v0.21.0.  These were removed in v0.21.6 by [#3492](https://github.com/http4s/http4s/pull/3492), but not caught by an older version of MiMa.
    * [#3752](https://github.com/http4s/http4s/pull/3752): Fix rendering of absolute `Uri`s with no scheme.  They were missing the `//`.
    * [#3810](https://github.com/http4s/http4s/pull/3810): In okhttp-client, render the request body synchronously on an okhttp-managed thread. There was a race condition that could truncate bodies.
* Enhancements
    * [#3609](https://github.com/http4s/http4s/pull/3609): Introduce `Forwarded` header
    * [#3789](https://github.com/http4s/http4s/pull/3789): In Ember, apply `Transfer-Encoding: chunked` in the absence of contrary information
    * [#3815](https://github.com/http4s/http4s/pull/3815): Add `Show`, `Hash`, and `Order` instances to `QueryParamKey` and `QueryParamValue`
    * [#3820](https://github.com/http4s/http4s/pull/3820): In jetty-client, eliminate uninformative request logging of failures

* Dotty preparations

    Dotty support remains [in progress](https://github.com/http4s/http4s/projects/5), though many http4s features can be used now in compatibility mode.

    * [#3767](https://github.com/http4s/http4s/pull/3767): Name "unbound placeholders."
    * [#3757](https://github.com/http4s/http4s/pull/3757): Replace `@silent` annotations with `@nowarn`.

* Dependency updates
    * blaze-0.14.14
    * discipline-specs2-1.1.1
    * dropwizard-metrics-4.1.14
    * fs2-2.4.5
    * jetty-9.4.34.v20201102
    * log4s-1.9.0
    * scalacheck-1.15.1

# v1.0.0-M5 (2020-10-16)

* Bugfixes
    * [#3714](https://github.com/http4s/http4s/pull/3638): Use correct prefix when composing with `Router`
    * [#3738](https://github.com/http4s/http4s/pull/3738): In `PrometheusExportService`, correctly match the `/metrics` endpoint
* Breaking changes
    * [#3649](https://github.com/http4s/http4s/pull/3649): Make `QueryParam` a subclass of `QueryParamLike`
    * [#3440](https://github.com/http4s/http4s/pull/3440): Simplify `Method` model. Drop `PermitsBody`, `NoBody`, and `Semantics` mixins. No longer a case class.
* Enhancements
    * [#3638](https://github.com/http4s/http4s/pull/3638): Model `Access-Control-Expose-Headers`
    * [#3735](https://github.com/http4s/http4s/pull/3735): Add `preferGzipped` parameter to `WebjarServiceBuilder`

* Dependency updates
    * argonaut-6.3.1

# v0.21.8 (2020-10-16)

* Security
    * [GHSA-8hxh-r6f7-jf45](https://github.com/http4s/http4s/security/advisories/GHSA-8hxh-r6f7-jf45): The version of Netty used by async-http-client is affected by [CVE-2020-11612](https://app.snyk.io/vuln/SNYK-JAVA-IONETTY-564897).  A server we connect to with http4s-async-http-client could theoretically respond with a large or malicious compressed stream and exhaust memory in the client JVM. This does not affect any release in the 1.x series.

* Bugfixes
    * [#3666](https://github.com/http4s/http4s/pull/3666): In CSRF middleware, always use the `onFailure` handler instead of a hardcoded 403 response
    * [#3716](https://github.com/http4s/http4s/pull/3716): Fail in `Method.fromString` when a token is succeeded by non-token characters.
    * [#3743](https://github.com/http4s/http4s/pull/3743): Fix `ListSep` parser according to RFC.

* Enhancements
    * [#3605](https://github.com/http4s/http4s/pull/3605): Improve header parsing in Ember
    * [#3634](https://github.com/http4s/http4s/pull/3634): Query parameter codecs for `LocalDate` and `ZonedDate`
    * [#3659](https://github.com/http4s/http4s/pull/3659): Make requests to mock client cancelable
    * [#3701](https://github.com/http4s/http4s/pull/3701): In `matchHeader`, only parse headers with matching names. This improves parsing laziness.
    * [#3641](https://github.com/http4s/http4s/pull/3641): Add `FormDataDecoder` to decode `UrlForm` to case classes via `QueryParamDecoder`

* Documentation
    * [#3693](https://github.com/http4s/http4s/pull/3693): Fix some typos
    * [#3703](https://github.com/http4s/http4s/pull/3703): Fix non-compiling example in streaming.md
    * [#3670](https://github.com/http4s/http4s/pull/3670): Add scaladocs for various headers, including RFC links
    * [#3692](https://github.com/http4s/http4s/pull/3692): Mention partial unification is no longer needed in Scala 2.13
    * [#3710](https://github.com/http4s/http4s/pull/3710): Add docs for `OptionalValidatingQueryParamDecoderMatcher`
    * [#3712](https://github.com/http4s/http4s/pull/3712): Add integrations.md with feature comparison of backends

* Miscellaneous
    * [#3742](https://github.com/http4s/http4s/pull/3742): Drop JDK14 tests for JDK15

* Dependency updates
    * dropwizard-metrics-4.1.13
    * cats-2.2.0
    * cats-effect-2.2.0
    * fs2-2.4.4
    * jetty-9.4.32.v20200930
    * json4s-3.6.10
    * netty-4.1.53.Final (async-http-client transitive dependency)
    * okhttp-4.9.0
    * play-json-2.9.1
    * scalafix-0.9.21
    * scalatags-0.9.2
    * tomcat-9.0.39

# v1.0.0-M4 (2020-08-09)

This milestone merges the changes in 0.21.7.
It is not binary compatible with 1.0.0-M3

* Breaking changes
    * [#3577](https://github.com/http4s/http4s/pull/3577): Add a model of the `Max-Forwards` header.
    * [#3567](https://github.com/http4s/http4s/pull/3577): Add a model of the `Content-Language` header.
    * [#3555](https://github.com/http4s/http4s/pull/3555): Support for UTF-8 basic authentication, per [RFC7617](https://tools.ietf.org/html/rfc7617). Attempt to decode Basic auth credentials as UTF-8, falling back to ISO-8859-1. Provide a charset to `BasicCredentials` that allows encoding with an arbitrary charset, defaulting to UTF-8. 
    * [#3583](https://github.com/http4s/http4s/pull/3583): Allow configuration of `CirceInstances` to permit duplicate keys
    * [#3587](https://github.com/http4s/http4s/pull/3587): Model `Access-Control-Allow-Headers` header
* Documentation
    * [#3571](https://github.com/http4s/http4s/pull/3571): Fix comments in deprecated `AgentToken`, `AgentComment`, and `AgentProduct`.

* Dependency updates
    * dropwizard-metrics-4.1.12

# v0.21.7 (2020-08-08)

* Bugfixes
    * [#3548](https://github.com/http4s/http4s/pull/3548): Fixes `IllegalStateException` when a path matches a directory in `ResourceService`
    * [#3546](https://github.com/http4s/http4s/pull/3546): In ember, encode headers as ISO-8859-1. Includes performance improvements
    * [#3550](https://github.com/http4s/http4s/pull/3550): Don't attempt to decompress empty response bodies in `GZip` client middleware
    * [#3598](https://github.com/http4s/http4s/pull/3598): Fix connection keep-alives in ember-client
    * [#3594](https://github.com/http4s/http4s/pull/3594): Handle `FileNotFoundException` in `StaticFile.fromURL` by returning a 404 response
    * [#3625](https://github.com/http4s/http4s/pull/3625): Close `URLConnection` in `StaticFile.fromURL` when the resource is not expired
    * [#3624](https://github.com/http4s/http4s/pull/3624): Use client with the http4s defaults instead of a the Jetty defaults in `JettyClientBuilder#resource` and `JettyClientBuilder#stream`
 
* Enhancements
    * [#3552](https://github.com/http4s/http4s/pull/3552): Add `liftKleisli` operation to `Client.` This is useful for integration with [natchez](https://github.com/tpolecat/natchez).
    * [#3566](https://github.com/http4s/http4s/pull/3566): Expose `RetryPolicy.isErrorOrRetriablestatus`
    * [#3558](https://github.com/http4s/http4s/pull/3558): Add `httpRoutes` and `httpApp` convenience constructors to `HSTS` middleware
    * [#3559](https://github.com/http4s/http4s/pull/3559): Add `httpRoutes` and `httpApp` convenience constructors to `HttpsRedirect` middleware
    * [#3623](https://github.com/http4s/http4s/pull/3623): Add `configure` method to allow more configurations of async-http-client
    * [#3607](https://github.com/http4s/http4s/pull/3607): Add request key to the connection manager debug logs in blaze-client
    * [#3602](https://github.com/http4s/http4s/pull/3602): Support trailer headers in Ember.
    * [#3603](https://github.com/http4s/http4s/pull/3603): Enable connection reuse in ember-server.
    * [#3601](https://github.com/http4s/http4s/pull/3601): Improve ember-client by adding `keep-alive`, a `Date` header if not present, and a configurable `User-Agent` header if not present.

* Refactoring
    * [#3547](https://github.com/http4s/http4s/pull/3547): Refactor the ember request parser

* Documentation
    * [#3545](https://github.com/http4s/http4s/pull/3545): Refresh the getting started guide to match the current template.
    * [#3595](https://github.com/http4s/http4s/pull/3595): Show handling of `Year.of` exceptions in DSL tutorial

* Dependency upgrades
    * cats-effect-2.1.4
    * dropwizard-metrics-4.1.11
    * jetty-9.4.31.v20200723
    * okhttp-4.8.1
    * tomcat-9.0.37

# v1.0.0-M3 (2020-06-27)

This milestone merges the changes in 0.21.6.
It is binary compatible with 1.0.0-M2.

# v0.21.6 (2020-06-27)

* Bugfixes
    * [#3538](https://github.com/http4s/http4s/pull/3538): In ember, fix request and response parser to recognize chunked transfer encoding. In chunked messages, bodies were incorrectly empty.

* Enhancements
    * [#3492](https://github.com/http4s/http4s/pull/3538): Split the request extractors in the server DSL into `org.http4s.dsl.request`. This leaner DSL does not deal with bodies, and does not require an `F[_]` parameter. Use of the existing `http4s-dsl` is unaffected.

* Dependency updates
* blaze-0.14.13

# v1.0.0-M2 (2020-06-25)

This is the first milestone release in the 1.x series.
It is not binary compatible with prior releases.

* Where is M1?

Unpublished. The release build from the tag failed, and the fix required a new tag.

* Breaking changes
    * [#3174](https://github.com/http4s/http4s/pull/3174): Drop http4s-prometheus dependency on http4s-dsl
    * [#2615](https://github.com/http4s/http4s/pull/2615): Model the `Server` header
    * [#3206](https://github.com/http4s/http4s/pull/2615): Model the `Content-Location` header
    * [#3264](https://github.com/http4s/http4s/pull/3264): Remove unused `EntityEncoder` argument in `PlayInstances`.
    * [#3257](https://github.com/http4s/http4s/pull/3257): Make `SameSite` cookie attribute optional
    * [#3291](https://github.com/http4s/http4s/pull/3291): Remove unused `F[_]` parameter from `Server`
    * [#3241](https://github.com/http4s/http4s/pull/3241): Port all macros to blackbox in anticipation of Dotty support
    * [#3323](https://github.com/http4s/http4s/pull/3323): Drop deprecated `ArbitraryInstances#charsetRangesNoQuality`
    * [#3322](https://github.com/http4s/http4s/pull/3322): Drop deprecated `getAs` and `prepAs` methods from `Client`
    * [#3371](https://github.com/http4s/http4s/pull/3271): In http4s-metrics, add `rootCause` field to `TerminationType.Abnormal` and `TerminationType.Error`.  Add `TerminationType.Canceled`
    * [#3335](https://github.com/http4s/http4s/pull/3335): Remove unused `Bracket` instance in `Client#translate`
    * [#3390](https://github.com/http4s/http4s/pull/3390): Replace `org.http4s.util.CaseInsensitiveString` with `org.typelevel.ci.CIString`
    * [#3221](https://github.com/http4s/http4s/pull/3221): Implement a `Uri.Path` type to replace the type alias for `String`
    * [#3450](https://github.com/http4s/http4s/pull/3450): Model `Accept-Patch` header as a `NonEmptyList[MediaType]`
    * [#3463](https://github.com/http4s/http4s/pull/3450): Model `Access-Control-Allow-Credentials` header as a nullary case class.
    * [#3325](https://github.com/http4s/http4s/pull/3325): Add a WebSocket builder with a `Pipe[F, WebSocketFrame, WebSocketFrame]` to unify sending and receiving.
    * [#3373](https://github.com/http4s/http4s/pull/3373): Parameterize `ClassLoader` for `ResourceService` and `WebjarService`. Changes the `CacheStrategy`'s `uriPath` argument to `Uri.Path`.
    * [#3460](https://github.com/http4s/http4s/pull/3460): Remove deprecated `Service` and related aliases
    * [#3529](https://github.com/http4s/http4s/pull/3529): Refresh the `MediaType`s constants from the IANA registry. Not source breaking, but shifts constants in a binary breaking way.

* Enhancements
    * [#3320](https://github.com/http4s/http4s/pull/3320): Reimplement `Media#as` with `F.rethrow`

* Deprecations
    * [#3359](https://github.com/http4s/http4s/pull/3359): Deprecate the `org.http4s.util.execution` package.
    * [#3422](https://github.com/http4s/http4s/pull/3359): Deprecate `BlazeClientBuilder#withSslContextOption`.

* Documentation
    * [#3374](https://github.com/http4s/http4s/pull/3374): Add a deployment tutorial, including for GraalVM. See also #[3416](https://github.com/http4s/http4s/pull/3416).
    * [#3410](https://github.com/http4s/http4s/pull/3410): Suggest a global execution context for the argument to `BlazeClientBuilder`

* Internal refactoring
    * [#3386](https://github.com/http4s/http4s/pull/3386): Drop internal argonaut parser in favor of jawn's
    * [#3266](https://github.com/http4s/http4s/pull/3266): Replace `fs2.compress` with `fs2.compression`

* Dependency updates
    * argonaut-6.3.0
    * async-http-client-2.12.1
    * blaze-http-0.14.13
    * play-json-2.9.0
    * simpleclient-0.9.0 (Prometheus)

~~# v1.0.0-M1 (2020-06-25)~~

Did not publish successfully from tag.

# v0.21.5 (2020-06-24)

This release is fully backward compatible with 0.21.4.

* New modules
    * [#3372](https://github.com/http4s/http4s/pull/3372): `http4s-scalafix`: starting with this release, we have integrated Scalafix rules into the build.  All our Scalafix rules will be published as both snapshots and with core releases.  The http4s-scalafix version is equivalent to the output version of the scalafix rules.  The scalafix rules are intended to assist migrations with deprecations (within this series) and breaking changes (in the upcoming push to 1.0).

* Bugfixes
    * [#3476](https://github.com/http4s/http4s/pull/3476): Fix crash of `GZip` client middleware on responses to `HEAD` requests
    * [#3488](https://github.com/http4s/http4s/pull/3488): Don't call `toString` on input of `ResponseLogger` on cancellation. The input is usually a `Request`. We filter a set of default sensitive headers in `Request#toString`, but custom headers can also be sensitive and could previously be leaked by this middleware.
    * [#3521](https://github.com/http4s/http4s/pull/3521): In async-http-client, raise errors into response body stream when thrown after we've begun streaming. Previously, these errors were logged, but the response body was truncated with no value indicating failure.
    * [#3520](https://github.com/http4s/http4s/pull/3520): When adding a query parameter to a `Uri` with a blank query string (i.e., the URI ends in '?'), don't prepend it with a `'&'` character. This is important in OAuth1 signing.
    * [#3518](https://github.com/http4s/http4s/pull/3518): Fix `Cogen[ContentCoding]` in the testing arbitraries to respect the case-insensitivity of the coding field.
    * [#3501](https://github.com/http4s/http4s/pull/3501): Explicitly use `Locale.ENGLISH` when comparing two `ContentCoding`'s coding fields. This only matters if your default locale has different casing semantics than English for HTTP token characters.

* Deprecations
    * [#3441](https://github.com/http4s/http4s/pull/3441): Deprecate `org.http4s.util.threads`, which is not related to HTTP
    * [#3442](https://github.com/http4s/http4s/pull/3442): Deprecate `org.http4s.util.hashLower`, which is not related to HTTP
    * [#3466](https://github.com/http4s/http4s/pull/3466): Deprecate `util.decode`, which may loop infinitely on certain malformed input.  Deprecate `Media#bodyAsText` and `EntityDecoder.decodeString`, which may loop infinitely for charsets other than UTF-8.  The latter two methods are replaced by `Media#bodyText` and `EntityDecoder.decodeText`.
    * [#3372](https://github.com/http4s/http4s/pull/3372): Deprecate `Client.fetch(request)(f)` in favor of `Client#run(request).use(f)`. This is to highlight the dangers of using `F.pure` or similar as `f`, which gives access to the body after the client may have recycled the connection.  For training and code reviewing purposes, it's easier to be careful with `Resource#use` than convenience methods like `fetch` that are `use` in disguise. This change can be fixed with our new http4s-scalafix.

* Enhancements
    * [#3286](https://github.com/http4s/http4s/pull/3286): Add `httpRoutes` constructor for `Autoslash middleware`
    * [#3382](https://github.com/http4s/http4s/pull/3382): Use more efficient String compiler in `EntityDecoder[F, String]`
    * [#3439](https://github.com/http4s/http4s/pull/3439): Add `Hash[Method]` instance. See also [#3490](https://github.com/http4s/http4s/pull/3490).
    * [#3438](https://github.com/http4s/http4s/pull/3438): Add `PRI` method
    * [#3474](https://github.com/http4s/http4s/pull/3474): Add `httpApp` and `httpRoutes` constructors for `HeaderEcho` middleware
    * [#3473](https://github.com/http4s/http4s/pull/3473): Add `httpApp` and `httpRoutes` constructors for `ErrorHandling` middleware
    * [#3472](https://github.com/http4s/http4s/pull/3472): Add `httpApp` and `httpRoutes` constructors for `EntityLimiter` middleware
    * [#3487](https://github.com/http4s/http4s/pull/3487): Add new `RequestID` middleware.
    * [#3515](https://github.com/http4s/http4s/pull/3472): Add `httpApp` and `httpRoutes` constructors for `ErrorAction` middleware
    * [#3513](https://github.com/http4s/http4s/pull/3513): Add `httpRoutes` constructor for `DefaultHead`. Note that `httpApp` is not relevant.
    * [#3497](https://github.com/http4s/http4s/pull/3497): Add `logBodyText` functions to `Logger` middleware to customize the logging of the bodies

* Documentation
    * [#3358](https://github.com/http4s/http4s/pull/3358): Replaced tut with mdoc
    * [#3421](https://github.com/http4s/http4s/pull/3421): New deployment tutorial, including GraalVM
    * [#3404](https://github.com/http4s/http4s/pull/3404): Drop reference to http4s-argonaut61, which is unsupported.
    * [#3465](https://github.com/http4s/http4s/pull/3465): Update sbt version used in `sbt new` command
    * [#3489](https://github.com/http4s/http4s/pull/3489): Remove obsolete scaladoc about `Canceled` in blaze internals

* Internals
    * [#3478](https://github.com/http4s/http4s/pull/3478): Refactor `logMessage` in client and server logging middlewares

* Dependency updates
    * scala-2.13.2
    * boopickle-1.3.3
    * fs2-2.4.2
    * metrics-4.1.9 (Dropwizard)
    * jetty-9.4.30
    * json4s-3.6.9
    * log4cats-1.1.1
    * okhttp-4.7.2
    * scalafix-0.9.17
    * scalatags-0.9.1
    * tomcat-9.0.36

# v0.21.4 (2020-04-28)

This release is fully backward compatible with 0.21.3.

* Bugfixes
    * [#3338](https://github.com/http4s/http4s/pull/3338): Avoid incorrectly responding with an empty body in http4s-async-http-client

* Enhancements
    * [#3303](https://github.com/http4s/http4s/pull/3303): In blaze, cache `Date` header value 
    * [#3350](https://github.com/http4s/http4s/pull/3350): Use stable host address in `ConnectionFailure` message. Makes code more portable post-JDK11.

* Deprecation
    * [#3361](https://github.com/http4s/http4s/pull/3361): Deprecate the `org.http4s.util.execution` package.

* Documentation
    * [#3279](https://github.com/http4s/http4s/pull/3279): Improve Prometheus middleware usage example

* Dependency updates
    * fs2-2.3.0
    * okhttp-4.5.0
    * scalafix-0.9.12
    * scala-xml-1.3.0
    * specs2-4.9.3

# v0.20.23 (2020-04-28)

This release restores backward compatibility with the 0.20 series.
This is the final planned release in the 0.20 series.

* Compatibility
    * [#3362](https://github.com/http4s/http4s/pull/3362): Restores binary compatibility in http4s-jetty back to 0.20.21.

# v0.20.22 (2020-04-28)

This release is backward compatible with 0.20, except for http4s-jetty.
This incompatibility will be corrected in 0.20.23.

* Breaking changes
    * [#3333](https://github.com/http4s/http4s/pull/3333): Add Http2c support to jetty-server. This accidentally broke binary compatibility, and will be patched in v0.20.23.

* Bugfixes
    * [#3326](https://github.com/http4s/http4s/pull/3326): In `WebjarService`, do not use OS-specific directory separators
    * [#3331](https://github.com/http4s/http4s/pull/3326): In `FileService`, serve index.html if request points to directory

* Enhancements
    * [#3327](https://github.com/http4s/http4s/pull/3327): Add `httpRoutes` and `httpApp` convenience constructors to `Date` middleware
    * [#3381](https://github.com/http4s/http4s/pull/3327): Add `httpRoutes` and `httpApp` convenience constructors to `CORS` middleware
    * [#3298](https://github.com/http4s/http4s/pull/3298): In `Logger` client and server middlewares, detect any media types ending in `+json` as non-binary

* Deprecations
    * [#3330](https://github.com/http4s/http4s/pull/3330): Deprecate `BlazeServerBuilder#apply()` in favor of passing an `ExecutionContext` explicitly.  Formerly, `ExecutionContext.global` was referenced by the default builder, and would spin up its thread pool even if the app never used the global execution context.
    * [#3361](https://github.com/http4s/http4s/pull/3361): Deprecate `org.http4s.util.bug`, which is for internal use only.

* Backports

    These appeared in previous releases, but have been backported to 0.20.x

    * [#2591](https://github.com/http4s/http4s/pull/2591): Change literal interpolator macros to use unsafe methods to avoid triggering Wartremover's EitherProjectionPartial warning
    * [#3115](https://github.com/http4s/http4s/pull/3115): Drop UTF-8 BOM when decoding
    * [#3148](https://github.com/http4s/http4s/pull/3148): Add `HttpRoutes.strict`
    * [#3185](https://github.com/http4s/http4s/pull/3185): In blaze, recover `EOF` on `bodyEncoder.write` to close connection
    * [#3196](https://github.com/http4s/http4s/pull/3196): Add convenience functions to `Caching` middleware

* Build improvements
    * Start testing on JDK14

* Dependency updates
    * blaze-0.14.12
    * metrics-4.1.6
    * jetty-9.4.28.v20200408
    * scala-2.12.11
    * tomcat-9.0.34

# v0.21.3 (2020-04-02)

This release is fully backward compatible with 0.21.2.

* Bugfixes
    * [#3243](https://github.com/http4s/http4s/pull/3243): Write ember-client request to socket before reading response

* Enhancements
    * [#3196](https://github.com/http4s/http4s/pull/3196): Add convenience functions to `Caching` middleware. 
    * [#3155](https://github.com/http4s/http4s/pull/3155): Internal `j.u.c.CompletionStage` conversions.

* Dependency updates
    * cats-2.1.1
    * okhttp-4.4.1

# v0.20.21 (2020-04-02)

This release is fully backward compatible with 0.20.20.

* Dependency updates
    * argonaut-6.2.5
    * jetty-9.4.27.v20200227
    * metrics-4.1.5 (Dropwizard)
    * tomcat-9.0.33

# v0.21.2 (2020-03-24)

This release is fully backward compatible with 0.21.1.

* Security fixes
    * [GHSA-66q9-f7ff-mmx6](https://github.com/http4s/http4s/security/advisories/GHSA-66q9-f7ff-mmx6): Fixes a local file inclusion vulnerability in `FileService`, `ResourceService`, and `WebjarService`.
    * Request paths with `.`, `..`, or empty segments will now return a 400 in all three services.  Combinations of these could formerly be used to escape the configured roots and expose arbitrary local resources.
    * Request path segments are now percent-decoded to support resources with reserved characters in the name.

* Bug fixes
    * [#3261](https://github.com/http4s/http4s/pull/3261): In async-http-client, fixed connection release when body isn't run, as well as thread affinity.

* Enhancements
    * [#3253](https://github.com/http4s/http4s/pull/3253): Preparation for Dotty support. Should be invisible to end users, but calling out because it touches a lot.

# v0.20.20 (2020-03-24)

This release is fully backward compatible with 0.20.19.

* Security fixes
    * [GHSA-66q9-f7ff-mmx6](https://github.com/http4s/http4s/security/advisories/GHSA-66q9-f7ff-mmx6): Fixes a local file inclusion vulnerability in `FileService`, `ResourceService`, and `WebjarService`.
    * Request paths with `.`, `..`, or empty segments will now return a 400 in all three services.  Combinations of these could formerly be used to escape the configured roots and expose arbitrary local resources.
    * Request path segments are now percent-decoded to support resources with reserved characters in the name.

* Enhancements
    * [#3167](https://github.com/http4s/http4s/pull/3167): Add `MetricsOps.classifierFMethodWithOptionallyExcludedPath`.name.

# v0.18.26 (2020-03-24)

This release is fully backward compatible with 0.18.25.

* Security fixes
    * [GHSA-66q9-f7ff-mmx6](https://github.com/http4s/http4s/security/advisories/GHSA-66q9-f7ff-mmx6): Fixes a local file inclusion vulnerability in `FileService`, `ResourceService`, and `WebjarService`.
    * Request paths with `.`, `..`, or empty segments will now return a 400 in all three services.  Combinations of these could formerly be used to escape the configured roots and expose arbitrary local resources.
    * Request path segments are now percent-decoded to support resources with reserved characters in the name.

# v0.21.1 (2020-02-13)

This release is fully backward compatible with v0.21.0, and includes all the changes from v0.20.18.

* Bug fixes
    * [#3192](https://github.com/http4s/http4s/pull/3192): Parse `SameSite` cookie attribute and values case insensitively.

* Enhancements
    * [#3185](https://github.com/http4s/http4s/pull/3185): In blaze-server, recover `EOF` to close the connection instead of catching it. This reduces log noise in Cats Effect implementations that wrap uncaught exceptions.

* Dependency updates
    * jawn-fs2-1.0.0: We accidentally released v0.21.0 against an RC of jawn-fs2. This is fully compatible.

# v0.20.19 (2020-02-13)

This release is fully backward compatible with 0.20.18.

* Bugfixes
    * [#3199](https://github.com/http4s/http4s/pull/3199): When `Uri#withPath` is called without a slash and an authority is defined, add a slash to separate them.

* Enhancements
    * [#3199](https://github.com/http4s/http4s/pull/3199): 
    * New `addSegment` alias for `Uri#/`
    * New `Uri#addPath` function, which splits the path segments and adds each, URL-encoded.

# v0.20.18 (2020-02-13)

This release is fully backward compatible with 0.20.17.

* Bugfixes
    * [#3178](https://github.com/http4s/http4s/pull/3178): In `TomcatBuilder`, use the correct values for the `clientAuth` connector attribute.
    * [#3184](https://github.com/http4s/http4s/pull/3184): 
    * Parse cookie attribute names case insensitively.
    * Preserve multiple extended cookie attributes, delimited by a `';'`
    * Support cookie domains with a leading `'.'`

* Enhancements
    * [#3190](https://github.com/http4s/http4s/pull/3190): Remove reflection from initialization of `HttpHeaderParser`. This allows modeled headers to be parsed when running on Graal. The change is fully transparent on the JVM.

* Dependency updates
    * argonaut-6.2.4
    * async-http-client-2.10.5
    * tomcat-9.0.31

# v0.21.0 (2020-02-09)

This release is fully compatible with 0.21.0-RC4.  Future releases in the 0.21.x series will maintain binary compatibility with this release.  All users on the 0.20.x or earlier are strongly encouraged to upgrade.

* Dependency updates
* argonaut-6.2.4
* circe-0.13.0

# v0.21.0-RC5 (2020-02-08)

This release is binary compatible with 0.21.0-RC4.

We announced this as built on circe-0.13.0.  That was not correct, but is fixed in 0.21.0.

* Enhancements
    * [#3148](https://github.com/http4s/http4s/pull/3148): Add `HttpRoutes.strict` and `ContextRoutes.strict` for routes that require only an `Applicative`, at the cost of evaluating `combineK`ed routes strictly.

* Dependency updates
    * async-http-client-2.10.5
    * cats-effect-2.1.1
    * scalatags-0.8.5

# v0.21.0-RC4 (2020-02-04)

This release is binary incompatible with 0.21.0-RC2, but is source compatible.

* Breaking changes
    * Binary
        * [#3145](https://github.com/http4s/http4s/pull/3145): Relax constraints from `Effect` to `Sync` in `resourceService`, `fileService`, and `webjarService`.

# v0.21.0-RC3 (2020-02-03)

This release is binary incompatible with 0.21.0-RC2, but should be source compatible, with deprecations.

* Breaking changes
    * Binary
        * [#3126](https://github.com/http4s/http4s/pull/3126): Remove unnecessary `Applicative` constraints from http4s-circe
        * [#3124](https://github.com/http4s/http4s/pull/3124): Relax constraints from `Effect` to `Sync` in `FileService`.
        * [#3136](https://github.com/http4s/http4s/pull/3136): In `WebSocketBuilder`, add `filterPingPongs` parameter, default true.  When false, `send` and `receive` will see pings and pongs sent by the client.  The server still responds automatically to pings.  This change should be transparent to existing users.
        * [#3138](https://github.com/http4s/http4s/pull/3124): Remove unnecessary `Applicative` constraints on `EntityEncoder` instances in several modules.
    * Semantic
        * [#3139](https://github.com/http4s/http4s/pull/3139): Changes `Router` to find the longest matching prefix by path segments rather than character-by-character.  This is arguably a bug fix.  The old behavior could cause unexpected matches, is inconsistent with the servlet mappings that inspired `Router`, and is unlikely to have been intentionally depended on.
    * Deprecation
        * [#3134](https://github.com/http4s/http4s/pull/3132): Deprecate `JettyBuilder#withSSLContext` in favor of new methods in favor of new `withSslContext*` methods.
        * [#3132](https://github.com/http4s/http4s/pull/3132): Deprecate `BlazeServerBuilder#withSSLContext` and `BlazeServerBuilder#withSSL` in favor of new `withSslContext*` methods.
        * [#3140](https://github.com/http4s/http4s/pull/3140): Deprecate `JettyBuilder#withSSL`, to match `BlazeServerBuilder`. It's still necessary in Tomcat, which doesn't take a `ServletContext`.  Deprecate `SSLConfig`, `KeyStoreBits`, and `SSLContextBits`, which had already been removed from public API.

* Bugfixes
    * [#3140](https://github.com/http4s/http4s/pull/3140): In `TomcatBuilder`, fix mapping of `SSLClientAuthMode` to Tomcat's connector API.

* Enhancements
    * [#3134](https://github.com/http4s/http4s/pull/3132): In `JettyBuilder`, add `withSslContext` and `withSslContextAndParameters` to permit full control of `SSLParameters`.  Add `withoutSsl`.
    * [#3132](https://github.com/http4s/http4s/pull/3132): In `BlazeBuilder`, add `withSslContext` and `withSslContextAndParameters` to permit full control of `SSLParameters`.  Add `withoutSsl`.

* Dependency updates
    * cats-effect-2.1.0
    * fs2-2.2.2

# v0.21.0-RC2 (2020-01-27)

* Breaking changes
    * Binary and source
        * [#3110](https://github.com/http4s/http4s/pull/3110): Change `MessageFailure#toHttpResponse` to return a `Response[F]` instead of an `F[Response[F]]`, and relax constraints accordingly. Drops the `inHttpResponse` method.
        * [#3107](https://github.com/http4s/http4s/pull/3107): Add `covary[F[_]]` method to `Media` types.  Should not break your source unless you have your own `Media` subclass, which you shouldn't.
    * Binary only
        * [#3098](https://github.com/http4s/http4s/pull/3098): Update `MimeDB` from IANA registry. 
    * Deprecation
        * [#3087](https://github.com/http4s/http4s/pull/3087): Deprecate the public http4s-testing module.  This was mostly Specs2 matchers, the majority of which block threads.  This is not to be confused with http4s-laws, which depends only on Discipline and is still maintained.

* Bugfixes
    * [#3105](https://github.com/http4s/http4s/pull/3105): Fix "cannot have more than one pending write request" error in blaze-server web sockets.
    * [#3115](https://github.com/http4s/http4s/pull/3115): Handle BOM at the head of a chunk in `decode`.

* Enhancements
    * [#3106](https://github.com/http4s/http4s/pull/3106): Interrupt response body in `DefaultHead` middleware. This optimization saves us from draining a potentially large response body that, because `HEAD` is a safe method, should not have side effects.
    * [#3095](https://github.com/http4s/http4s/pull/3095): Add `Request#asCurl` method to render a request as a curl command.  Renders the method, URI, and headers, but not yet the body.

# v0.20.17 (2020-01-25)

This release is fully compatible with 0.20.16.

* Bugfixes
    * [#3105](https://github.com/http4s/http4s/pull/3105): Fix "cannot have more than one pending write request" error in blaze-server web sockets.

* Dependency updates
    * simpleclient-0.8.1 (Prometheus)
  
# v0.18.25 (2020-01-21)

* Bug fixes
    * [#3093](https://github.com/http4s/http4s/pull/3093): Backport [#3086](https://github.com/http4s/http4s/pull/3086): Fix connection leak in blaze-client pool manager when the next request in the queue is expired.

# v0.21.0-RC1 (2020-01-21)

* Breaking changes
    * [#3012](https://github.com/http4s/http4s/pull/3012): Use `HttpApp` instead of `HttpRoutes` in `Http4sServlet`. The servlet builders themselves retain compatibility.
    * [#3078](https://github.com/http4s/http4s/pull/3078): Wrap Java exceptions in `ConnectionFailure` when a blaze-client fails to establish a connection. This preserves information about which host could not be connected to.
    * [#3062](https://github.com/http4s/http4s/pull/3062): http4s' JSON support is now built on jawn-1.0.0, which is a binary break from jawn-0.14.x.  This comes with a bump to circe-0.13.  Most circe-0.13 modules are binary compatible with circe-0.12, but note that circe-parser is not.
    * [#3055](https://github.com/http4s/http4s/pull/3055): Add fs2-io's TLS support to ember-client.  The `sslContext: Option[(ExecutionContext, SSLContext)]` argument is replaced by a `tlsContext: Option[TLSContext]`.`

* Enhancements
    * [#3004](https://github.com/http4s/http4s/pull/3004): Add `classloader` argument to `StaticFile.fromResource` 
    * [#3007](https://github.com/http4s/http4s/pull/3007): Add `classloader` argument to `TomcatBuilder`
    * [#3008](https://github.com/http4s/http4s/pull/3008): Consistently use `collection.Seq` across Scala versions in DSL
    * [#3031](https://github.com/http4s/http4s/pull/3031): Relax `Router.apply` constraint from `Sync` to `Monad`
    * [#2821](https://github.com/http4s/http4s/pull/2821): Add `Media` supertype of `Message` and `Part`, so multipart parts can use `EntityDecoder`s
    * [#3021](https://github.com/http4s/http4s/pull/3021): Relax `Throttle.apply` constraint from `Sync` to `Monad`. Add a `mapK` operation to `TokenBucket`.
    * [#3056](https://github.com/http4s/http4s/pull/3056): Add `streamJsonArrayEncoder*` operations to circe support, to encode a `Stream` of `A` to a JSON array, given an encoder for `A`.
    * [#3053](https://github.com/http4s/http4s/pull/3053): Remove unneeded `Functor[G]` constraint on `HeaderEcho.apply`.
    * [#3054](https://github.com/http4s/http4s/pull/3054): Add `SameSite` cookie support
    * [#2518](https://github.com/http4s/http4s/pull/2518): Add `status` methods to `Client` that take a `String` or `Uri`
    * [#3069](https://github.com/http4s/http4s/pull/3069): Add `ContextMiddleware.const` function
    * [#3070](https://github.com/http4s/http4s/pull/3070): Add `NonEmptyTraverse` instance to `ContextRequest`
    * [#3060](https://github.com/http4s/http4s/pull/3060): Stop mixing context bounds and implicits in `CirceInstances`.
    * [#3024](https://github.com/http4s/http4s/pull/3024): Add `withQueryParams` and `withMultiValueQueryParams` to `QueryOps`
    * [#3092](https://github.com/http4s/http4s/pull/3092): Add TLS support to ember-server via fs2-io.

* Dependency updates
    * cats-2.1.0
    * circe-0.13.0-RC1
    * fs2-2.2.0
    * jawn-1.0.0
    * jawn-fs2-1.0.0-RC2
    * okhttp-4.3.1
    * play-json-2.8.1
    * scalacheck-1.14.3
    * scalatags-0.8.4
    * specs2-4.8.3

# v0.20.16 (2020-01-21)

* Bugfixes
    * [#3086](https://github.com/http4s/http4s/pull/3086): Fix connection leak in blaze-client pool manager when the next request in the queue is expired.

* Breaking changes
    * [#3053](https://github.com/http4s/http4s/pull/3053): Deprecate `HttpDate.now`, which is not referentially transparent. Prefer `HttpDate.current`.

* Enhancements
    * [#3049](https://github.com/http4s/http4s/pull/3049): Add new `Date` server middleware
    * [#3051](https://github.com/http4s/http4s/pull/3051): Add `HttpDate.current` convenience constructor, based on `Clock`.
    * [#3052](https://github.com/http4s/http4s/pull/3052): Add `Caching` server middleware.
    * [#3065](https://github.com/http4s/http4s/pull/3065): Add `ErrorAction` server middleware
    * [#3082](https://github.com/http4s/http4s/pull/3082): Wrap `UnresolvedAddressException` in blaze in an `UnresolvedAddressException` subtype that contains the address that could not resolve to aid diagnostics.  This is a conservative change.  See [#3078](https://github.com/http4s/http4s/pull/3078) for the wrapper forthcoming in http4s-0.21.

* Documentation
    * [#3017](https://github.com/http4s/http4s/pull/3017): Correct the documentation in `Timeout.apply`
    * [#3020](https://github.com/http4s/http4s/pull/3020): Update scaladoc to compiling example code on OptionalMultiQueryParamDecoderMatcher

* Dependency updates
    * async-http-client-2.10.4
    * jetty-9.4.26.v20200117
    * metrics-4.1.2 (Dropwizard)
    * log4s-1.8.2
    * okhttp-3.14.6
    * simpleclient-0.8.0 (Prometheus)
    * tomcat-9.0.30

# v0.20.15 (2019-11-27)

* Enhancements
    * [#2966](https://github.com/http4s/http4s/pull/2966): Add `HttpsRedirect` middleware
    * [#2965](https://github.com/http4s/http4s/pull/2965): Add `Request#addCookies` method
    * [#2887](https://github.com/http4s/http4s/pull/2887): Support realm in the `OAuth1` header

* Bug fixes
    * [#2916](https://github.com/http4s/http4s/pull/2916): Ensure that `Metrics` only decrements active requests once
    * [#2889](https://github.com/http4s/http4s/pull/2889): In `Logger`, log the prelude if `logBody` and `logHeaders` are false

# v0.20.14 (2019-11-26)

* Bug fixes
    * [#2909](https://github.com/http4s/http4s/pull/2909): Properly propagate streamed errors in jetty-client
    * The blaze upgrade fixes the "SSL Handshake WRAP produced 0 bytes" error on JDK 11.

* Enhancements
    * [#2911](https://github.com/http4s/http4s/pull/2911): Add missing bincompat syntax to `org.http4s.implicits`.

* Dependency updates
    * blaze-0.14.11
    * circe-0.11.2
    * jawn-0.14.3
    * jetty-9.4.24.v20191120
    * tomcat-9.0.29

# v0.20.13 (2019-11-05)

* Bug fixes
    * [#2946](https://github.com/http4s/http4s/pull/2946): Restore binary compatibility of private `UrlCodingUtils`. [#2930](https://github.com/http4s/http4s/pull/2930) caused a breakage in rho.
    * [#2922](https://github.com/http4s/http4s/pull/2922): Handle Content-Length longer that Int.MaxValue in chunked uploads
    * [#2941](https://github.com/http4s/http4s/pull/2941): Fix for `BlockingHttp4sServlet` with shifted IO.
    * [#2953](https://github.com/http4s/http4s/pull/2953): Fix connection info in servlet backend.  The local and remote addresses were reversed.
    * [#2942](https://github.com/http4s/http4s/pull/2942): Fix `Request.addcookie` to consolidate all `Cookie` headers into one.
    * [#2957](https://github.com/http4s/http4s/pull/2957): Shift the write to Blocker in `BlockingServletIo`

* Enhancements
    * [#2948](https://github.com/http4s/http4s/pull/2948): Add all missing `ContentCoding`s from the IANA registry.

* Dependency updates
    * blaze-0.14.9

# v0.20.12 (2019-10-31)

* Enhancements
    * [#2930](https://github.com/http4s/http4s/pull/2830): Move private `UrlCodingUtils` to the `Uri` companion object, make public

* Dependency updates
    * jawn-0.14.2
    * jetty-9.4.22
    * json4s-0.14.2
    * metrics-4.1.1
    * okhttp-3.14.4
    * play-json-2.7.4
    * tomcat-9.0.27
    * twirl-1.4.2

# v0.21.0-M5 (2019-09-19)

* Breaking changes
    * [#2815](https://github.com/http4s/http4s/pull/2815): Allow `Allow` header to specify an empty set of methods.
    * [#2832](https://github.com/http4s/http4s/pull/2836): Add natural transformation to `ResponseGenerator` to allow the `F` and `G` to work in unison. Relevant for http4s-directives.

* Enhancements
    * [#2836](https://github.com/http4s/http4s/pull/2836): Add `additionalSocketOptions` to ember configs
    * [#2869](https://github.com/http4s/http4s/pull/2869): Add JsonDebugErrorHandler middleware
    * [#2830](https://github.com/http4s/http4s/pull/2830): Add encoder and decoder helpers to `Uri` companion

* Documentation
    * [#2733](https://github.com/http4s/http4s/pull/2733): Add CSRF documentation

* Dependency updates
    * async-http-client-2.10.2
    * cats-2.0.0
    * cats-effect-2.0.0
    * circe-0.12.1
    * fs2-2.0.0
    * keypool-2.0.0
    * log4cats-core-1.0.0
    * okhttp-4.2.0
    * jawn-fs2-0.15.0
    * tomcat-9.0.24
    * vault-2.0.0

# v0.20.11 (2019-09-19)

* Breaking changes
    * [#2792](https://github.com/http4s/http4s/pull/2792): Drop support for Scala 2.13.0-M5. Users of Scala 2.13 should be on a stable release of Scala on the http4s-0.21 release series.
    * [#2800](https://github.com/http4s/http4s/pull/2800): Revert [#2785](https://github.com/http4s/http4s/pull/2785), using `F[A]` instead of `G[A]` in `EntityResponseGenerator`, which broke directives.

* Bug fixes
    * [#2807](https://github.com/http4s/http4s/pull/2807): In jetty-client, don't follow redirects with the internal client, which throws an exception in the http4s wrapper.

* Enhancements
    * [#2817](https://github.com/http4s/http4s/pull/2817): In jetty-client, disable internal client's default `Content-Type` to prevent default `application/octet-stream` for empty bodies.

* Dependency updates
    * jetty-9.4.20

# v0.21.0-M4 (2019-08-14)

* Dependency updates
    * cats-core-2.0.0-RC1
    * cats-effect-2.0.0-RC1
    * circe-0.12.0-RC1
    * discipline-1.0.0
    * keypool-0.2.0-RC1
    * log4cats-1.0.0-RC1
    * vault-2.0.0-RC1

# v0.20.10 (2019-08-14)

* Breaking changes
    * [#2785](https://github.com/http4s/http4s/pull/2785): Use `F[A]` instead of `G[A]` in the DSL's `EntityResponseGenerator`. This change is binary compatible, but not source compatible for users of `Http4sDsl2` where `F` is not `G`. This is uncommon.

* Bug fixes
    * [#2778](https://github.com/http4s/http4s/pull/2778): Don't truncate signing keys in CSRF middleware to 20 bytes, which causes a loss of entropy.

* Enhancements
    * [#2776](https://github.com/http4s/http4s/pull/2776): Add `MaxActiveRequest` middleware
    * [#2724](https://github.com/http4s/http4s/pull/2724): Add `QueryParamEncoder[Instant]` and `QueryParamDecoder[Instant]`. Introduce `QueryParamCodec` for convenience.
    * [#2777](https://github.com/http4s/http4s/pull/2777): Handle invalid `Content-Range` requests with a 416 response and `Accept-Range` header.

# v0.20.9 (2019-08-07)

* Bug fixes
    * [#2761](https://github.com/http4s/http4s/pull/2761): In blaze-client, don't add `ResponseHeaderTimeoutStage` when `responseHeaderTimeout` is infinite. This prevents an `IllegalArgumentException` when debug logging is turned on.
    * [#2762](https://github.com/http4s/http4s/pull/2762): Fix text in warnings when blaze-client timeouts are questionably ordered.

# v0.21.0-M3 (2019-08-02)

* Breaking changes
    * [#2572](https://github.com/http4s/http4s/pull/2572): Make `Http1Stage` private to `org.http4s`, which we highly doubt anybody extended directly anyway.

* Bug fixes
    * [#2727](https://github.com/http4s/http4s/pull/2727): Fix `UserInfo` with `+` sign

* Enhancements
    * [#2623](https://github.com/http4s/http4s/pull/2623): Propagate cookies in `FollowRedirect` client middleware

* Documentation
    * [#2717](https://github.com/http4s/http4s/pull/2717): Update quickstart for v0.21
    * [#2734](https://github.com/http4s/http4s/pull/2734): Add missing comma in code sample
    * [#2740](https://github.com/http4s/http4s/pull/2740): Clarify `Method` imports for client DSL

* Internals
    * [#2747](https://github.com/http4s/http4s/pull/2717): Create .mergify.yml

* Dependency upgrades
    * better-monadic-for-0.3.1
    * cats-effect-2.0.0-M5
    * log4cats-0.4.0-M2
    * okhttp-4.0.1

# v0.20.8 (2019-08-02)

* Enhancements
    * [#2550](https://github.com/http4s/http4s/pull/2550): Adjust default timeouts and add warnings about misconfiguration

* Dependency updates
    * blaze-0.14.8
    * cats-effect-1.4.0

# v0.20.7 (2019-07-30)

* Bug fixes
    * [#2728](https://github.com/http4s/http4s/pull/2728): Preserve division of `request.uri.path` into `scriptName` and `pathInfo` when calling `withPathInfo`.
    * [#2737](https://github.com/http4s/http4s/pull/2737): Fix deadlock in blaze-server web socket shutdown.

* Enhancements
    * [#2736](https://github.com/http4s/http4s/pull/2736): Implement a `connectTimeout` in blaze-client, defaulted to 10 seconds.  Prevents indefinite hangs on non-responsive hosts.

* Documentation
    * [#2741](https://github.com/http4s/http4s/pull/2741): Improve docs surrounding auth middleware and fall through.

* Dependency upgrades
    * blaze-0.14.7
    * tomcat-9.0.22

# v0.21.0-M2 (2019-07-09)

This release drops support for Scala 2.11 and adds the `http4s-ember-server` and `http4s-ember-client` backends.  Ember is new and experimental, but we intend for it to become the reference implementation.  Notably, it only requires a `Concurrent` constraint.

* Bugfixes
    * [#2691](https://github.com/http4s/http4s/pull/2691): Fix deadlock in client by releasing current connection before retrying in `Retry` client middleware.  The constraint is upgraded to `Concurrent`.
    * [#2693](https://github.com/http4s/http4s/pull/2693): Fix deadlock in client by releasing current connection before retrying in `FollowRedirect` client middleware.  The constraint is upgraded to `Concurrent`.
    * [#2671](https://github.com/http4s/http4s/pull/2671): Upgrade `Uri.UserInfo` to a case class with username and password, fixing encoding issues. This is for RFC 3986 compliance, where it's deprecated for security reasons. Please don't use this.
    * [#2704](https://github.com/http4s/http4s/pull/2704): Remove unused `Sync` constraint on `Part.formData`.

* Breaking changes
    * [#2654](https://github.com/http4s/http4s/pull/2654): Extract an http4s-laws module from http4s-testing, with no dependency on Specs2.  The arbitraries, laws, and tests are now laid out in a similar structure to cats and cats-effect.
    * [#2665](https://github.com/http4s/http4s/pull/2665): Change `withBlock` to `withBlocker` in `OkHttpBuilder`
    * [#2661](https://github.com/http4s/http4s/pull/2661): Move string contexts macros for literals from `org.http4s` to `org.http4s.implicits`
    * [#2679](https://github.com/http4s/http4s/pull/2679): Replace `Uri.IPv4` with `Uri.Ipv4Address`, including an `ipv4` interpolator and interop with `Inet4Address`.
    * [#2694](https://github.com/http4s/http4s/pull/2694): Drop Scala 2.11 support 
    * [#2700](https://github.com/http4s/http4s/pull/2700): Replace `Uri.IPv6` with `Uri.Ipv6Address`, including an `ipv6` interpolator and interop with `Inet6Address`.

* Enhancements
    * [#2656](https://github.com/http4s/http4s/pull/2656): Add `emap` and `emapValidatedNel` to `QueryParamDecoder`
    * [#2696](https://github.com/http4s/http4s/pull/2696): Introduce `http4s-ember-server` and `http4s-ember-client`

* Documentation
    * [#2658](https://github.com/http4s/http4s/pull/2658): Link to http4s-jdk-http-client
    * [#2668](https://github.com/http4s/http4s/pull/2668): Clarify scaladoc for `Uri.Scheme`

* Internal
    * [#2655](https://github.com/http4s/http4s/pull/2655): Tune JVM options for throughput

* Dependency updates
    * async-http-client-2.10.1
    * circe-0.12.0-M4
    * json4s-3.6.7
    * okhttp-4.0.0
    * specs2-core-4.6.0

# v0.20.6 (2019-07-09)

* Bug fixes
    * [#2705](https://github.com/http4s/http4s/pull/2705): Upgrades blaze to close `SSLEngine` when an `SSLStage` shuts down. This is useful in certain `SSLContext` implementations.  See [blaze#305](https://github.com/http4s/blaze/pull/305) for more.

* Dependency upgrades
    * blaze-0.14.6

~~# v0.20.5 (2019-07-09)~~

Cursed release. Sonatype staging repo closed in flight.

# v0.20.4 (2019-07-06)

* Bug fixes
    * [#2687](https://github.com/http4s/http4s/pull/2687): Don't throw in `Uri.fromString` on invalid ports
    * [#2695](https://github.com/http4s/http4s/pull/2695): Handle EOF in blaze-server web socket by shutting down stage

* Enhancements
    * [#2673](https://github.com/http4s/http4s/pull/2673): Add `GZip` middleware for client

* Documentation
    * [#2668](https://github.com/http4s/http4s/pull/2668): Clarifications in `Uri.Scheme` scaladoc

* Dependency upgrades
    - blaze-0.14.5
    - jetty-9.14.19.v20190610 (for client)

# v0.21.0-M1 (2019-06-17)

* Breaking changes
    * [#2565](https://github.com/http4s/http4s/pull/2565): Change constraint on server `Metrics` from `Effect` to `Sync`
    * [#2551](https://github.com/http4s/http4s/pull/2551): Refactor `AuthMiddleware` to not require `Choice` constraint
    * [#2614](https://github.com/http4s/http4s/pull/2614): Relax various `ResponseGenerator` constraints from `Monad` to `Applicative` in http4s-dsl.
    * [#2613](https://github.com/http4s/http4s/pull/2613): Rename implicit `http4sKleisliResponseSyntax` and its parameter name.
    * [#2624](https://github.com/http4s/http4s/pull/2624): In `BlazeServerBuilder`, don't depend on laziness of `SSLContext`. `None` now disables the secure context. The default argument tries to load `Some(SSLContext.getDefault())`, but falls back to `None` in case of failure.
    * [#2493](https://github.com/http4s/http4s/pull/2493): Scala 2.13 support and related upgrades
    * Scala 2.13.0-M5 is dropped.
    * All modules are supported on 2.11, 2.12, and 2.13 again.
    * Use cats-effect-2.0's new `Blocker` in place of `ExecutionContext` where appropriate

* Enhancements
    * [#2591](https://github.com/http4s/http4s/pull/2590): Add `MediaType.unsafeParse` and `QValue.unsafeFromString`. 
    * [#2548](https://github.com/http4s/http4s/pull/2548): Add `Client#translate`
    * [#2622](https://github.com/http4s/http4s/pull/2622): Add `Header#renderedLength`

* Docs
    * [#2569](https://github.com/http4s/http4s/pull/2569): Fix typo in CORS scaladoc
    * [#2608](https://github.com/http4s/http4s/pull/2608): Replace `Uri.uri` with `uri` in tuts
    * [#2626](https://github.com/http4s/http4s/pull/2626): Fix typos in root package and DSL docs
    * [#2635](https://github.com/http4s/http4s/pull/2635): Remove obsolete scaladoc from client
    * [#2645](https://github.com/http4s/http4s/pull/2645): Fix string literal in router example in static file docs

* Internal
    * [#2563](https://github.com/http4s/http4s/pull/2563): Refactor `EntityDecoder#decode`
    * [#2553](https://github.com/http4s/http4s/pull/2553): Refactor `Timeout`
    * [#2564](https://github.com/http4s/http4s/pull/2564): Refactor boopickle and circe decoders
    * [#2580](https://github.com/http4s/http4s/pull/2580): Refactor server `RequestLogger`
    * [#2581](https://github.com/http4s/http4s/pull/2581): Remove redundant braces in various types
    * [#2539](https://github.com/http4s/http4s/pull/2539): Narrow cats imports
    * [#2582](https://github.com/http4s/http4s/pull/2582): Refactor `DefaultHead`
    * [#2590](https://github.com/http4s/http4s/pull/2590): Refactor `GZip`
    * [#2591](https://github.com/http4s/http4s/pull/2590): Refactor literal macros to not use `.get`
    * [#2596](https://github.com/http4s/http4s/pull/2596): Refactor `MimeLoader`
    * [#2542](https://github.com/http4s/http4s/pull/2542): Refactor `WebjarService`
    * [#2555](https://github.com/http4s/http4s/pull/2555): Refactor `FileService`
    * [#2597](https://github.com/http4s/http4s/pull/2597): Optimize internal hex encoding
    * [#2599](https://github.com/http4s/http4s/pull/2599): Refactor `ChunkAggregator`
    * [#2574](https://github.com/http4s/http4s/pull/2574): Refactor `FollowRedirect`
    * [#2648](https://github.com/http4s/http4s/pull/2648): Move `mimedb-generator` from a project to an internal SBT plugin. Run with `core/generateMimeDb`.

* Dependency updates
    * cats-2.0.0-M4
    * cats-effect-2.0.0-M4
    * circe-0.12.0-M3
    * discipline-0.12.0-M3
    * fs2-1.1.0-M1
    * jawn-0.14.2
    * jawn-fs2-0.15.0-M1
    * json4s-3.6.6
    * log4s-1.8.2
    * parboiled-2.0.1 (internal fork)
    * play-json-2.7.4
    * sbt-doctest-0.9.5 (tests only)
    * sbt-native-packager-1.3.22 (examples only)
    * sbt-site-1.4.0 (docs only)
    * sbt-tpolecat-0.1.6 (compile time only)
    * scalacheck-1.14.0
    * scalatags-0.7.0 (2.12 and 2.13 only)
    * scalaxml-1.2.0
    * specs2-4.5.1 
    * mockito-core-2.28.2 (tests only)
    * tut-0.6.12 (docs only)
    * twirl-1.4.2
    * vault-2.0.0-M2

# v0.20.3 (2019-06-12)

* Bug fixes
    * [#2638](https://github.com/http4s/http4s/pull/2638): Fix leaking sensitive headers in server RequestLogger

# v0.18.24 (2019-06-12)

* Bug fixes
    * [#2639](https://github.com/http4s/http4s/pull/2639): Fix leaking sensitive headers in server RequestLogger

* Dependency updates
    - cats-1.6.1
    - jetty-9.4.19.v20190610
    - tomcat-9.0.21

# v0.20.2 (2019-06-12)

* Bug fixes
    * [#2604](https://github.com/http4s/http4s/pull/2604): Defer creation of `SSLContext.getDefault()` in blaze-client
    * [#2611](https://github.com/http4s/http4s/pull/2611): Raise errors with `getResource()` into effect in `StaticFile`

* Enhancements
    * [#2567](https://github.com/http4s/http4s/pull/2567): Add `mapK` to `AuthedRequest`.  Deprecate `AuthedService` in favor of `AuthedRoutes`.

* Internals
    * [#2579](https://github.com/http4s/http4s/pull/2579): Skip Travis CI on tags

* Dependency updates
    * blaze-0.14.4
    * cats-core-1.6.1
    * cats-effect-1.3.1
    * fs2-1.0.5 (except Scala 2.13.0-M5)
    * okhttp-3.14.2
    * tomcat-9.0.21

# v0.20.1 (2019-05-16)

Users of blaze-client are strongly urged to upgrade.  This patch fixes a bug and passes new tests, but we still lack 100% confidence in it.  The async-http-client backend has proven stable for a large number of users.

* Bug fixes
    * [#2562](https://github.com/http4s/http4s/pull/2562): Fix issue in `PoolManager` that causes hung requests in blaze-client.
    * [#2571](https://github.com/http4s/http4s/pull/2571): Honor `If-None-Match` request header in `StaticFile`

* Enhancements
    * [#2532](https://github.com/http4s/http4s/pull/2532): Add queue limit to log message when client wait queue is full
    * [#2535](https://github.com/http4s/http4s/pull/2535): Add `translate` to `HttpRoutes` and `HttpApp`

* Documentation
    * [#2533](https://github.com/http4s/http4s/pull/2533): Fix link to Metrics middleware
    * [#2538](https://github.com/http4s/http4s/pull/2538): Add @MartinSnyder's presentation, update giter8 instructions
    * [#2559](https://github.com/http4s/http4s/pull/2559): Add @gvolpe's presentation and http4s-tracer

* Internals
    * [#2525](https://github.com/http4s/http4s/pull/2525): Pointful implementation of `AuthMiddleware.noSpider`
    * [#2534](https://github.com/http4s/http4s/pull/2534): Build with xenial and openjdk8 on Travis CI
    * [#2530](https://github.com/http4s/http4s/pull/2530): Refactoring of `authentication.challenged`
    * [#2531](https://github.com/http4s/http4s/pull/2531): Refactoring of `PushSupport`
    * [#2543](https://github.com/http4s/http4s/pull/2543): Rename maintenance branches to `series/x.y`
    * [#2549](https://github.com/http4s/http4s/pull/2549): Remove workarounds in `BlazeClient` for [typelevel/cats-effect#487](https://github.com/typelevel/cats-effect/issues/487)
    * [#2575](https://github.com/http4s/http4s/pull/2575): Fix the Travis CI release pipeline

* Dependency updates
    * blaze-0.14.2
    * cats-effect-1.3.0
    * jetty-server-9.4.18.v20190429
    * metrics-core-4.1.0
    * sbt-native-packager-1.3.21 (examples only)
    * tomcat-9.0.20

# v0.20.0 (2019-04-22)

* Announcements
    * blaze-client stability
      We are declaring this a stable release, though we acknowledge a handful of lingering issues with the blaze-client.  Users who have trouble with the blaze backend are invited to try the async-http-client, okhttp, or jetty-client backends instead.

    * Scala 2.13 compatibility
      When our dependencies are published for Scala 2.13.0-RC1, we will publish for it and drop support for Scala 2.13.0-M5.  We know it's out there, and we're as anxious as you.

    * cats-2 and http4s-0.21
      Cats 2.0 is expected soon, and a Cats Effect 2.0 is under discussion.  These will be binary compatible with their 1.x versions, with the exception of their laws modules.  We intend to publish http4s-0.21 on these when they are available in order to provide a compatible stack for our own laws.

    * EOL of 0.18
      This marks the end of active support for the 0.18 series.  Further releases in that series will require a pull request and an accompanying tale of woe.

* Breaking changes
    * [#2506](https://github.com/http4s/http4s/pull/2506): Raise `DecodeFailure` with `MonadError` in `Message#as` rather than relying on effect to catch in `fold`. Requires a new `MonadError` constraint.

* Bugfixes
    * [#2502](https://github.com/http4s/http4s/pull/2502): Stop relying on undefined behavior of `fold` to catch errors in client.

* Enhancements
    * [#2508](https://github.com/http4s/http4s/pull/2508): Add `mediaType` String context macro for validating literals.  Provide the same for `uri` and `qValue`, deprecating `Uri.uri` and `QValue.q`.
    * [#2520](https://github.com/http4s/http4s/pull/2520): Parameterize `selectorThreadFactory` for blaze server.  This allows setting the priority for selector threads.

* Documentation
    * [#2488](https://github.com/http4s/http4s/pull/2488): Fix bad link in changelog
    * [#2494](https://github.com/http4s/http4s/pull/2494): Add note on queue usage to `BlazeWebSocketExample`
    * [#2509](https://github.com/http4s/http4s/pull/2509): Add Formation as adopter
    * [#2516](https://github.com/http4s/http4s/pull/2516): Drop redundant `enableWebSockets` in blaze example.

* Internals
    * [#2521](https://github.com/http4s/http4s/pull/2521): Add utility conversion for `java.util.concurrent.CompletableFuture` to `F[_]: Concurrent`

* Dependency updates
    * blaze-0.14.0
    * jetty-9.4.16.v20190411
    * kind-projector-0.10.0 (build only)
    * okhttp-3.14.1
    * mockito-core-2.27.0 (test only)
    * sbt-jmh-0.3.6 (benchmarks only)
    * tomcat-9.0.19
    * tut-plugin-0.6.11 (docs only)

# v0.20.0-RC1 (2019-04-03)

* Breaking changes
    * [#2471](https://github.com/http4s/http4s/pull/2471): `Headers` is no longer an `Iterable[Header]`
    * [#2393](https://github.com/http4s/http4s/pull/2393): Several changes related to 2.13 support:
    * Replace `Seq` with `List` on:
    *  `` `Accept-Ranges.`.rangeUnits``
    *  ``CacheDirective.`no-cache`.fieldNames``
    *  `CacheDirective.private.fieldNames`
    *  `LanguageTag.subTags`
    *  `MediaType.fileExtensions`
    *  `` `User-Agent`.other``
    * Replace `Seq` with `immutable.Seq` on:
    *  `Query#multiParams.values`
    *  `Query#params.values`
    *  `Uri#multipParams.values`
    * `Query` is no longer a `Seq[Query.KeyValue]`
    * `RequestCookieJar` is no longer an `Iterable[RequestCookie]`.

* Enhancements
    * [#2466](https://github.com/http4s/http4s/pull/2466): Provide better message for `WaitQueueFullFailure`
    * [#2479](https://github.com/http4s/http4s/pull/2479): Refresh `MimeDb` from the IANA registry
    * [#2393](https://github.com/http4s/http4s/pull/2393): Scala 2.13.0-M5 support
    * All modules except http4s-boopickle
    * `Monoid[Headers]` instance

* Bugfixes
    * [#2470](https://github.com/http4s/http4s/pull/2470): Don't wait indefinitely if a request timeout happens while borrowing a connection in blaze-client.

* Documentation
    * [#2469](https://github.com/http4s/http4s/pull/2469): Add scala-steward to adopters
    * [#2472](https://github.com/http4s/http4s/pull/2472): Add http4s-chatserver demo
    * [#2478](https://github.com/http4s/http4s/pull/2478): Better scaladoc for `HttpApp`
    * [#2480](https://github.com/http4s/http4s/pull/2480): Enhance documentation of static rendering

* Other
    * [#2474](https://github.com/http4s/http4s/pull/2474): Skip another blaze test that fails only on CI

* Dependency upgrades
    * argonaut-6.2.3
    * blaze-0.14.0-RC1
    * sbt-jmh-0.3.5 (benchmarks only)
    * sbt-native-packager (example only)
    * scalatags-0.6.8

# v0.20.0-M7 (2019-03-20)

* Bugfixes
    * [#2450](https://github.com/http4s/http4s/pull/2450): Fix `CirceInstances.builder` initialization, which referenced unintialized eager vals.

* Enhancements
    * [#2435](https://github.com/http4s/http4s/pull/2435): Log information about canceled requests in `ResponseLogger`
    * [#2429](https://github.com/http4s/http4s/pull/2429): Add `httpRoutes` and `httpApp` convenience constructors to `ChunkAggregator`
    * [#2446](https://github.com/http4s/http4s/pull/2446): Introduce `Http4sDsl2[F[_], G[_]]` trait to support `http4s-directives` library.  `Http4sDsl` extends it as `Http4sDsl[F, F]`.  This change should be invisible to http4s-dsl users.
    * [#2444](https://github.com/http4s/http4s/pull/2444): New modeled headers for `If-Match` and `If-Unmodified-Since`
    * [#2458](https://github.com/http4s/http4s/pull/2458): Building on bugfix in [#2453](https://github.com/http4s/http4s/pull/2453), don't clean up the stage if it's going to be shut down anyway

* Documentation
    * [#2432](https://github.com/http4s/http4s/pull/2432): Fix Github URL in Scaladoc for tagged versions
    * [#2440](https://github.com/http4s/http4s/pull/2440): Fix broken links in client documentation
    * [#2447](https://github.com/http4s/http4s/pull/2447): Clarification of webjar path on static files
    * [#2448](https://github.com/http4s/http4s/pull/2448): Update copyright year
    * [#2454](https://github.com/http4s/http4s/pull/2454): Update `mountService` reference to `withHttpApp`
    * [#2455](https://github.com/http4s/http4s/pull/2455): Remove dangling reference to `G` parameter in `HttpApp` scaladoc
    * [#2460](https://github.com/http4s/http4s/pull/2460): Add `circuit-http4s` to adopters

* Other
    * [#2464](https://github.com/http4s/http4s/pull/2464): Temporarily disable blaze tests that fail only on CI while running on CI.

* Dependency upgrades
    * async-http-client-2.8.1
    * fs2-1.0.4
    * json4s-3.6.5
    * okhttp-3.14.0
    * play-json-2.7.2
    * sbt-explicit-depenendencies-0.2.9 (build only)
    * sbt-native-packager-1.3.19 (example only)

# v0.18.23 (2019-03-19)

* Bug fixes
    * [#2453](https://github.com/http4s/http4s/pull/2453): Fix bug in blaze-client that unnecessarily recycled connections.

* Dependency upgrades
    - jetty-9.4.15.v20190215
    - log4s-1.7.0
    - metrics-4.0.5
    - mockito-2.25.1 (test only)
    - scodec-bits-1.1.9
    - tomcat-9.0.17

# v0.20.0-M6 (2019-02-16)

* Breaking changes
    * [#2369](https://github.com/http4s/http4s/pull/2369): Make `log` operation on logging middlewares return an `F[Unit]` to support pure logging.
    * [#2370](https://github.com/http4s/http4s/pull/2370): `Prometheus.apply` returns in `F[_]` to represent its effect on the collector registry.
    * [#2398](https://github.com/http4s/http4s/pull/2398): Add media ranges to `jsonDecoderAdaptive` to support overriding the media type in an `EntityDecoder`
    * [#2396](https://github.com/http4s/http4s/pull/2396): Parameterize `Logger` middlewares to work with any `Http[G, F]` instead of requiring `HttpApp[F]`.
    * [#2318](https://github.com/http4s/http4s/pull/2318): Replace `AttributeMap` with `io.christopherdavenport.Vault`
    * [#2414](https://github.com/http4s/http4s/pull/2414): Default to a no-op cookie store in async-http-client for more uniform behavior with other clients
    * [#2419](https://github.com/http4s/http4s/pull/2419): Relax constraint on `Retry` middleware from `Effect` to `Sync`

* Bugfixes
    * [#2421](https://github.com/http4s/http4s/pull/2421): Fix buggy use of `toString` in async-http-client when rendering URIs.

* Enhancements
    * [#2364](https://github.com/http4s/http4s/pull/2364): Scalafix `allocate` to `allocated`
    * [#2366](https://github.com/http4s/http4s/pull/2366): Add `chunkBufferMaxSize` parameter to `BlazeClientBuilder` and `BlazeServerBuilder`. Change default to 10kB.
    * [#2316](https://github.com/http4s/http4s/pull/2316): Support custom error messages in circe, argonaut, and jawn.
    * [#2403](https://github.com/http4s/http4s/pull/2403): Add `MemoryAllocationExports` to `PrometheusExportService`
    * [#2355](https://github.com/http4s/http4s/pull/2355), [#2407](https://github.com/http4s/http4s/pull/2407): Add new `HttpMethodOverride` middleware
    * [#2391](https://github.com/http4s/http4s/pull/2391): Add `Authorization` to `*` as a default allowed header in default CORS config
    * [#2424](https://github.com/http4s/http4s/pull/2424): Include Chunked Transfer-Encoding header in Multipart Requests

* Documentation
    * [#2378](https://github.com/http4s/http4s/pull/2378): Fix typo in `EntityDecoder` scaladoc
    * [#2374](https://github.com/http4s/http4s/pull/2374): Include scheme in CORS examples
    * [#2399](https://github.com/http4s/http4s/pull/2399): Link to @kubukoz' presentation
    * [#2418](https://github.com/http4s/http4s/pull/2418): Fix typo in CORS documentation
    * [#2420](https://github.com/http4s/http4s/pull/2420): Add Raster Foundry to adopters

* Internal
    * [#2359](https://github.com/http4s/http4s/pull/2359): Remove code coverage checks
    * [#2382](https://github.com/http4s/http4s/pull/2382): Refactor the blaze-server pipeline construction
    * [#2401](https://github.com/http4s/http4s/pull/2401), [#2408](https://github.com/http4s/http4s/pull/2408), [#2409](https://github.com/http4s/http4s/pull/2409): Stop building with sbt-rig, deal with fallout
    * [#2422](https://github.com/http4s/http4s/pull/2422): Use Scala 2.12.8 and slash-syntax in SBT files

* Dependency upgrades
    * async-http-client-2.7.0
    * cats-1.6.0
    * circe-0.11.1
    * fs2-1.0.3
    * jawn-fs2-0.14.2
    * json4s-3.6.4
    * log4s-1.7.0
    * mockito-core-2.24.5 (tests only)
    * okhttp-3.13.1
    * parboiled-1.0.1 (http4s' internal fork)
    * play-json-2.7.1
    * sbt-build-info-0.9.0 (build only)
    * sbt-native-packager-1.3.18 (examples only)
    * sbt-updates-0.4.0 (build only)
    * tomcat-9.0.6
    * twirl-1.4.0

# v0.18.22 (2019-02-13)

* Enhancements
    * [#2389](https://github.com/http4s/http4s/pull/2389): Add `RequestKey` to Logging when eviction is necessary

# v0.20.0-M5 (2019-01-12)

Consider the blaze beta and all other modules RC quality. Don't forget
there is a scalafix to assist migration from 0.18!

* Breaking changes
    * [#2308](https://github.com/http4s/http4s/pull/2308): Change `allocate` to `allocated` on backend builders for consistency with `cats.effect.Resource#allocated`.
    * [#2332](https://github.com/http4s/http4s/pull/2332): Make double slashes behave more reasonably in the DSL.
    * [#2351](https://github.com/http4s/http4s/pull/2351): Change `clientAuthMode` on server builders from `Boolean` to sum type `SSLClientAuthMode`

* Enhancements
    * [#2309](https://github.com/http4s/http4s/pull/2308): Specialize `TimeoutException` to `WaitQueueTimeoutException` in client pool manager.  Do not retry this by default in `Retry` middleware.
    * [#2342](https://github.com/http4s/http4s/pull/2342): Add `expectOption` and `expectOptionOr` which behave like `expect` and `expectOr` respectively, but return `None` on `404` and `410` responses and `Some[A]` on other successful responses.  Other status codes still raise an error.
    * [#2328](https://github.com/http4s/http4s/pull/2328): Add a `SecureSession` attribute to server requests to expose the SSL session ID, the cipher suite, the key size, and a list of X509 certificates.

* Documentation
    * [#2337](https://github.com/http4s/http4s/pull/2337): Use `tut:silent` on imports in docs
    * [#2336](https://github.com/http4s/http4s/pull/2336): Add example of building a server from a `Resource`

* Internal
    * [#2310](https://github.com/http4s/http4s/pull/2310): Use max of 16 cores in `-Ybackend-parallelism`
    * [#2332](https://github.com/http4s/http4s/pull/2332): Don't make `F` evidence parameter a val in jetty-client `ResponseListener`.

* Dependency upgrades
    * blaze-0.14.0-M2
    * circe-0.11.0
    * jawn-0.14.1
    * jawn-fs2-0.14.1
    * json4s-3.6.3
    * metrics-4.0.5
    * okhttp-3.12.1
    * play-json-2.6.13
    * scalafix-0.9.1 (scalafix only)
    * tomcat-9.0.14

# v0.20.0-M4 (2018-12-05)

* Bugfixes
    * [#2283](https://github.com/http4s/http4s/pull/2283): Fix client metrics bug that decremented active requests and recorded time before the resource was released.
    * [#2288](https://github.com/http4s/http4s/pull/2288): Stop leaking `IdleTimeoutStage`s in the blaze client.  They were not always removed properly, leading to multiple timeout stages remaining in a connection's blaze pipeline.
    * [#2281](https://github.com/http4s/http4s/pull/2281): Fix `ClassCastException` on `decode` of an empty `Chunk`
    * [#2305](https://github.com/http4s/http4s/pull/2305): Correctly shut down the blaze-client

* Enhancements
    * [#2275](https://github.com/http4s/http4s/pull/2275): Set default prefix for Prometheus and Dropwizard metrics backends.
    * [#2276](https://github.com/http4s/http4s/pull/2276): Make scalafix Github based instead of binary based
    * [#2285](https://github.com/http4s/http4s/pull/2285): Finish deprecating `BlazeServer` in favor of `BlazeServerBuilder`.  The former's internals are now expressed in terms of the latter.
    * [#2286](https://github.com/http4s/http4s/pull/2286): Improvements to scalafix
    * Fix `withEntitywithEntity` bug in migration
    * Migration to `BlazeServerBuilder`
    * Fix `MessageSyntax#withBody`
    * Import `ResponseCookie` instead of an alias to the old `Cookie`

* Documentation
    * [#2297](https://github.com/http4s/http4s/pull/2297): Remove appveyor badge

* Dependency upgrades
    * cats-1.5.0
    * cats-effect-1.1.0
    * jetty-9.4.14.v20181114
    * kind-projector-0.9.9 (internal)
    * mockito-2.23.4 (tests only)
    * okhttp-3.12.0
    * play-json-2.6.11
    * simpleclient-0.6.0 (Prometheus)
    * sbt-1.2.7 (build only)
    * sbt-native-packager-1.3.15 (examples only)
    * tut-0.6.10 (docs only)

# v0.20.0-M3 (2018-11-13)

* Breaking changes
    * [#2228](https://github.com/http4s/http4s/pull/2228): Support more attributes for the response cookie in `CSRF` middleware. Configuration is now done through a builder, similar to backends.
    * [#2269](https://github.com/http4s/http4s/pull/2269): In the client DSL, move the body parameter ahead of the `Uri`. This works around an ambiguous overload that previously made it impossible to call `(Uri, Header)` on methods that take a body.
    * [#2262](https://github.com/http4s/http4s/pull/2262): Replace `Seq` with `Chain` in `UrlForm`.
    * [#2197](https://github.com/http4s/http4s/pull/2262): Require `Signal` rather than `SignallingRef` in `serveWhile`

* Bugfixes
    * [#2260](https://github.com/http4s/http4s/pull/2260): Fix leak in blaze-client on a canceled connection
    * [#2258](https://github.com/http4s/http4s/pull/2258): Fix deadlocks in the blaze-client pool manager under cancellation and certain other failures.

* Enhancements
    * [#2266](https://github.com/http4s/http4s/pull/2266): Support flag query parameters (i.e., parameters with no value) in the DSL with `FlagQueryParamMatcher`.
    * [#2240](https://github.com/http4s/http4s/pull/2240): Add `.resource`, `.stream`. and `.allocate` constructors to all server and client builders.
    * [#2242](https://github.com/http4s/http4s/pull/2242): Support setting socket channel options on blaze-server.
    * [#2270](https://github.com/http4s/http4s/pull/2270): Refresh `MimeDB` from the IANA registry.

* Internal
    * [#2250](https://github.com/http4s/http4s/pull/2250): Ignore http4s updates in scalafix-inputs
    * [#2267](https://github.com/http4s/http4s/pull/2267): Drop appveyor continuous integration
    * [#2256](https://github.com/http4s/http4s/pull/2256): Bump base version of scalafix to 0.18.21.
    * [#2271](https://github.com/http4s/http4s/pull/2271): Fix compilation error introduced between [#2228](https://github.com/http4s/http4s/pull/2228) and [#2262](https://github.com/http4s/http4s/pull/2262).

* Documentation
    * [#2255](https://github.com/http4s/http4s/pull/2255): Improve scalafix docs

* Dependency upgrades
    * blaze-0.14.0-M11
    * tomcat-9.0.13

# v0.20.0-M2 (2018-11-05)

* Bug fixes
    * [#2239](https://github.com/http4s/http4s/pull/2239): Fix hang when `.allocate` on a client builder fails

* Breaking changes
    * [#2207](https://github.com/http4s/http4s/pull/2207): Remove `PathNormalizer`. The functionality is now on `Uri.removeDotSegments`.
    * [#2210](https://github.com/http4s/http4s/pull/2210): Streamline instances:
    * `Http4s`, `Http4sInstances`, and `Http4sFunctions` are deprecated
    * Move instances `F[A]` for cats type classes `F` into companions of `A`
    * `Http4sDsl` no longer mixes in `UriFunctions`
    * `EntityEncoderInstances` and `EntityDecoderInstances` are removed. The instances moved to the companion objects.
    * [#2243](https://github.com/http4s/http4s/pull/2243): Cleanup `ServerBuilder` defaults and traits
    * Make `ServerBuilder` private.  The public server builders (e.g., `BlazeServerBuilder`) remain, but they no longer implement a public interface.
    * Remove `IdleTimeoutSupport`, `AsyncTimeout`, `SSLKeyStoreSupport`, `SSLContextSupport`, and `WebSocketSupport` traits. The properties remain on the public server builders.
    * Deprecated defaults on those support companion objects, in favor of `org.http4s.server.defaults`.
    * [#2063](https://github.com/http4s/http4s/pull/2063): Cancel request whenever a blaze server connection is shutdown.
    * [#2234](https://github.com/http4s/http4s/pull/2234): Clean up `Message` trait
    * Remove deprecated `EffectMessageSyntax`, `EffectRequestSyntax`, `EffectResponseSyntax` traits and associated objects
    * Remove `MessageOps`, `RequestOps`, and `ResponseOps` and put the removed methods, sans unneeded implicit parameters, directly in the classes
    * Deprecate `replaceAllHeaders`, pointing to `withHeaders` instead.
    * Deprecate `withType`, which takes a `MediaType` and just wraps it in a `Content-Type`
    * Add `withoutAttribute` and `withoutTrailerHeaders` to complement the with variants
    * Correct `filterHeaders`' scaladoc comment, which described the opposite of the behavior
    * Fix bug in `withoutContentType`

* Enhancements
    * [#2205](https://github.com/http4s/http4s/pull/2205): Add new `ResponseTiming` middleware, which adds a header to the Response as opposed to full `MetricsOps`.
    * [#2222](https://github.com/http4s/http4s/pull/2222): Add `shutdownTimeout` property to `JettyBuilder`.  Shutdown of the server waits for existing connections to complete for up to this duration before a hard shutdown with a `TimeoutException`.
    * [#2227](https://github.com/http4s/http4s/pull/2227): Add `withMaxHeaderLength` setter to `BlazeClientBuilder`
    * [#2230](https://github.com/http4s/http4s/pull/2230): `DefaultServerErrorHandler` only handles `NonFatal` `Throwable`s, instead of all `Throwable`s that aren't `VirtualMachineError`s
    * [#2237](https://github.com/http4s/http4s/pull/2237): Support parsing cookies with trailing semi-colons. This is invalid per spec, but seen often in the wild.
    * [#1687](https://github.com/http4s/http4s/pull/1687): Add a modeled `Link` header.
    * [#2244](https://github.com/http4s/http4s/pull/2244): Refactor blaze-server idle timeout
    * Quiet `Abnormal NIO1HeadStage termination\njava.util.concurrent.TimeoutException: Timeout of 30 seconds triggered. Killing pipeline.` error logging, even on idling persistent connections.  This is reduced to a debug log.
    * Use a `TickWheelExecutor` resource per blaze-server instead of a global that does not shut down when the server does.

* Bug fixes
    * [#2239](https://github.com/http4s/http4s/pull/2239): Fix hang when `.allocate` on a client builder fails
    * [#2214](https://github.com/http4s/http4s/pull/2214): Add a scalafix from http4s-0.18.20 to 0.20.0-M2.  See [upgrading](https://http4s.org/v0.20/upgrading/) for instructions.
    * [#2241](https://github.com/http4s/http4s/pull/2241): Restrict internal `IdleTimeoutStage` to a `FiniteDuration`.  Fixes an exception when converting to milliseconds when debug logging.

* Documentation
    * [#2223](https://github.com/http4s/http4s/pull/2223): Fix color of EOL label on v0.19
    * [#2226](https://github.com/http4s/http4s/pull/2226): Correct erroneous `Resource` in 0.19.0-M3 changelog

* Internal
    * [#2219](https://github.com/http4s/http4s/pull/2219): Allow test failures on openjdk11 until we can fix the SSL issue
    * [#2221](https://github.com/http4s/http4s/pull/2194): Don't grant MiMa exceptions for 0.19.1, which will never be

* Dependency upgrades
    * async-http-client-2.6.0
    * blaze-0.14.0-M10
    * circe-0.10.1
    * json4s-3.6.2
    * sbt-native-packager-1.3.12 (examples only)
    * tut-0.6.9 (docs only)

# v0.20.0-M1 (2018-10-27)

Due to the inadvertent release of 0.19.0, we have opened a new minor version.  The stable release with MiMa enforcement will be v0.20.0.

* Breaking changes
    * [#2159](https://github.com/http4s/http4s/pull/2159): Add a `responseHeaderTimeout` property to `BlazeServerBuilder`. Responses that timeout are completed with `Response.timeout`, which defaults to 503 Service Unavailable.  `BlazeServerBuilder` now requires a `Timer[F]`.
    * [#2177](https://github.com/http4s/http4s/pull/2177): Deprecate `org.http4s.syntax.async`, which was not directly relevant to HTTP.
    * [#2131](https://github.com/http4s/http4s/pull/2131): Refactor server metrics
    * `http4s-server-metrics` module merged into `http4s-dropwizard-metrics`
    * `http4s-prometheus-server-metrics` module merged into `http4s-prometheus-metrics`
    * The `org.http4s.server.middleware.metrics.Metrics` middleware now takes a `MetricsOps`, implemented by Dropwizard, Prometheus, or your custom interpreter.
    * [#2180](https://github.com/http4s/http4s/pull/2180): Change default response on `Timeout` middlware to `503 Service Unavailable`

* Enhancements
    * [#2159](https://github.com/http4s/http4s/pull/2159): Set default client request timeout to 1 minute
    * [#2163](https://github.com/http4s/http4s/pull/2163): Add `mapK` to `Request` and `Response`
    * [#2168](https://github.com/http4s/http4s/pull/2168): Add `allocate` to client builders
    * [#2174](https://github.com/http4s/http4s/pull/2159): Refactor the blaze-client timeout architecture.
    * A `TickWheelExecutor` is now allocated per client, instead of globally.
    * Request rendering and response parsing is now canceled more aggressively on timeout.
    * [#2184](https://github.com/http4s/http4s/pull/2184): Receive response concurrently with sending request in blaze client. This reduces waste when the server is not interested in the entire request body.
    * [#2190](https://github.com/http4s/http4s/pull/2190): Add `channelOptions` to blaze-client to customize socket options.

* Bug fixes
    * [#2166](https://github.com/http4s/http4s/pull/2166): Fix request timeout calculation in blaze-client to resolve "Client response header timeout after 0 millseconds" error.
    * [#2189](https://github.com/http4s/http4s/pull/2189): Manage the `TickWheelTimer` as a resource instead of an `F[A, F[Unit]]`. This prevents a leak in (extremely unlikely) cases of cancellation.

* Internal
    * [#2179](https://github.com/http4s/http4s/pull/2179): Method to silence expected exceptions in tests
    * [#2194](https://github.com/http4s/http4s/pull/2194): Remove ill-conceived, zero-timeout unit tests
    * [#2199](https://github.com/http4s/http4s/pull/2199): Make client test sizes proportional to the number of processors for greater Travis stability

* Dependency upgrades
    * alpn-boot-8.1.13.v20181017 (examples only)
    * blaze-0.14.0-M9
    * sbt-native-packager-1.3.11 (examples only)

# v0.18.21 (2018-11-05)

* Bug fixes
    * [#2231](https://github.com/http4s/http4s/pull/2231): Fix off-by-one error that lets blaze-client wait queue grow one past its limit

# v0.18.20 (2018-10-18)

* Bug fixes
    * [#2181](https://github.com/http4s/http4s/pull/2181): Honor `redactHeadersWhen` in client `RequestLogger` middleware

* Enhancements
    * [#2178](https://github.com/http4s/http4s/pull/2178): Redact sensitive headers by default in `Retry` middleware. Add `retryWithRedactedHeaders` function that parameterizes the headers predicate.

* Documentation
    * [#2147](https://github.com/http4s/http4s/pull/2147): Fix link to v0.19 docs

* Internal
    * [#2130](https://github.com/http4s/http4s/pull/2130): Build with scala-2.12.7 and sbt-1.2.3

# ~~v0.19.0 (2018-10-05)~~

This release is identical to v0.19.0-M4.  We mistagged it.  Please proceed to the 0.20 series.

# v0.19.0-M4 (2018-10-05)

* Breaking changes
    * [#2137](https://github.com/http4s/http4s/pull/2137): Remove `ExecutionContext` argument to jetty-client in favor of the `ContextShift[F]`.
    * [#2070](https://github.com/http4s/http4s/pull/2070): Give `AbitraryInstances` unique names with `http4sTesting` prefix.
    * [#2136](https://github.com/http4s/http4s/pull/2136): Add `stream` method to `Client` interface. Deprecate `streaming`, which is just a `flatMap` of `Stream`.
    * [#2143](https://github.com/http4s/http4s/pull/2143): WebSocket model improvements:
    * The `org.http4s.websocket` package in unified in http4s-core
    * Drop http4s-websocket module dependency
    * All frames use an immutable `scodec.bits.ByteVector` instead of an `Array[Byte]`.
    * Frames moved from `WebSocketBits` to the `WebSocketFrame` companion
    * Rename all instances of `Websocket*` to `WebSocket*` for consistency
    * [#2094](https://github.com/http4s/http4s/pull/2094): Metrics unification
    * Add a `MetricsOps` algebra to http4s-core to be implemented by any metrics backend.
    * Create new `Metrics` middleware in http4s-client based on `MetricsOps`
    * Replace http4s-dropwizard-client-metrics and http4s-proemtheus-client-metrics modules with http4s-dropwizard-metrics and http4s-prometheus-metrics to implement `MetricsOps`.

* Enhancements
    * [#2149](https://github.com/http4s/http4s/pull/2134): Refresh `MimeDB` constants from the public registry
    * [#2151](https://github.com/http4s/http4s/pull/2151): Changed default response timeout code from 500 to 503

* Documentation updates
    * [#2134](https://github.com/http4s/http4s/pull/2134): Add Cats Friendly badge to readme
    * [#2139](https://github.com/http4s/http4s/pull/2139): Reinstate example projects
    * [#2145](https://github.com/http4s/http4s/pull/2145): Fix deprecated calls to `Client#streaming`

* Internal
    * [#2126](https://github.com/http4s/http4s/pull/2126): Delete obsolete `bin` directory
    * [#2127](https://github.com/http4s/http4s/pull/2127): Remove MiMa exceptions for new modules
    * [#2128](https://github.com/http4s/http4s/pull/2128): Don't run `dependencyUpdates` on load
    * [#2129](https://github.com/http4s/http4s/pull/2129): Build with sbt-1.2.3 and scala-2.12.7
    * [#2133](https://github.com/http4s/http4s/pull/2133): Build with kind-projector-0.9.8
    * [#2146](https://github.com/http4s/http4s/pull/2146): Remove all use of `OutboundCommand` in blaze integration

* Dependency upgrades
    * async-http-client-2.5.4
    * blaze-0.14.0-M5
    * fs2-1.0.0
    * jawn-0.13.0
    * scala-xml-1.1.1

# v0.19.0-M3 (2018-09-27)

* Breaking changes
    * [#2081](https://github.com/http4s/http4s/pull/2081): Remove `OkHttp` code redundant with `OkHttpBuilder`.
    * [#2092](https://github.com/http4s/http4s/pull/2092): Remove `ExecutionContext` and `Timer` implicits from async-http-client. Threads are managed by the `ContextShift`.
    * [#2115](https://github.com/http4s/http4s/pull/2115): Refactoring of `Server` and `ServerBuilder`:
    * Removed `Server#shutdown`, `Server#shutdownNow`, `Server#onShutdown`, and `Server#awaitShutdown`.  `Server` lifecycles are managed as a `fs2.Stream` or a `cats.effect.Resource`.
    * `ServerBuilder#start` replaced by `Server#resource`, which shuts down the `Server` after use.
    * Added a `ServerBuilder#stream` to construct a `Stream` from a `Resource`.
    * [#2118](https://github.com/http4s/http4s/pull/2118): Finalize various case classes.
    * [#2102](https://github.com/http4s/http4s/pull/2102): Refactoring of `Client` and some builders:
    * `Client` is no longer a case class.  Construct a new `Client` backend or middleware with `Client.apply(run: Request[F] => Resource[F, Response[F]])` for any `F` with a `Bracket[Throwable, F]`.
    * Removed `DisposableResponse[F]` in favor of `Resource[F, Response[F]]`.
    * Removed `Client#open` in favor of `Client#run`.
    * Removed `Client#shutdown` in favor of `cats.effect.Resource` or `fs2.Stream`.
    * Removed `AsyncHttpClient.apply`. It was not referentially transparent, and no longer possible. Use `AsyncHttpClient.resource` instead.
    * Removed deprecated `blaze.Http1Client.apply`

* Enhancements
    * [#2042](https://github.com/http4s/http4s/pull/2042): New `Throttle` server middleware
    * [#2036](https://github.com/http4s/http4s/pull/2036): New `http4s-jetty-client` backend, with HTTP/2 support
    * [#2080](https://github.com/http4s/http4s/pull/2080): Make `Http4sMatchers` polymorphic on their effect type
    * [#2082](https://github.com/http4s/http4s/pull/2082): Structured parser for the `Origin` header
    * [#2061](https://github.com/http4s/http4s/pull/2061): Send `Disconnect` event on EOF in blaze-server for faster cleanup of mid stages
    * [#2093](https://github.com/http4s/http4s/pull/2093): Track redirects in the `FollowRedirect` client middleware
    * [#2109](https://github.com/http4s/http4s/pull/2109): Add `→` as a synonym for `->` in http4s-dsl
    * [#2100](https://github.com/http4s/http4s/pull/2100): Tighten up module dependencies
    * http4s-testing only depends on specs2-matchers instead of specs2-core
    * http4s-prometheus-server-metrics depends on simpleclient_common instead of simpleclient

* Bugfixes
    * [#2069](https://github.com/http4s/http4s/pull/2069): Add proper `withMaxTotalConnections` method to `BlazeClientBuilder` in place of misnamed `withIdleTimeout` overload.
    * [#2106](https://github.com/http4s/http4s/pull/2106): Add the servlet timeout listener before the response has a chance to complete the `AsyncContext`

* Documentation updates
    * [#2076](https://github.com/http4s/http4s/pull/2076): Align coloring of legend and table for milestone on versoins page
    * [#2077](https://github.com/http4s/http4s/pull/2077): Replace Typelevel Code of Conduct with Scala Code of Conduct
    * [#2083](https://github.com/http4s/http4s/pull/2083): Fix link to 0.19 on the website
    * [#2100](https://github.com/http4s/http4s/pull/2100): Correct `re-start` to `reStart` in docs

* Internal
    * [#2105](https://github.com/http4s/http4s/pull/2105): Test on OpenJDK 11
    * [#2113](https://github.com/http4s/http4s/pull/2113): Check for unused compile dependencies in build
    * [#2115](https://github.com/http4s/http4s/pull/2115): Stop testing on Oracle JDK 10
    * [#2079](https://github.com/http4s/http4s/pull/2079): Use `readRange`, as contributed to fs2
    * [#2123](https://github.com/http4s/http4s/pull/2123): Remove unmaintained `load-test` module

* Dependency upgrades
    * cats-1.4.0
    * circe-0.10.0
    * fs2-1.0.0-RC1
    * jawn-fs2-0.13.0-RC1
    * play-json-3.6.10 for Scala 2.11.x
    * tomcat-9.0.12

# v0.18.19 (2018-09-27)

* Bug fixes
    * [#2101](https://github.com/http4s/http4s/pull/2101): `haveHeaders` checks by equality, not reference
    * [#2117](https://github.com/http4s/http4s/pull/2117): Handle unsuccessful responses in `JavaNetClient`

* Internal
    * [#2116](https://github.com/http4s/http4s/pull/2116): Test against OpenJDK 11. Retire Oracle JDK 10.

# v0.18.18 (2018-09-18)

* Bug fixes
    * [#2048](https://github.com/http4s/http4s/pull/2048): Correct misleading logging in `Retry` middleware
    * [#2078](https://github.com/http4s/http4s/pull/2078): Replace generic exception on full wait queue with new `WaitQueueFullFailure`

* Enhancements
    * [#2078](https://github.com/http4s/http4s/pull/2078): Replace generic exception on full wait queue with new `WaitQueueFullFailure`
    * [#2095](https://github.com/http4s/http4s/pull/2095): Add `Monoid[UrlForm]` instance

* Dependency upgrades
    * cats-1.4.0
    * fs2-0.10.6
    * jetty-9.4.12.v20180830
    * tomcat-9.0.12

# v0.19.0-M2 (2018-09-07)

* Breaking changes
    * [#1802](https://github.com/http4s/http4s/pull/1802): Race servlet requests against the `AsyncContext.timeout`. `JettyBuilder` and `TomcatBuilder` now require a `ConcurrentEffect` instance.
    * [#1934](https://github.com/http4s/http4s/pull/1934): Refactoring of `ConnectionManager`.  Now requires a `Concurrent` instance, which ripples to a `ConcurrentEffect` in blaze-client builders
    * [#2023](https://github.com/http4s/http4s/pull/2023): Don't overwrite existing `Vary` headers from `CORS`
    * [#2030](https://github.com/http4s/http4s/pull/2023): Restrict `MethodNotAllowed` response generator in DSL
    * [#2032](https://github.com/http4s/http4s/pull/2032): Eliminate mutable `Status` registry. IANA-registered `Status`es are still cached, but `register` is no longer public.
    * [#2026](https://github.com/http4s/http4s/pull/2026): `CSRF` enhancements
    * CSRF tokens represented with a newtype
    * CSRF token signatures are encoded hexadecimal strings, making them URI-safe.
    * Added a `headerCheck: Request[F] => Boolean` parameter
    * Added an `onFailure: Response[F]` parameter, which defaults to a `403`. This was formerly a hardcoded `401`.
    * [#1993](https://github.com/http4s/http4s/pull/2026): Massive changes from cats-effect and fs2 upgrades
    * `Timer` added to `AsyncHttpClient`
    * Dropwizard `Metrics` middleware now takes a `Clock` rather than a `Timer`
    * Client builders renamed and refactored for consistency and to support binary compatible evolution after 1.0:
    *  `BlazeClientBuilder` replaces `Http1Client`, `BlazeClient`, and `BlazeClientConfig`
    *  Removed deprecated `SimpleHttp1Client`
    *  `JavaNetClient` renamed to `JavaNetClientBuilder`, which now has a `resource` and `stream`
    *  `OkHttp` renamed to `OkHttpBuilder`.  The client now created from an `OkHttpClient` instance instead of an `F[OkHttpClient.Builder]`. A default client can be created as a `Resource` through `OkHttp.default`.
    * Fallout from removal of `fs2.Segment`
    *  `EntityDecoder.collectBinary` now decodes a `Chunk`
    *  `EntityDecoder.binaryChunk` deprecated
    *  `SegmentWriter` is removed
    *  Changes to:
      *  `ChunkWriter`s in blaze rewritten
      *  `Logger` middlewares
      *  `MemoryCache`
    * Blocking I/O now requires a blocking `ExecutionContext` and a `ContextShift`:
    *  `EntityDecoder`s:
      *  `EntityDecoder.binFile`
      *  `EntityDecoder.textFile`
      *  `MultipartDecoder.mixedMultipart`
    *  `EntityEncoder`s (no longer implicit):
      *  `File`
      *  `Path`
      *  `InputStream`
      *  `Reader`
    *  Multipart:
      *  `MultipartParser.parseStreamedFile`
      *  `MultipartParser.parseToPartsStreamedFile`
      *  `Part.fileData`
    *  Static resources:
      *  `StaticFile.fromString`
      *  `StaticFile.fromResource`
      *  `StaticFile.fromURL`
      *  `StaticFile.fromFile`
      *  `FileService.Config`
      *  `ResourceService.Config`
      *  `WebjarService.Config`
    *  `OkHttpBuilder`
    *  Servlets:
      *  `BlockingHttp4sServlet`
      *  `BlockingServletIo`
  * Servlet backend changes:
    *  `Http4sServlet` no longer shift onto an `ExecutionContext` by default.  Accordingly, `ServerBuilder` no longer has a `withExecutionContext`.
    *  Jetty and Tomcat builders use their native executor types instead of shifting onto an `ExecutionContext`.  Accordingly, `ServletBuilder#withExecutionContext` is removed.
    *  `AsyncHttp4sServlet` and `ServletContextSyntax` now default to non-blocking I/O.  No startup check is made against the servlet version, which failed classloading on an older servlet container.  Neither takes an `ExeuctionContext` parameter anymore.
  * Removed deprecated `StreamApp` aliases. `fs2.StreamApp` is removed and replaced by `cats.effect.IOApp`, `monix.eval.TaskApp`, or similar.
  * Removed deprecated `ServerApp`.
  * `EntityLimiter` middleware now requires an `ApplicativeError`
  * [#2054](https://github.com/http4s/http4s/pull/2054): blaze-server builder changes
  * `BlazeBuilder` deprecated for `BlazeServerBuilder`
  * `BlazeServerBuidler` has a single `withHttpApp(HttpApp)` in place of zero-to-many calls `mountService(HttpRoutes)`.
    *  This change makes it possible to mount an `HttpApp` wrapped in a `Logger` middleware, which only supports `HttpApp`
    *  Call `.orNotFound`, from `org.http4s.implicits._`, to cap an `HttpRoutes` as `HttpApp`
    *  Use `Router` to combine multiple `HttpRoutes` into a single `HttpRoutes` by prefix
    *  This interface will see more changes before 0.19.0 to promote long-term binary compatibility

* Enhancements
    * [#1953](https://github.com/http4s/http4s/pull/1953): Add `UUIDVar` path extractor
    * [#1963](https://github.com/http4s/http4s/pull/1963): Throw `ConnectException` rather than `IOException` on blaze-client connection failures
    * [#1961](https://github.com/http4s/http4s/pull/1961): New `http4s-prometheus-client-metrics` module
    * [#1974](https://github.com/http4s/http4s/pull/1974): New `http4s-client-metrics` module for Dropwizard Metrics
    * [#1973](https://github.com/http4s/http4s/pull/1973): Add `onClose` handler to `WebSocketBuilder`
    * [#2024](https://github.com/http4s/http4s/pull/2024): Add `HeaderEcho` server middleware
    * [#2062](https://github.com/http4s/http4s/pull/2062): Eliminate "unhandled inbund command: Disconnected"` warnings in blaze-server

* Bugfixes
  * [#2027](https://github.com/http4s/http4s/pull/2024): Miscellaneous websocket fixes
  * Stop sending frames even after closed
  * Avoid deadlock on small threadpools
  * Send `Close` frame in response to `Close` frame

* Documentation updates
    * [#1935](https://github.com/http4s/http4s/pull/1953): Make `http4sVersion` lowercase
    * [#1943](https://github.com/http4s/http4s/pull/1943): Make the imports in the Client documentation silent
    * [#1944](https://github.com/http4s/http4s/pull/1944): Upgrade to cryptobits-1.2
    * [#1971](https://github.com/http4s/http4s/pull/1971): Minor corrections to DSL tut
    * [#1972](https://github.com/http4s/http4s/pull/1972): Add `UUIDVar` to DSL tut
    * [#2034](https://github.com/http4s/http4s/pull/1958): Add branch to quickstart instructions
    * [#2035](https://github.com/http4s/http4s/pull/2035): Add Christopher Davenport to community staff
    * [#2060](https://github.com/http4s/http4s/pull/2060): Guide to setting up IntelliJ for contributors

* Internal
    * [#1966](https://github.com/http4s/http4s/pull/1966): Use scalafmt directly from IntelliJ
    * [#1968](https://github.com/http4s/http4s/pull/1968): Build with sbt-1.2.1
    * [#1996](https://github.com/http4s/http4s/pull/1996): Internal refactoring of `JettyBuilder`
    * [#2041](https://github.com/http4s/http4s/pull/2041): Simplify implementations of `RetryPolicy`
    * [#2050](https://github.com/http4s/http4s/pull/2050): Replace test `ExecutionContext` in `Http4sWSStageSpec`
    * [#2052](https://github.com/http4s/http4s/pull/2050): Introduce expiring `TestScheduler` to avoid leaking threads on tests

* Dependency upgrades
    * async-http-client-2.5.2
    * blaze-0.14.0-M4
    * cats-1.3.1
    * cats-effect-1.0.0
    * circe-0.10.0-M2
    * fs2-1.0.0-M5
    * jawn-0.13.0
    * jawn-fs2-0.13.0-M4
    * json4s-3.6.0

# v0.18.17 (2018-09-04)
* Accumulate errors in `OptionalMultiQueryParamDecoderMatcher` [#2000](https://github.com/http4s/pull/2000)
* New http4s-scalatags module [#2002](https://github.com/http4s/pull/2002)
* Resubmit bodies in `Retry` middleware where allowed by policy [#2001](https://github.com/http4s/pull/2001)
* Dependency upgrades:
  * play-json-3.6.10 (for Scala 2.12)
  * tomcat-9.0.11

# v0.18.16 (2018-08-14)
* Fix regression for `AutoSlash` when nested in a `Router` [#1948](https://github.com/http4s/http4s/pull/1948)
* Respect `redactHeadersWhen` in `Logger` middleware [#1952](https://github.com/http4s/http4s/pull/1952)
* Capture `BufferPoolsExports` in prometheus server middleware [#1977](https://github.com/http4s/http4s/pull/1977)
* Make `Referer` header extractable [#1984](https://github.com/http4s/http4s/pull/1984)
* Log server startup banner in a single call to prevent interspersion [#1985](https://github.com/http4s/http4s/pull/1985)
* Add support module for play-json [#1946](https://github.com/http4s/http4s/pull/1946)
* Introduce `TranslateUri` middleware, which checks the prefix of the service it's translating against the request. Deprecated `URITranslation`, which chopped the prefix length without checking for a match. [#1964](https://github.com/http4s/http4s/pull/1964)
* Dependency upgrades:
  * cats-1.2.0
  * metrics-4.0.3
  * okhttp-3.11.0
  * prometheus-client-0.5.0
  * scodec-bits-1.1.6

# v0.18.15 (2018-07-05)
* Bugfix for `AutoSlash` Middleware in Router [#1937](https://github.com/http4s/http4s/pull/1937)
* Add `StaticHeaders` middleware that appends static headers to a service [#1939](https://github.com/http4s/http4s/pull/1939)

# v0.19.0-M1 (2018-07-04)
* Add accumulating version of circe `EntityDecoder` [#1647](https://github.com/http4/http4s/1647)
* Add ETag support to `StaticFile` [#1652](https://github.com/http4s/http4s/pull/1652)
* Reintroduce the option for fallthrough for authenticated services [#1670](https://github.com/http4s/http4s/pull/1670)
* Separate `Cookie` into `RequestCookie` and `ResponseCookie` [#1676](https://github.com/http4s/http4s/pull/1676)
* Add `Eq[Uri]` instance [#1688](https://github.com/http4s/http4s/pull/1688)
* Deprecate `Message#withBody` in favor of `Message#withEntity`.  The latter returns a `Message[F]` rather than an `F[Message[F]]`. [#1694](https://github.com/http4s/http4s/pull/1694)
* Myriad new `Arbitrary` and `Cogen` instances [#1677](https://github.com/http4s/http4s/pull/1677)
* Add non-deprecated `LocationResponseGenerator` functions [#1715](https://github.com/http4s/http4s/pull/1715)
* Relax constraint on `Router` from `Sync` to `Monad` [#1723](https://github.com/http4s/http4s/pull/1723)
* Drop scodec-bits dependency [#1732](https://github.com/http4s/http4s/pull/1732)
* Add `Show[ETag]` instance [#1749](https://github.com/http4s/http4s/pull/1749)
* Replace `fs2.Scheduler` with `cats.effect.Timer` in `Retry` [#1754](https://github.com/http4s/http4s/pull/1754)
* Remove `Sync` constraint from `EntityEncoder[Multipart]` [#1762](https://github.com/http4s/http4s/pull/1762)
* Generate `MediaType`s from [MimeDB](https://github.com/jshttp/mime-db) [#1770](https://github.com/http4s/http4s/pull/1770)
  * Continue phasing out `Renderable` with `MediaRange` and `MediaType`.
  * Media types are now namespaced by main type.  This reduces backticks.  For example, `` MediaType.`text/plain` `` is replaced by `MediaType.text.plain`.
* Remove `Registry`. [#1770](https://github.com/http4s/http4s/pull/1770)
* Deprecate `HttpService`: [#1693](https://github.com/http4s/http4s/pull/1693)
  * Introduces an `Http[F[_], G[_]]` type alias
  * `HttpService` is replaced by `HttpRoutes`, which is an `Http[OptionT[F, ?], ?]`.  `HttpRoutes.of` replaces `HttpService` constructor from `PartialFunction`s.
  * `HttpApp` is an `Http[F, F]`, representing a total HTTP function.
* Add `BlockingHttp4sServlet` for use in Google App Engine and Servlet 2.5 containers.  Rename `Http4sServlet` to `AsyncHttp4sServlet`. [#1830](https://github.com/http4s/http4s/pull/1830)
* Generalize `Logger` middleware to log with `String => Unit` instead of `logger.info(_)` [#1839](https://github.com/http4s/http4s/pull/1839)
* Generalize `AutoSlash` middleware to work on `Kleisli[F, Request[G], B]` given `MonoidK[F]` and `Functor[G]`. [#1885](https://github.com/http4s/http4s/pull/1885)
* Generalize `CORS` middleware to work on `Http[F, G]` given `Applicative[F]` and `Functor[G]`. [#1889](https://github.com/http4s/http4s/pull/1889)
* Generalize `ChunkAggegator` middleware to work on `Kleisli[F, A, Response[G]]` given `G ~> F`, `FlatMap[F]`, and `Sync[G]`. [#1886](https://github.com/http4s/http4s/pull/1886)
* Generalize `EntityLimiter` middleware to work on `Kleisli[F, Request[G], B]`. [#1892](https://github.com/http4s/http4s/pull/1892)
* Generalize `HSTS` middleware to work on `Kleisli[F, A, Response[G]]` given `Functor[F]` and `Functor[G]`. [#1893](https://github.com/http4s/http4s/pull/1893)
* Generalize `UrlFormLifter` middleware to work on `Kleisli[F, Request[G], Response[G]]` given `G ~> F`, `Sync[F]` and `Sync[G]`.  [#1894](https://github.com/http4s/http4s/pull/1894)
* Generalize `Timeout` middleware to work on `Kleisli[F, A, Response[G]]` given `Concurrent[F]` and `Timer[F]`. [#1899](https://github.com/http4s/http4s/pull/1899)
* Generalize `VirtualHost` middleware to work on `Kleisli[F, Request[G], Response[G]]` given `Applicative[F]`.  [#1902](https://github.com/http4s/http4s/pull/1902)
* Generalize `URITranslate` middleware to work on `Kleisli[F, Request[G], B]` given `Functor[G]`.  [#1895](https://github.com/http4s/http4s/pull/1895)
* Generalize `CSRF` middleware to work on `Kleisli[F, Request[G], Response[G]]` given `Sync[F]` and `Applicative[G]`.  [#1909](https://github.com/http4s/http4s/pull/1909)
* Generalize `ResponseLogger` middleware to work on `Kleisli[F, A, Response[F]]` given `Effect[F]`.  [#1916](https://github.com/http4s/http4s/pull/1916)
* Make `Logger`, `RequestLogger`, and `ResponseLogger` work on `HttpApp[F]` so a `Response` is guaranteed unless the service raises an error [#1916](https://github.com/http4s/http4s/pull/1916)
* Rename `RequestLogger.apply0` and `ResponseLogger.apply0` to `RequestLogger.apply` and `ResponseLogger.apply`.  [#1837](https://github.com/http4s/http4s/pull/1837)
* Move `org.http4s.server.ServerSoftware` to `org.http4s.ServerSoftware` [#1884](https://github.com/http4s/http4s/pull/1884)
* Fix `Uncompressible` and `NotBinary` flags in `MimeDB` generator. [#1900](https://github.com/http4s/http4s/pull/1884)
* Generalize `DefaultHead` middleware to work on `Http[F, G]` given `Functor[F]` and `MonoidK[F]` [#1903](https://github.com/http4s/http4s/pull/1903)
* Generalize `GZip` middleware to work on `Http[F, G]` given `Functor[F]` and `Functor[G]` [#1903](https://github.com/http4s/http4s/pull/1903)
* `jawnDecoder` takes a `RawFacade` instead of a `Facade`
* Change `BasicCredentials` extractor to return `(String, String)` [#1924](https://github.com/http4s/http4s/1925)
* `Effect` constraint relaxed to `Sync`:
  * `Logger.logMessage`
* `Effect` constraint relaxed to `Async`:
  * `JavaNetClient`
* `Effect` constraint changed to `Concurrent`:
  * `Logger` (client and server)
  * `RequestLogger` (client and server)
  * `ResponseLogger` (client and server)
  * `ServerBuilder#serve` (moved to abstract member of `ServerBuilder`)
* `Effect` constraint strengthened to `ConcurrentEffect`:
  * `AsyncHttpClient`
  * `BlazeBuilder`
  * `JettyBuilder`
  * `TomcatBuilder`
* Implicit `ExecutionContext` removed from:
  * `RequestLogger` (client and server)
  * `ResponseLogger` (client and server)
  * `ServerBuilder#serve`
  * `ArbitraryInstances.arbitraryEntityDecoder`
  * `ArbitraryInstances.cogenEntity`
  * `ArbitraryInstances.cogenEntityBody`
  * `ArbitraryInstances.cogenMessage`
  * `JavaNetClient`
* Implicit `Timer` added to:
  * `AsyncHttpClient`
  * `JavaNetClient.create`
* `Http4sWsStage` removed from public API
* Removed charset for argonaut instances [#1914](https://github.com/http4s/http4s/pull/1914)
* Dependency upgrades:
  * async-http-client-2.4.9
  * blaze-0.14.0-M3
  * cats-effect-1.0.0-RC2
  * circe-0.10.0-M1
  * fs2-1.0.0-M1
  * fs2-reactive-streams-0.6.0
  * jawn-0.12.1
  * jawn-fs2-0.13.0-M1
  * prometheus-0.4.0
  * scala-xml-1.1.0

# v0.18.14 (2018-07-03)
* Add `CirceEntityCodec` to provide an implicit `EntityEncoder` or `EntityDecoder` from an `Encoder` or `Decoder`, respectively. [#1917](https://github.com/http4s/http4s/pull/1917)
* Add a client backend based on `java.net.HttpURLConnection`.  Note that this client blocks and is primarily intended for use in a REPL. [#1882](https://github.com/http4s/http4s/pull/1882)
* Dependency upgrades:
  * jetty-9.4.11
  * tomcat-9.0.10
	
# v0.18.13 (2018-06-22)
* Downcase type in `MediaRange` generator [#1907](https://github.com/http4s/http4s/pull/1907)
* Fixed bug where `PoolManager` would try to dequeue from an empty queue [#1922](https://github.com/http4s/http4s/pull/1922)
* Dependency upgrades:
  * argonaut-6.2.2
  * fs2-0.10.5

# v0.18.12 (2018-05-28)
* Deprecated `Part.empty` [#1858](https://github.com/http4s/http4s/pull/1858)
* Log requests with an unconsumed body [#1861](https://github.com/http4s/http4s/pull/1861)
* Log requests when the service returns `None` or raises an error [#1875](https://github.com/http4s/http4s/pull/1875)
* Support streaming parsing of multipart and storing large parts as temp files [#1865](https://github.com/http4s/http4s/pull/1865)
* Add an OkHttp client, with HTTP/2 support [#1864](https://github.com/http4s/http4s/pull/1864)
* Add `Host` header to requests to `Client.fromHttpService` if the request URI is absolute [#1874](https://github.com/http4s/http4s/pull/1874)
* Log `"service returned None"` or `"service raised error"` in service `ResponseLogger` when the service does not produce a successful response [#1879](https://github.com/http4s/http4s/pull/1879)
* Dependency upgrades:
  * jetty-9.4.10.v20180503
  * json4s-3.5.4
  * tomcat-9.0.8

# v0.18.11 (2018-05-10)
* Prevent zero-padding of servlet input chunks [#1835](https://github.com/http4s/http4s/pull/1835)
* Fix deadlock in client loggers.  `RequestLogger.apply` and `ResponseLogger.apply` are each replaced by `apply0` to maintain binary compatibility. [#1837](https://github.com/http4s/http4s/pull/1837)
* New `http4s-boopickle` module supports entity codecs through `boopickle.Pickler` [#1826](https://github.com/http4s/http4s/pull/1826)
* Log as much of the response as is consumed in the client. Previously, failure to consume the entire body prevented any part of the body from being logged. [#1846](https://github.com/http4s/http4s/pull/1846)
* Dependency upgrades:
  * prometheus-client-java-0.4.0

# v0.18.10 (2018-05-03)
* Eliminate dependency on Macro Paradise and macro-compat [#1816](https://github.com/http4s/http4s/pull/1816)
* Add `Logging` middleware for client [#1820](https://github.com/http4s/http4s/pull/1820)
* Make blaze-client tick wheel executor lazy [#1822](https://github.com/http4s/http4s/pull/1822)
* Dependency upgrades:
  * cats-effect-0.10.1
  * fs2-0.10.4
  * specs2-4.1.0

# v0.18.9 (2018-04-17)
* Log any exceptions when writing the header in blaze-server for HTTP/1 [#1781](https://github.com/http4s/http4s/pull/1781)
* Drain the response body (thus running its finalizer) when there is an error writing a servlet header or body [#1782](https://github.com/http4s/http4s/pull/1782)
* Clean up logging of errors thrown by services. Prevents the possible swallowing of errors thrown during `renderResponse` in blaze-server and `Http4sServlet` [#1783](https://github.com/http4s/http4s/pull/1783)
* Fix `Uri.Scheme` parser for schemes beginning with `http` other than `https` [#1790](https://github.com/http4s/http4s/pull/1790)
* Fix blaze-client to reset the connection start time on each invocation of the `F[DisposableResponse]`. This fixes the "timeout after 0 milliseconds" error. [#1792](https://github.com/http4s/http4s/pull/1792)
* Depdency upgrades:
  * blaze-0.12.13
  * http4s-websocket-0.2.1
  * specs2-4.0.4
  * tomcat-9.0.7

# v0.18.8 (2018-04-11)
* Improved ScalaDoc for BlazeBuilder [#1775](https://github.com/http4s/http4s/pull/1775)
* Added a stream constructor for async-http-client [#1776](https://github.com/http4s/http4s/pull/1776)
* http4s-prometheus-server-metrics project created. Prometheus Metrics middleware implemented for metrics on http4s server. Exposes an HttpService ready to be scraped by Prometheus, as well pairing to a CollectorRegistry for custom metric registration. [#1778](https://github.com/http4s/http4s/pull/1778)

# v0.18.7 (2018-04-04)
* Multipart parser defaults to fields interpreted as utf-8. [#1767](https://github.com/http4s/http4s/pull/1767)

# v0.18.6 (2018-04-03)
* Fix parsing of multipart bodies across chunk boundaries. [#1764](https://github.com/http4s/http4s/pull/1764)

# v0.18.5 (2018-03-28)
* Add `&` extractor to http4s-dsl. [#1758](https://github.com/http4s/http4s/pull/1758)
* Deprecate `EntityEncoder[F, Future[A]]`.  The `EntityEncoder` is strict in its argument, which causes any side effect of the `Future` to execute immediately.  Wrap your `future` in `IO.fromFuture(IO(future))` instead. [#1759](https://github.com/http4s/http4s/pull/1759)
* Dependency upgrades:
  * circe-0.9.3

# v0.18.4 (2018-03-23)
* Deprecate old `Timeout` middleware methods in favor of new ones that use `FiniteDuration` and cancel timed out effects [#1725](https://github.com/http4s/http4s/pull/1725)
* Add `expectOr` methods to client for custom error handling on failed expects [#1726](https://github.com/http4s/http4s/pull/1726)
* Replace buffered multipart parser with a streaming version. Deprecate all uses of fs2-scodec. [#1727](https://github.com/http4s/http4s/pull/1727)
* Dependency upgrades:
  * blaze-0.12.2
  * fs2-0.10.3
  * log4s-1.6.1
  * jetty-9.4.9.v20180320

# v0.18.3 (2018-03-17)
* Remove duplicate logging in pool manager [#1683](https://github.com/http4s/http4s/pull/1683)
* Add request/response specific properties to logging [#1709](https://github.com/http4s/http4s/pull/1709)
* Dependency upgrades:
  * async-http-client-2.0.39
  * cats-1.1.0
  * cats-effect-0.10
  * circe-0.9.2
  * discipline-0.9.0
  * jawn-fs2-0.12.2
  * log4s-1.5.0
  * twirl-1.3.15

# v0.18.2 (2018-03-09)
* Qualify reference to `identity` in `uriLiteral` macro [#1697](https://github.com/http4s/http4s/pull/1697)
* Make `Retry` use the correct duration units [#1698](https://github.com/http4s/http4s/pull/1698)
* Dependency upgrades:
  * tomcat-9.0.6

# v0.18.1 (2018-02-27)
* Fix the rendering of trailer headers in blaze [#1629](https://github.com/http4s/http4s/pull/1629)
* Fix race condition between shutdown and parsing in Http1SeverStage [#1675](https://github.com/http4s/http4s/pull/1675)
* Don't use filter in `Arbitrary[``Content-Length``]` [#1678](https://github.com/http4s/http4s/pull/1678)
* Opt-in fallthrough for authenticated services [#1681](https://github.com/http4s/http4s/pull/1681)
* Dependency upgrades:
  * cats-effect-0.9
  * fs2-0.10.2
  * fs2-reactive-streams-0.5.1
  * jawn-fs2-0.12.1
  * specs2-4.0.3
  * tomcat-9.0.5
  * twirl-1.3.4

# v0.18.0 (2018-02-01)
* Add `filename` method to `Part`
* Dependency upgrades:
  * fs2-0.10.0
  * fs2-reactive-streams-0.5.0
  * jawn-fs2-0.12.0

# v0.18.0-M9 (2018-01-26)
* Emit Exit Codes On Server Shutdown [#1638](https://github.com/http4s/http4s/pull/1638) [#1637](https://github.com/http4s/http4s/pull/1637)
* Register Termination Signal and Frame in Http4sWSStage [#1631](https://github.com/http4s/http4s/pull/1631)
* Trailer Headers Are Now Being Emitted Properly [#1629](https://github.com/http4s/http4s/pull/1629)
* Dependency Upgrades:
   * alpn-boot-8.1.12.v20180117
   * circe-0.9.1
   * fs2-0.10.0-RC2
   * fs2-reactive-streams-0.3.0
   * jawn-fs2-0.12.0-M7
   * metrics-4.0.2
   * tomcat-9.0.4

# v0.18.0-M8 (2018-01-05)
* Dependency Upgrades:
   * argonaut-6.2.1
   * circe-0.9.0
   * fs2-0.10.0-M11
   * fs2-reactive-streams-0.2.8
   * jawn-fs2-0.12.0-M6
   * cats-1.0.1
   * cats-effect-0.8

# v0.18.0-M7 (2017-12-23)
* Relax various typeclass constraints from `Effect` to `Sync` or `Async`. [#1587](https://github.com/http4s/http4s/pull/1587)
* Operate on `Segment` instead of `Chunk` [#1588](https://github.com/http4s/http4s/pull/1588)
   * `EntityDecoder.collectBinary` and `EntityDecoder.binary` now
     return `Segment[Byte, Unit]` instead of `Chunk[Byte]`.
   * Add `EntityDecoder.binaryChunk`.
   * Add `EntityEncoder.segmentEncoder`.
   * `http4sMonoidForChunk` replaced by `http4sMonoidForSegment`.
* Add new generators for core RFC 2616 types. [#1593](https://github.com/http4s/http4s/pull/1593)
* Undo obsolete copying of bytes in `StaticFile.fromURL`. [#1202](https://github.com/http4s/http4s/pull/1202)
* Optimize conversion of `Chunk.Bytes` and `ByteVectorChunk` to `ByteBuffer. [#1602](https://github.com/http4s/http4s/pull/1602)
* Rename `read` to `send` and `write` to `receive` in websocket model. [#1603](https://github.com/http4s/http4s/pull/1603)
* Remove `MediaRange` mutable `Registry` and add `HttpCodec[MediaRange]` instance [#1597](https://github.com/http4s/http4s/pull/1597)
* Remove `Monoid[Segment[A, Unit]]` instance, which is now provided by fs2. [#1609](https://github.com/http4s/http4s/pull/1609)
* Introduce `WebSocketBuilder` to build `WebSocket` responses.  Allows headers (e.g., `Sec-WebSocket-Protocol`) on a successful handshake, as well as customization of the response to failed handshakes. [#1607](https://github.com/http4s/http4s/pull/1607)
* Don't catch exceptions thrown by `EntityDecoder.decodeBy`. Complain loudly in logs about exceptions thrown by `HttpService` rather than raised in `F`. [#1592](https://github.com/http4s/http4s/pull/1592)
* Make `abnormal-terminations` and `service-errors` Metrics names plural. [#1611](https://github.com/http4s/http4s/pull/1611)
* Refactor blaze client creation. [#1523](https://github.com/http4s/http4s/pull/1523)
   * `Http1Client.apply` returns `F[Client[F]]`
   * `Http1Client.stream` returns `Stream[F, Client[F]]`, bracketed to shut down the client.
   * `PooledHttp1Client` constructor is deprecated, replaced by the above.
   * `SimpleHttp1Client` is deprecated with no direct equivalent.  Use `Http1Client`.
* Improve client timeout and wait queue handling
   * `requestTimeout` and `responseHeadersTimeout` begin from the submission of the request.  This includes time spent in the wait queue of the pool. [#1570](https://github.com/http4s/http4s/pull/1570)
   * When a connection is `invalidate`d, try to unblock a waiting request under the same key.  Previously, the wait queue would only be checked on recycled connections.
   * When the connection pool is closed, allow connections in the wait queue to complete.
* Changes to Metrics middleware. [#1612](https://github.com/http4s/http4s/pull/1612)
   * Decrement the active requests gauge when no request matches
   * Don't count non-matching requests as 4xx in case they're composed with other services.
   * Don't count failed requests as 5xx in case they're recovered elsewhere.  They still get recorded as `service-error`s.
* Dependency upgrades:
   * async-http-client-2.0.38
   * cats-1.0.0.RC2
   * circe-0.9.0-M3
   * fs2-0.10.0-M10
   * fs2-jawn-0.12.0-M5
   * fs2-reactive-streams-0.2.7
   * scala-2.10.7 and scala-2.11.12

# v0.18.0-M6 (2017-12-08)
* Tested on Java 9.
* `Message.withContentType` now takes a `Content-Type` instead of an
  ``Option[`Content-Type`]``.  `withContentTypeOption` takes an `Option`,
  and `withoutContentType` clears it.
* `QValue` has an `HttpCodec` instance
* `AuthMiddleware` never falls through.  See
  [#1530](https://github.com/http4s/http4s/pull/1530) for more.
* `ContentCoding` is no longer a `Registry`, but has an `HttpCodec`
  instance.
* Render a banner on server startup.  Customize by calling
  `withBanner(List[String])` or `withoutBanner` on the
  `ServerBuilder`.
* Parameterize `isZippable` as a predicate of the `Response` in `GZip`
  middleware.
* Add constant for `application/vnd.api+json` MediaType.
* Limit memory consumption in `GZip` middleware
* Add `handleError`, `handleErrorWith`, `bimap`, `biflatMap`,
  `transform`, and `transformWith` to `EntityDecoder`.
* `org.http4s.util.StreamApp` and `org.http4s.util.ExitCode` are
  deprecated in favor of `fs2.StreamApp` and `fs2.StreamApp.ExitCode`,
  based on what was in http4s.
* Dependency upgrades:
  * fs2-0.10.0-M9
  * fs2-reactive-streams-0.2.6
  * jawn-fs2-0.12.0-M4
  * specs2-4.0.2

# v0.17.6 (2017-12-05)
* Fix `StaticFile` to serve files larger than `Int.MaxValue` bytes
* Dependency upgrades:
  * tomcat-8.5.24

# v0.16.6 (2017-12-04)
* Add a CSRF server middleware
* Fix `NullPointerException` when starting a Tomcat server related to `docBase`
* Log version info and server address on server startup
* Dependency upgrades:
  * jetty-9.4.8.v20171121
  * log4s-1.4.0
  * scalaz-7.2.17
  * twirl-1.3.13

# v0.18.0-M5 (2017-11-02)
* Introduced an `HttpCodec` type class that represents a type that can round
  trip to and from a `String`.  `Uri.Scheme` and `TransferCoding` are the first
  implementors, with more to follow.  Added an `HttpCodecLaws` to http4s-testing.
* `Uri.Scheme` is now its own type instead of a type alias.
* `TransferCoding` is no longer a case class. Its `coding` member is now a
  `String`, not a `CIString`. Its companion is no longer a
  `Registry`.
* Introduced `org.http4s.syntax.literals`, which contains a `StringContext` forAll
  safely constructing a `Uri.Scheme`.  More will follow.
* `org.http4s.util.StreamApp.ExitCode` moved to `org.http4s.util.ExitCode`
* Changed `AuthService[F[_], T]` to `AuthService[T, F[_]]` to support
  partial unification when combining services as a `SemigroupK`.
* Unseal the `MessageFailure` hierarchy. Previous versions of http4s had a
  `GenericParsingFailure`, `GenericDecodeFailure`, and
  `GenericMessageBodyFailure`. This was not compatible with the parameterized
  effect introduced in v0.18. Now, `MessageFailure` is unsealed, so users
  wanting precise control over the default `toHttpResponse` can implement their
  own failure conditions.
* `MessageFailure` now has an `Option[Throwable]` cause.
* Removed `KleisliInstances`. The `SemigroupK[Kleisli[F, A, ?]]` is now provided
  by cats.  Users should no longer need to import `org.http4s.implicits._` to
  get `<+>` composition of `HttpService`s
* `NonEmptyList` extensions moved from `org.http4s.util.nonEmptyList` to
  `org.http4s.syntax.nonEmptyList`.
* There is a classpath difference in log4s version between blaze and http4s in this
  milestone that will be remedied in M6. We believe these warnings are safe.
* Dependency upgrades:
  * cats-1.0.0-RC1
  * fs2-0.10.0-M8
  * fs2-reactive-streams-0.2.5

# v0.18.0-M4 (2017-10-12)
* Syntax for building requests moved from `org.http4s.client._` to
  `org.http4s.client.dsl.Http4sClientDsl[F]`, with concrete type `IO`
  available as `org.http4s.client.dsl.io._`.  This is consistent with
  http4s-dsl for servers.
* Change `StreamApp` to return a `Stream[F, ExitCode]`. The first exit code
  returned by the stream is the exit code of the JVM. This allows custom exit
  codes, and eases dead code warnings in certain constructions that involved
  mapping over `Nothing`.
* `AuthMiddleware.apply` now takes an `Kleisli[OptionT[F, ?], Request[F], T]`
  instead of a `Kleisli[F, Request[F], T]`.
* Set `Content-Type` header on default `NotFound` response.
* Merges from v0.16.5 and v0.17.5.
* Remove mutable map that backs `Method` registry. All methods in the IANA
  registry are available through `Method.all`. Custom methods should be memoized
  by other means.
* Adds an `EntityDecoder[F, Array[Byte]]` and `EntityDecoder[F, Array[Char]]`
  for symmetry with provided `EntityEncoder` instances.
* Adds `Arbitrary` instances for `Headers`, `EntityBody[F]` (currently just
  single chunk), `Entity[F]`, and `EntityEncoder[F, A]`.
* Adds `EntityEncoderLaws` for `EntityEncoder`.
* Adds `EntityCodecLaws`.  "EntityCodec" is not a type in http4s, but these
  laws relate an `EntityEncoder[F, A]` to an `EntityDecoder[F, A]`.
* There is a classpath difference in log4s version between blaze and http4s in this
  milestone that will be remedied in M6. We believe these warnings are safe.

# v0.17.5 (2017-10-12)
* Merges only.

# v0.16.5 (2017-10-11)
* Correctly implement sanitization of dot segments in static file paths
  according to RFC 3986 5.2.4. Most importantly, this fixes an issue where `...`
  is reinterpreted as `..` and can escape the root of the static file service.

# v0.18.0-M3 (2017-10-04)
* Merges only.
* There is a classpath difference in log4s version between blaze and http4s in this
  milestone that will be remedied in M6. We believe these warnings are safe.

# v0.17.4 (2017-10-04)
* Fix reading of request body in non-blocking servlet backend. It was previously
  only reading the first byte of each chunk.
* Dependency upgrades:
  * fs2-reactive-streams-0.1.1

# v0.16.4 (2017-10-04)
* Backport removal `java.xml.bind` dependency from `GZip` middleware,
  to play more nicely with Java 9.
* Dependency upgrades:
  * metrics-core-3.2.5
  * tomcat-8.0.23
  * twirl-1.3.12

# v0.18.0-M2 (2017-10-03)
* Use http4s-dsl with any effect type by either:
    *  extend `Http4sDsl[F]`
    *  create an object that extends `Http4sDsl[F]`, and extend that.
    *  `import org.http4s.dsl.io._` is still available for those who
      wish to specialize on `cats.effect.IO`
* Remove `Semigroup[F[MaybeResponse[F]]]` constraint from
  `BlazeBuilder`.
* Fix `AutoSlash` middleware when a service is mounted with a prefix.
* Publish internal http4s-parboiled2 as a separate module.  This does
  not add any new third-party dependencies, but unbreaks `sbt
  publishLocal`.
* Add `Request.from`, which respects `X-Fowarded-For` header.
* Make `F` in `EffectMessageSyntax` invariant
* Add `message.decodeJson[A]` syntax to replace awkward `message.as(implicitly,
  jsonOf[A])`. Brought into scope by importing one of the following, based on
  your JSON library of choice.
  * `import org.http4s.argonaut._`
  * `import org.http4s.circe._`
  * `import org.http4s.json4s.jackson._`
  * `import org.http4s.json4s.native._`
* `AsyncHttpClient.apply` no longer takes a `bufferSize`.  It is made
  irrelevant by fs2-reactive-streams.
* `MultipartParser.parse` no longer takes a `headerLimit`, which was unused.
* Add `maxWaitQueueLimit` (default 256) and `maxConnectionsPerRequestKey`
  (default 10) to `PooledHttp1Client`.
* Remove private implicit `ExecutionContext` from `StreamApp`. This had been
  known to cause diverging implicit resolution that was hard to debug.
* Shift execution of the routing of the `HttpService` to the `ExecutionContext`
  provided by the `JettyBuilder` or `TomcatBuilder`. Previously, it only shifted
  the response task and stream. This was a regression from v0.16.
* Add two utility execution contexts. These may be used to increase throughput
  as the server builder's `ExecutionContext`. Blocking calls on routing may
  decrease fairness or even deadlock your service, so use at your own risk:
  * `org.http4s.util.execution.direct`
  * `org.http4s.util.execution.trampoline`
* Deprecate `EffectRequestSyntax` and `EffectResponseSyntax`. These were
  previously used to provide methods such as `.putHeaders` and `.withBody`
  on types `F[Request]` and `F[Response]`.  As an alternative:
  * Call `.map` or `.flatMap` on `F[Request]` and `F[Response]` to get access
    to all the same methods.
  * Variadic headers have been added to all the status code generators in
    `Http4sDsl[F]` and method generators in `import org.http4s.client._`.
    For example:
    *  `POST(uri, urlForm, Header("Authorization", "Bearer s3cr3t"))`
    *  ``Ok("This will have an html content type!", `Content-Type`(`text/html`))``
* Restate `HttpService[F]` as a `Kleisli[OptionT[F, ?], Request[F], Response[F]]`.
* Similarly, `AuthedService[F]` as a `Kleisli[OptionT[F, ?], AuthedRequest[F], Response[F]]`.
* `MaybeResponse` is removed, because the optionality is now expressed through
  the `OptionT` in `HttpService`. Instead of composing `HttpService` via a
  `Semigroup`, compose via a `SemigroupK`. Import `org.http4s.implicits._` to
  get a `SemigroupK[HttpService]`, and chain services as `s1 <+> s2`. We hope to
  remove the need for `org.http4s.implicits._` in a future version of cats with
  [issue 1428](https://github.com/typelevel/cats/issues/1428).
* The `Service` type alias is deprecated in favor of `Kleisli`.  It used to represent
  a partial application of the first type parameter, but since version 0.18, it is
  identical to `Kleisli.
* `HttpService.lift`, `AuthedService.lift` are deprecated in favor of `Kleisli.apply`.
* Remove `java.xml.bind` dependency from `GZip` middleware to avoid an
  extra module dependency in Java 9.
* Upgraded dependencies:
    *  jawn-fs2-0.12.0-M2
    *  log4s-1.4.0
* There is a classpath difference in log4s version between blaze and http4s in this
  milestone that will be remedied in M6. We believe these warnings are safe.

# v0.17.3 (2017-10-02)
* Shift execution of HttpService to the `ExecutionContext` provided by the
  `BlazeBuilder` when using HTTP/2. Previously, it only shifted the response
  task and body stream.

# v0.16.3 (2017-09-29)
* Fix `java.io.IOException: An invalid argument was supplied` on blaze-client
  for Windows when writing an empty sequence of `ByteBuffer`s.
* Set encoding of `captureWriter` to UTF-8 instead of the platform default.
* Dependency upgrades:
  * blaze-0.12.9

# v0.17.2 (2017-09-25)
* Remove private implicit strategy from `StreamApp`. This had been known to
  cause diverging implicit resolution that was hard to debug.
* Shift execution of HttpService to the `ExecutionContext` provided by the
  `BlazeBuilder`. Previously, it only shifted the response stream. This was a
  regression from 0.16.
* Split off http4s-parboiled2 module as `"org.http4s" %% "parboiled"`. There are
  no externally visible changes, but this simplifies and speeds the http4s
  build.

# v0.16.2 (2017-09-25)
* Dependency patch upgrades:
  * async-http-client-2.0.37
  * blaze-0.12.8: changes default number of selector threads to
    from `2 * cores + 1` to `max(4, cores + 1)`.
  * jetty-9.4.7.v20170914
  * tomcat-8.5.21
  * twirl-1.3.7

# v0.17.1 (2017-09-17)
* Fix bug where metrics were not captured in `Metrics` middleware.
* Pass `redactHeadersWhen` argument from `Logger` to `RequestLogger`
  and `ResponseLogger`.

# v0.16.1 (2017-09-17)
* Publish our fork of parboiled2 as http4s-parboiled2 module.  It's
  the exact same internal code as was in http4s-core, with no external
  dependencies. By publishing an extra module, we enable a
  `publishLocal` workflow.
* Charset fixes:
  * Deprecate `CharsetRange.isSatisfiedBy` in favor of
    and ```Accept-Charset`.isSatisfiedBy`` in favor of
    ```Accept-Charset`.satisfiedBy``.
  * Fix definition of `satisfiedBy` to respect priority of
    ```Charset`.*``.
  * Add `CharsetRange.matches`.
* ContentCoding fixes:
  * Deprecate `ContentCoding.satisfiedBy` and
    `ContentCoding.satisfies` in favor of ```Accept-Encoding`.satisfiedBy``.
  * Deprecate ```Accept-Encoding`.preferred``, which has no reasonable
    interpretation in the presence of splats.
  * Add ```Accept-Language`.qValue``.
  * Fix definition of `satisfiedBy` to respect priority of
    `ContentCoding.*`.
  * Add `ContentCoding.matches` and `ContentCoding.registered`.
  * Add `Arbitrary[ContentCoding]` and ```Arbitrary[`Accept-Encoding`]``
    instances.
* LanguageTag fixes:
  * Deprecate `LanguageTag.satisfiedBy` and
    `LanguageTag.satisfies` in favor of ```Accept-Language`.satisfiedBy``.
  * Fix definition of `satisfiedBy` to respect priority of
    `LanguageTag.*` and matches of a partial set of subtags.
  * Add `LanguageTag.matches`.
  * Deprecate `LanguageTag.withQuality` in favor of new
    `LanguageTag.withQValue`.
  * Deprecate ```Accept-Language`.preferred``, which has no reasonable
    interpretation in the presence of splats.
  * Add ```Accept-Language`.qValue``.
  * Add `Arbitrary[LanguageTag]` and ```Arbitrary[`Accept-Language`]``
    instances.

# v0.17.0 (2017-09-01)
* Honor `Retry-After` header in `Retry` middleware.  The response will
  not be retried until the maximum of the backoff strategy and any
  time specified by the `Retry-After` header of the response.
* The `RetryPolicy.defaultRetriable` only works for methods guaranteed
  to not have a body.  In fs2, we can't introspect the stream to
  guarantee that it can be rerun.  To retry requests for idempotent
  request methods, use `RetryPolicy.unsafeRetriable`.  To retry
  requests regardless of method, use
  `RetryPolicy.recklesslyRetriable`.
* Fix `Logger` middleware to render JSON bodies as text, not as a hex
  dump.
* `MultipartParser.parse` returns a stream of `ByteVector` instead of
  a stream of `Byte`. This perserves chunking when parsing into the
  high-level `EntityDecoder[Multipart]`, and substantially improves
  performance on large files.  The high-level API is not affected.

# v0.16.0 (2017-09-01)
* `Retry` middleware takes a `RetryPolicy` instead of a backoff
  strategy.  A `RetryPolicy` is a function of the request, the
  response, and the number of attempts.  Wrap the previous `backoff`
  in `RetryPolicy {}` for compatible behavior.
* Expose a `Part.fileData` constructor that accepts an `EntityBody`.

# v0.17.0-RC3 (2017-08-29)
* In blaze-server, when doing chunked transfer encoding, flush the
  header as soon as it is available.  It previously buffered until the
  first chunk was available.

# v0.16.0-RC3 (2017-08-29)
* Add a `responseHeaderTimeout` property to `BlazeClientConfig`.  This
  measures the time between the completion of writing the request body
  to the reception of a complete response header.
* Upgraded dependencies:
    *  async-http-client-2.0.35

# v0.18.0-M1 (2017-08-24)

This release is the product of a long period of parallel development
across different foundation libraries, making a detailed changelog
difficult.  This is a living document, so if any important points are
missed here, please send a PR.

The most important change in http4s-0.18 is that the effect type is
parameterized.  Where previous versions were specialized on
`scalaz.concurrent.Task` or `fs2.Task`, this version supports anything
with a `cats.effect.Effect` instance.  The easiest way to port an
existing service is to replace your `Task` with `cats.effect.IO`,
which has a similar API and is already available on your classpath.
If you prefer to bring your own effect, such as `monix.eval.Task` or
stick to `scalaz.concurrent.Task` or put a transformer on `IO`, that's
fine, too!

The parameterization chanages many core signatures throughout http4s:
- `Request` and `Response` become `Request[F[_]]` and
  `Response[F[_]]`.  The `F` is the effect type of the body (i.e.,
  `Stream[F, Byte]`), or what the body `.run`s to.
- `HttpService` becomes `HttpService[F[_]]`, so that the service
  returns an `F[Response[F]]`.  Instead of constructing with
  `HttpService { ... }`, we now declare the effect type of the
  service, like `HttpService[IO] { ... }`.  This determines the type
  of request and response handled by the service.
- `EntityEncoder[A]` and `EntityDecoder[A]` are now
  `EntityEncoder[F[_], A]` and `EntityDecoder[F[_], A]`, respectively.
  These act as a codec for `Request[F]` and `Response[F]`.  In practice,
  this change tends to be transparent in the DSL.
- The server builders now take an `F` parameter, which needs to match
  the services mounted to them.
- The client now takes an `F` parameter, which determines the requests
  and responses it handles.

Several dependencies are upgraded:
- cats-1.0.0.MF
- circe-0.9.0-M1
- fs2-0.10.0-M6
- fs2-reactive-streams-0.2.2
- jawn-fs2-0.12.0-M1

# v0.17.0-RC2 (2017-08-24)
* Remove `ServiceSyntax.orNotFound(a: A): Task[Response]` in favor of
  `ServiceSyntax.orNotFound: Service[Request, Response]`

# v0.16.0-RC2 (2017-08-24)
* Move http4s-blaze-core from `org.http4s.blaze` to
  `org.http4s.blazecore` to avoid a conflict with the non-http4s
  blaze-core module.
* Change `ServiceOps` to operate on a `Service[?, MaybeResponse]`.
  Give it an `orNotFound` that returns a `Service`.  The
  `orNotFound(a: A)` overload is left for compatibility with Scala
  2.10.
* Build with Lightbend compiler instead of Typelevel compiler so we
  don't expose `org.typelevel` dependencies that are incompatible with
  ntheir counterparts in `org.scala-lang`.
* Upgraded dependencies:
    *  blaze-0.12.7 (fixes eviction notice in http4s-websocket)
    *  twirl-1.3.4

# v0.17.0-RC1 (2017-08-16)
* Port `ChunkAggregator` to fs2
* Add logging middleware
* Standardize on `ExecutionContext` over `Strategy` and `ExecutorService`
* Implement `Age` header
* Fix `Client#toHttpService` to not dispose until the body is consumed
* Add a buffered implementation of `EntityDecoder[Multipart]`
* In async-http-client, don't use `ReactiveStreamsBodyGenerator` unless there is
  a body to transmit. This fixes an `IllegalStateException: unexpected message
  type`
* Add `HSTS` middleware
* Add option to serve pre-gzipped resources
* Add RequestLogging and ResponseLogging middlewares
* `StaticFile` options return `OptionT[Task, ?]`
* Set `Content-Length` or `Transfer-Encoding: chunked` header when serving
  from a URL
* Explicitly close `URLConnection``s if we are not reading the contents
* Upgrade to:
    *  async-http-client-2.0.34
    *  fs2-0.9.7
    *  metrics-core-3.2.4
    *  scodec-bits-1.1.5

# v0.16.0-RC1 (2017-08-16)
* Remove laziness from `ArbitraryInstances`
* Support an arbitrary predicate for CORS allowed origins
* Support `Access-Control-Expose-Headers` header for CORS
* Fix thread safety issue in `EntityDecoder[XML]`
* Support IPV6 headers in `X-Forwarded-For`
* Add `status` and `successful` methods to client
* Overload `client.fetchAs` and `client.streaming` to accept a `Task[Request]`
* Replace `Instant` with `HttpDate` to avoid silent truncation and constrain
  to dates that are legally renderable in HTTP.
* Fix bug in hash code of `CIString`
* Update `request.pathInfo` when changing `request.withUri`. To keep these
  values in sync, `request.copy` has been deprecated, but copy constructors
  based on `with` have been added.
* Remove `name` from `AttributeKey`.
* Add `withFragment` and `withoutFragment` to `Uri`
* Construct `Content-Length` with `fromLong` to ensure validity, and
  `unsafeFromLong` when you can assert that it's positive.
* Add missing instances to `QueryParamDecoder` and `QueryParamEncoder`.
* Add `response.cookies` method to get a list of cookies from `Set-Cookie`
  header.  `Set-Cookie` is no longer a `Header.Extractable`, as it does
  not adhere to the HTTP spec of being concatenable by commas without
  changing semantics.
* Make servlet `HttpSession` available as a request attribute in servlet
  backends
* Fix `Part.name` to return the name from the `Content-Disposition` header
  instead of the name _of_ the `Content-Disposition` header. Accordingly, it is
  no longer a `CIString`
* `Request.toString` and `Response.toString` now redact sensitive headers. A
  method to redact arbitrary headers is added to `Headers`.
* `Retry-After` is now modeled as a `Either[HttpDate, Long]` to reflect either
  an http-date or delta-seconds value.
* Look for index.html in `StaticFile` when rendering a directory instead of
  returning `401 Unauthorized`.
* Limit dates to a minimum of January 1, 1900, per RFC.
* Add `serviceErrorHandler` to `ServerBuilder` to allow pluggable error handlers
  when a server backend receives a failed task or a thrown Exception when
  invoking a service. The default calls `toHttpResponse` on `MessageFailure` and
  closes the connection with a `500 InternalServerError` on other non-fatal
  errors.  Fatal errors are left to the server.
* `FollowRedirect` does not propagate sensitive headers when redirecting to a
  different authority.
* Add Content-Length header to empty response generators
* Upgraded dependencies:
    *  async-http-client-2.0.34
    *  http4s-websocket-0.2.0
    *  jetty-9.4.6.v20170531
    *  json4s-3.5.3
    *  log4s-1.3.6
    *  metrics-core-3.2.3
    *  scala-2.12.3-bin-typelevel-4
    *  scalaz-7.2.15
    *  tomcat-8.5.20

# v0.15.16 (2017-07-20)
* Backport rendering of details in `ParseFailure.getMessage`

# ~~v0.15.15 (2017-07-20)~~
* Oops. Same as v0.15.14.

# v0.15.14 (2017-07-10)
* Close parens in `Request.toString`
* Use "message" instead of "request" in message body failure messages
* Add `problem+json` media type
* Tolerate `[` and `]` in queries parsing URIs. These characters are parsed, but
  percent-encoded.

# v0.17.0-M3 (2017-05-27)
* Fix file corruption issue when serving static files from the classpath

# v0.16.0-M3 (2017-05-25)
* Fix `WebjarService` so it matches assets.
* `ServerApp` overrides `process` to leave a single abstract method
* Add gzip trailer in `GZip` middleware
* Upgraded dependencies:
    *  circe-0.8.0
    *  jetty-9.4.5.v20170502
    *  scalaz-7.2.13
    *  tomcat-8.5.15
* `ProcessApp` uses a `Process[Task, Nothing]` rather than a
  `Process[Task, Unit]`
* `Credentials` is split into `Credentials.AuthParams` for key-value pairs and
  `Credentials.Token` for legacy token-based schemes.  `OAuthBearerToken` is
  subsumed by `Credentials.Token`.  `BasicCredentials` no longer extends
  `Credentials`, but is extractable from one.  This model permits the
  definition of other arbitrary credential schemes.
* Add `fromSeq` constructor to `UrlForm`
* Allow `WebjarService` to pass on methods other than `GET`.  It previously
  threw a `MatchError`.

# v0.15.13 (2017-05-25)
* Patch-level upgrades to dependencies:
    *  async-http-client-2.0.32
    *  blaze-0.12.6 (fixes infinite loop in some SSL handshakes)
    *  jetty-9.3.19.v20170502
    *  json4s-3.5.2
    *  tomcat-8.0.44

# v0.15.12 (2017-05-11)
* Fix GZip middleware to render a correct stream

# v0.17.0-M2 (2017-04-30)
* `Timeout` middleware takes an implicit `Scheduler` and
  `ExecutionContext`
* Bring back `http4s-async-client`, based on `fs2-reactive-stream`
* Restore support for WebSockets

# v0.16.0-M2 (2017-04-30)
* Upgraded dependencies:
    *  argonaut-6.2
    *  jetty-9.4.4.v20170414
    *  tomcat-8.5.14
* Fix `ProcessApp` to terminate on process errors
* Set `secure` request attribute correctly in blaze server
* Exit with code `-1` when `ProcessApp` fails
* Make `ResourceService` respect `If-Modified-Since`
* Rename `ProcessApp.main` to `ProcessApp.process` to avoid overload confusio
* Avoid intermediate String allocation in Circe's `jsonEncoder`
* Adaptive `EntityDecoder[Json]` for circe: works directly from a ByteBuffer for
  small bodies, and incrementally through jawn for larger.
* Capture more context in detail message of parse errors

# v0.15.11 (2017-04-29)
* Upgrade to blaze-0.12.5 to pick up fix for `StackOverflowError` in
  SSL handshake

# v0.15.10 (2017-04-28)
* Patch-level upgrades to dependencies
* argonaut-6.2
* scalaz-7.2.12
* Allow preambles and epilogues in multipart bodies
* Limit multipart headers to 40 kilobytes to avoid unbounded buffering
  of long lines in a header
* Remove `' '` and `'?'` from alphabet for generated multipart
  boundaries, as these are not token characters and are known to cause
  trouble for some multipart implementations
* Fix multipart parsing for unlucky input chunk sizes

# v0.15.9 (2017-04-19)
* Terminate `ServerApp` even if the server fails to start
* Make `ResourceService` respect `If-Modified-Since`
* Patch-level upgrades to dependencies:
* async-http-client-2.0.31
* jetty-9.3.18.v20170406
* json4s-3.5.1
* log4s-1.3.4
* metrics-core-3.1.4
* scalacheck-1.13.5
* scalaz-7.1.13 or scalaz-7.2.11
* tomcat-8.0.43

# v0.17.0-M1 (2017-04-08)
* First release on cats and fs2
    *  All scalaz types and typeclasses replaced by cats equivalengts
	* `scalaz.concurrent.Task` replaced by `fs2.Task`
	* `scalaz.stream.Process` replaced by `fs2.Stream`
* Roughly at feature parity with v0.16.0-M1. Notable exceptions:
	* Multipart not yet supported
	* Web sockets not yet supported
	* Client retry middleware can't check idempotence of requests
	* Utilties in `org.http4s.util.io` not yet ported

# v0.16.0-M1 (2017-04-08)
* Fix type of `AuthedService.empty`
* Eliminate `Fallthrough` typeclass.  An `HttpService` now returns
  `MaybeResponse`, which can be a `Response` or `Pass`.  There is a
  `Semigroup[MaybeResponse]` instance that allows `HttpService`s to be
  chained as a semigroup.  `service orElse anotherService` is
  deprecated in favor of `service |+| anotherService`.
* Support configuring blaze and Jetty servers with a custom
  `SSLContext`.
* Upgraded dependencies for various modules:
    *  async-http-client-2.0.31
    *  circe-0.7.1
    *  jetty-9.4.3.v20170317
    *  json4s-3.5.1
    *  logback-1.2.1
    *  log4s-1.3.4
    *  metrics-3.2.0
    *  scalacheck-1.13.5
    *  tomcat-8.0.43
* Deprecate `EntityEncoder[ByteBuffer]` and
  `EntityEncoder[CharBuffer]`.
* Add `EntityDecoder[Unit]`.
* Move `ResponseClass`es into `Status`.
* Use `SSLContext.getDefault` by default in blaze-client.  Use
  `BlazeServerConfig.insecure` to ignore certificate validity.  But
  please don't.
* Move `CIString` syntax to `org.http4s.syntax`.
* Bundle an internal version of parboiled2.  This decouples core from
  shapeless, allowing applications to use their preferred version of
  shapeless.
* Rename `endpointAuthentication` to `checkEndpointAuthentication`.
* Add a `WebjarService` for serving files out of web jars.
* Implement `Retry-After` header.
* Stop building with `delambdafy` on Scala 2.11.
* Eliminate finalizer on `BlazeConnection`.
* Respond OK to CORS pre-flight requests even if the wrapped service
  does not return a successful response.  This is to allow `CORS`
  pre-flight checks of authenticated services.
* Deprecate `ServerApp` in favor of `org.http4s.util.ProcessApp`.  A
  `ProcessApp` is easier to compose all the resources a server needs via
  `Process.bracket`.
* Implement a `Referer` header.

# v0.15.8 (2017-04-06)
* Cache charset lookups to avoid synchronization.  Resolution of
  charsets is synchronized, with a cache size of two.  This avoids
  the synchronized call on the HTTP pool.
* Strip fragment from request target in blaze-client.  An HTTP request
  target should not include the fragment, and certain servers respond
  with a `400 Bad Request` in their presence.

# v0.15.7 (2017-03-09)
* Change default server and client executors to a minimum of four
  threads.
* Bring scofflaw async-http-client to justice for its brazen
  violations of Reactive Streams Rule 3.16, requesting of a null
  subscription.
* Destroy Tomcat instances after stopping, so they don't hold the port
* Deprecate `ArbitraryInstances.genCharsetRangeNoQuality`, which can
  cause deadlocks
* Patch-level upgrades to dependencies:
    *  async-http-client-2.0.30
    *  jetty-9.3.16.v20170120
    *  logback-1.1.11
    *  metrics-3.1.3
    *  scala-xml-1.0.6
    *  scalaz-7.2.9
    *  tomcat-8.0.41
    *  twirl-1.2.1

# v0.15.6 (2017-03-03)
* Log unhandled MessageFailures to `org.http4s.server.message-failures`

# v0.15.5 (2017-02-20)
* Allow services wrapped in CORS middleware to fall through
* Don't log message about invalid CORS headers when no `Origin` header present
* Soften log about invalid CORS headers from info to debug

# v0.15.4 (2017-02-12)
* Call `toHttpResponse` on tasks failed with `MessageFailure`s from
  `HttpService`, to get proper 4xx handling instead of an internal
  server error.

# v0.15.3 (2017-01-17)
* Dispose of redirect responses in `FollowRedirect`. Fixes client deadlock under heavy load
* Refrain from logging headers with potentially sensitive info in blaze-client
* Add `hashCode` and `equals` to `Headers`
* Make `challenge` in auth middlewares public to facilitate composing multiple auth mechanisms
* Fix blaze-client detection of stale connections

# v0.15.2 (2016-12-29)
* Add helpers to add cookies to requests

# v0.12.6 (2016-12-29)
* Backport rendering of details in `ParseFailure.getMessage`

# ~~v0.12.5 (2016-12-29)~~
* ~~Backport rendering of details in `ParseFailure.getMessage`~~ Oops.

# v0.15.1 (2016-12-20)
* Fix GZip middleware to fallthrough non-matching responses
* Fix UnsupportedOperationException in `Arbitrary[Uri]`
* Upgrade to Scala 2.12.1 and Scalaz 7.2.8

# v0.15.0 (2016-11-30)
* Add support for Scala 2.12
* Added `Client.fromHttpService` to assist with testing.
* Make all case classes final where possible, sealed where not.
* Codec for Server Sent Events (SSE)
* Added JSONP middleware
* Improve Expires header to more easily build the header and support parsing of the header
* Replce lazy `Raw.parsed` field with a simple null check
* Added support for Zipkin headers
* Eliminate response attribute for detecting fallthrough response.
  The fallthrough response must be `Response.fallthrough`.
* Encode URI path segments created with `/`
* Introduce `AuthedRequest` and `AuthedService` types.
* Replace `CharSequenceEncoder` with `CharBufferEncoder`, assuming
  that `CharBuffer` and `String` are the only `CharSequence`s one
  would want to encode.
* Remove `EnittyEncoder[Char]` and `EntityEncoder[Byte]`.  Send an
  array, buffer, or String if you want this.
* Add `DefaultHead` middleware for `HEAD` implementation.
* Decouple `http4s-server` from Dropwizard Metrics.  Metrics code is
  in the new `http4s-metrics` module.
* Allow custom scheduler for timeout middleware.
* Add parametric empty `EntityEncoder` and `EntityEncoder[Unit]`.
* Replace unlawful `Order[CharsetRange]` with `Equal[CharsetRange]`.
* Auth middlewares renamed `BasicAuth` and `DigestAuth`.
* `BasicAuth` passes client password to store instead of requesting
  password from store.
* Remove realm as an argument to the basic and digest auth stores.
* Basic and digest auth stores return a parameterized type instead of
  just a String username.
* Upgrade to argonaut-6.2-RC2, circe-0.6.1, json4s-3.5.0

# v0.14.11 (2016-10-25)
* Fix expansion of `uri` and `q` macros by qualifying with `_root_`

# v0.14.10 (2016-10-12)
* Include timeout type and duration in blaze client timeouts

# v0.14.9 (2016-10-09)
* Don't use `"null"` as query string in servlet backends for requests without a query string

# v0.14.8 (2016-10-04)
* Allow param names in UriTemplate to have encoded, reserved parameters
* Upgrade to blaze-0.12.1, to fix OutOfMemoryError with direct buffers
* Upgrade to Scalaz 7.1.10/7.2.6
* Upgrade to Jetty 9.3.12
* Upgrade to Tomcat 8.0.37

# v0.14.7 (2016-09-25)
* Retry middleware now only retries requests with idempotent methods
  and pure bodies and appropriate status codes
* Fix bug where redirects followed when an effectful chunk (i.e., `Await`) follows pure ones.
* Don't uppercase two hex digits after "%25" when percent encoding.
* Tolerate invalid percent-encodings when decoding.
* Omit scoverage dependencies from POM

# v0.14.6 (2016-09-11)
* Don't treat `Kill`ed responses (i.e., HEAD requests) as abnormal
  termination in metrics

# v0.14.5 (2016-09-02)
* Fix blaze-client handling of HEAD requests

# v0.14.4 (2016-08-29)
* Don't render trailing "/" for URIs with empty paths
* Avoid calling tail of empty list in `/:` extractor

# v0.14.3 (2016-08-24)
* Follow 301 and 302 responses to POST with a GET request.
* Follow all redirect responses to HEAD with a HEAD request.
* Fix bug where redirect response is disposed prematurely even if not followed.
* Fix bug where payload headers are sent from original request when
  following a redirect with a GET or HEAD.
* Return a failed task instead of throwing when a client callback
  throws an exception. Fixes a resource leak.
* Always render `Date` header in GMT.
* Fully support the three date formats specified by RFC 7231.
* Always specify peer information in blaze-client SSL engines
* Patch upgrades to latest async-http-client, jetty, scalaz, and scalaz-stream

# v0.14.2 (2016-08-10)
* Override `getMessage` in `UnexpectedStatus`

# v0.14.1 (2016-06-15)
* Added the possibility to specify custom responses to MessageFailures
* Address issue with Retry middleware leaking connections
* Fixed the status code for a semantically invalid request to `422 UnprocessableEntity`
* Rename `json` to `jsonDecoder` to reduce possibility of implicit shadowing
* Introduce the `ServerApp` trait
* Deprectate `onShutdown` and `awaitShutdown` in `Server`
* Support for multipart messages
* The Path extractor for Long now supports negative numbers
* Upgrade to scalaz-stream-0.8.2(a) for compatibility with scodec-bits-1.1
* Downgrade to argonaut-6.1 (latest stable release) now that it cross builds for scalaz-7.2
* Upgrade parboiled2 for compatibility with shapeless-2.3.x

# ~~v0.14.0 (2016-06-15)~~
* Recalled. Use v0.14.1 instead.

# v0.13.3 (2016-06-15)
* Address issue with Retry middleware leaking connections.
* Pass the reason string when setting the `Status` for a successful `ParseResult`.

# v0.13.2 (2016-04-13)
* Fixes the CanBuildFrom for RequestCookieJar to avoid duplicates.
* Update version of jawn-parser which contains a fix for Json decoding.

# v0.13.1 (2016-04-07)
* Remove implicit resolution of `DefaultExecutor` in blaze-client.

# v0.13.0 (2016-03-29)
* Add support for scalaz-7.2.x (use version 0.13.0a).
* Add a client backed based on async-http-client.
* Encode keys when rendering a query string.
* New entity decoder based on json4s' extract.
* Content-Length now accepts a Long.
* Upgrade to circe-0.3, json4s-3.3, and other patch releases.
* Fix deadlocks in blaze resulting from default executor on single-CPU machines.
* Refactor `DecodeFailure` into a new `RequestFailure` hierarchy.
* New methods for manipulating `UrlForm`.
* All parsed headers get a `parse` method to construct them from their value.
* Improve error message for unsupported media type decoding error.
* Introduce `BlazeClientConfig` class to simplify client construction.
* Unify client executor service semantics between blaze-client and async-http-client.
* Update default response message for UnsupportedMediaType failures.
* Add a `lenient` flag to blazee configuration to accept illegal characters in headers.
* Remove q-value from `MediaRange` and `MediaType`, replaced by `MediaRangeAndQValue`.
* Add `address` to `Server` trait.
* Lazily construct request body in Servlet NIO to support HTTP 100.
* Common operations pushed down to `MessageOps`.
* Fix loop in blaze-client when no connection can be established.
* Privatize most of the blaze internal types.
* Enable configuration of blaze server parser lengths.
* Add trailer support in blaze client.
* Provide an optional external executor to blaze clients.
* Fix Argonaut string interpolation

# v0.12.4 (2016-03-10)
* Fix bug on rejection of invalid URIs.
* Do not send `Transfer-Encoding` or `Content-Length` headers for 304 and others.
* Don't quote cookie values.

# v0.12.3 (2016-02-24)
* Upgrade to jawn-0.8.4 to fix decoding escaped characters in JSON.

# v0.12.2 (2016-02-22)
* ~~Upgrade to jawn-0.8.4 to fix decoding escaped characters in JSON.~~ Oops.

# v0.12.1 (2016-01-30)
* Encode keys as well as values when rendering a query.
* Don't encode '?' or '/' when encoding a query.

# v0.12.0 (2016-01-15)
* Refactor the client API for resource safety when not reading the entire body.
* Rewrite client connection pool to support maximum concurrent
  connections instead of maximum idle connections.
* Optimize body collection for better connection keep-alive rate.
* Move `Service` and `HttpService`, because a `Client` can be viewed as a `Service`.
* Remove custom `DateTime` in favor of `java.time.Instant`.
* Support status 451 Unavailable For Legal Reasons.
* Various blaze-client optimizations.
* Don't let Blaze `IdentityWriter` write more than Content-Length bytes.
* Remove `identity` `Transfer-Encoding`, which was removed in HTTP RFC errata.
* In blaze, `requireClose` is now the return value of `writeEnd`.
* Remove body from `Request.toString` and `Response.toString`.
* Move blaze parser into its own class.
* Trigger a disconnect if an ignored body is too long.
* Configurable thread factories for happier profiling.
* Fix possible deadlock in default client execution context.

# v0.11.3 (2015-12-28)
* Blaze upgrade to fix parsing HTTP responses without a reason phrase.
* Don't write more than Content-Length bytes in blaze.
* Fix infinite loop in non-blocking Servlet I/O.
* Never write a response body on HEAD requests to blaze.
* Add missing `'&'` between multivalued k/v pairs in `UrlFormCodec.encode`

# v0.11.2 (2015-12-04)
* Fix stack safety issue in async servlet I/O.
* Reduce noise from timeout exceptions in `ClientTimeoutStage`.
* Address file descriptor leaks in blaze-client.
* Fix `FollowRedirect` middleware for 303 responses.
* Support keep-alives for client requests with bodies.

# v0.11.1 (2015-11-29)
* Honor `connectorPoolSize` and `bufferSize` parameters in `BlazeBuilder`.
* Add convenient `ETag` header constructor.
* Wait for final chunk to be written before closing the async context in non-blocking servlet I/O.
* Upgrade to jawn-streamz-0.7.0 to use scalaz-stream-0.8 across the board.

# v0.11.0 (2015-11-20)
* Upgrade to scalaz-stream 0.8
* Add Circe JSON support module.
* Add ability to require content-type matching with EntityDecoders.
* Cleanup blaze-client internals.
* Handle empty static files.
* Add ability to disable endpoint authentication for the blaze client.
* Add charset encoding for Argonaut JSON EntityEncoder.

# v0.10.1 (2015-10-07)
* Processes render data in chunked encoding by default.
* Incorporate type name into error message of QueryParam.
* Comma separate Access-Control-Allow-Methods header values.
* Default FallThrough behavior inspects for the FallThrough.fallthroughKey.

# v0.10.0 (2015-09-03)
* Replace `PartialService` with the `Fallthrough` typeclass and `orElse` syntax.
* Rename `withHeaders` to `replaceAllHeaders`
* Set https endpoint identification algorithm when possible.
* Stack-safe `ProcessWriter` in blaze.
* Configureable number of connector threads and buffer size in blaze-server.

# v0.9.3 (2015-08-27)
* Trampoline recursive calls in blaze ProcessWriter.
* Handle server hangup and body termination correctly in blaze client.

# v0.9.2 (2015-08-26)
* Bump http4s-websockets to 1.0.3 to properly decode continuation opcode.
* Fix metrics incompatibility when using Jetty 9.3 backend.
* Preserve original headers when appending as opposed to quoting.

# v0.8.5 (2015-08-26)
* Preserve original headers when appending as opposed to quoting.
* Upgrade to jawn-0.8.3 to avoid transitive dependency on GPL2 jmh

# v0.9.1 (2015-08-19)
* Fix bug in servlet nio handler.

# v0.9.0 (2015-08-15)
* Require Java8.
* `StaticFile` uses the filename extension exclusively to determine media-type.
* Add `/` method to `Uri`.
* Add `UrlFormLifter` middleware to aggregate url-form parameters with the query parameters.
* Add local address information to the `Request` type.
* Add a Http method 'or' (`|`) extractor.
* Add `VirtualHost` middleware for serving multiple sites from one server.
* Add websocket configuration to the blaze server builder.
* Redefine default timeout status code to 500.
* Redefine the `Service` arrow result from `Task[Option[_]]` to `Task[_]`.
* Don't extend `AllInstances` with `Http4s` omnibus import object.
* Use UTF-8 as the default encoding for text bodies.
* Numerous bug fixes by numerous contributors!

# v0.8.4 (2015-07-13)
* Honor the buffer size parameter in gzip middleware.
* Handle service exceptions in servlet backends.
* Respect asyncTimeout in servlet backends.
* Fix prefix mounting bug in blaze-server.
* Do not apply CORS headers to unsuccessful OPTIONS requests.

# v0.8.3 (2015-07-02)
* Fix bug parsing IPv4 addresses found in URI construction.

# v0.8.2 (2015-06-22)
* Patch instrumented handler for Jetty to time async contexts correctly.
* Fix race condition with timeout registration and route execution in blaze client
* Replace `ConcurrentHashMap` with synchronized `HashMap` in `staticcontent` package.
* Fix static content from jars by avoiding `"//"` in path uris when serving static content.
* Quote MediaRange extensions.
* Upgrade to jawn-streamz-0.5.0 and blaze-0.8.2.
* Improve error handling in blaze-client.
* Respect the explicit default encoding passed to `decodeString`.

# v0.8.1 (2015-06-16)
* Authentication middleware integrated into the server package.
* Static content tools integrated into the server package.
* Rename HttpParser to HttpHeaderParser and allow registration and removal of header parsers.
* Make UrlForm EntityDecoder implicitly resolvable.
* Relax UrlForm parser strictness.
* Add 'follow redirect' support as a client middleware.
* Add server middleware for auto retrying uris of form '/foo/' as '/foo'.
* Numerous bug fixes.
* Numerous version bumps.

# ~~v0.8.0 (2015-06-16)~~
* Mistake.  Go straight to v0.8.1.

# v0.7.0 (2015-05-05)
* Add QueryParamMatcher to the dsl which returns a ValidationNel.
* Dsl can differentiate between '/foo/' and '/foo'.
* Added http2 support for blaze backend.
* Added a metrics middleware usable on all server backends.
* Websockets are now modeled by an scalaz.stream.Exchange.
* Add `User-Agent` and `Allow` header types and parsers.
* Allow providing a Host header to the blaze client.
* Upgrade to scalaz-stream-7.0a.
* Added a CORS middleware.
* Numerous bug fixes.
* Numerous version bumps.

# v0.6.5 (2015-03-29)
* Fix bug in Request URI on servlet backend with non-empty context or servlet paths.
* Allow provided Host header for Blaze requests.

# v0.6.4 (2015-03-15)
* Avoid loading javax.servlet.WriteListener when deploying to a servlet 3.0 container.

# ~~v0.6.3 (2015-03-15)~~
* Forgot to pull origin before releasing.  Use v0.6.4 instead.

# v0.6.2 (2015-02-27)
* Use the thread pool provided to the Jetty servlet builder.
* Avoid throwing exceptions when parsing headers.
* Make trailing slash insignificant in service prefixes on servlet containers.
* Fix mapping of servlet query and mount prefix.

# v0.6.1 (2015-02-04)
* Update to blaze-0.5.1
* Remove unneeded error message (90b2f76097215)
* GZip middleware will not throw an exception if the AcceptEncoding header is not gzip (ed1b2a0d68a8)

# v0.6.0 (2015-01-27)

* http4s-core
* Remove ResponseBuilder in favor of Response companion.
* Allow '';'' separators for query pairs.
* Make charset on Message an Option.
* Add a `flatMapR` method to EntityDecoder.
* Various enhancements to QueryParamEncoder and QueryParamDecoder.
* Make Query an IndexedSeq.
* Add parsers for Location and Proxy-Authenticate headers.
* Move EntityDecoder.apply to `Request.decode` and `Request.decodeWith`
* Move headers into `org.http4s.headers` package.
* Make UriTranslation respect scriptName/pathInfo split.
* New method to resolve relative Uris.
* Encode query and fragment of Uri.
* Codec and wrapper type for URL-form-encoded bodies.

* http4s-server
* Add SSL support to all server builders.

* http4s-blaze-server
* Add Date header to blaze-server responses.
* Close connection when error happens during body write in blaze-server.

* http4s-servlet
* Use asynchronous servlet I/O on Servlet 3.1 containers.
* ServletContext syntax for easy mounting in a WAR deployment.
* Support Dropwizard Metrics collection for servlet containers.

* http4s-jawn
* Empty strings are a JSON decoding error.

* http4s-argonaut
* Add codec instances for Argonaut's CodecJson.

* http4s-json4s
* Add codec instances for Json4s' Reader/Writer.

* http4s-twirl
* New module to support Twirl templates

* http4s-scala-xml
* Split scala-xml support into http4s-scala-xml module.
* Change inferred type of `scala.xml.Elem` to `application/xml`.

* http4s-client
* Support for signing oauth-1 requests in client.

* http4s-blaze-client
* Fix blaze-client when receiving HTTP1 response without Content-Length header.
* Change default blaze-client executor to variable size.
* Fix problem with blaze-client timeouts.

# v0.5.4 (2015-01-08)
* Upgrade to blaze 0.4.1 to fix header parsing issue in blaze http/1.x client and server.

# v0.5.3 (2015-01-05)
* Upgrade to argonaut-6.1-M5 to match jawn. [#157](https://github.com/http4s/http4s/issues/157)

# v0.5.2 (2015-01-02)
* Upgrade to jawn-0.7.2.  Old version of jawn was incompatible with argonaut. [#157](https://github.com/http4s/http4s/issues/157)

# v0.5.1 (2014-12-23)
* Include context path in calculation of scriptName/pathInfo. [#140](https://github.com/http4s/http4s/issues/140)
* Fix bug in UriTemplate for query params with multiple keys.
* Fix StackOverflowError in query parser. [#147](https://github.com/http4s/http4s/issues/147)
* Allow ';' separators for query pairs.

# v0.5.0 (2014-12-11)
* Client syntax has evloved and now will include Accept headers when used with EntityDecoder
* Parse JSON with jawn-streamz.
* EntityDecoder now returns an EitherT to make decoding failure explicit.
* Renamed Writable to EntityEncoder
* New query param typeclasses for encoding and decoding query strings.
* Status equality now discards the reason phrase.
* Match AttributeKeys as singletons.
* Added async timeout listener to servlet backends.
* Start blaze server asynchronously.
* Support specifying timeout and executor in blaze-client.
* Use NIO for encoding files.

# v0.4.2 (2014-12-01)
* Fix whitespace parsing in Authorization header [#87](https://github.com/http4s/http4s/issues/87)

# v0.4.1 (2014-11-20)
* `Uri.query` and `Uri.fragment` are no longer decoded. [#75](https://github.com/http4s/http4s/issues/75)

# v0.4.0 (2014-11-18)

* Change HttpService form a `PartialFunction[Request,Task[Response]]`
  to `Service[Request, Response]`, a type that encapsulates a `Request => Task[Option[Response]]`
* Upgrade to scalaz-stream-0.6a
* Upgrade to blaze-0.3.0
* Drop scala-logging for log4s
* Refactor ServerBuilders into an immutable builder pattern.
* Add a way to control the thread pool used for execution of a Service
* Modernize the Renderable/Renderer framework
* Change Renderable append operator from ~ to <<
* Split out the websocket codec and types into a seperate package
* Added ReplyException, an experimental way to allow an Exception to encode
  a default Response on for EntityDecoder etc.
* Many bug fixes and slight enhancements

# v0.3.0 (2014-08-29)

* New client API with Blaze implementation
* Upgrade to scalaz-7.1.0 and scalaz-stream-0.5a
* JSON Writable support through Argonaut and json4s.
* Add EntityDecoders for parsing bodies.
* Moved request and response generators to http4s-dsl to be more flexible to
  other frameworks'' syntax needs.
* Phased out exception-throwing methods for the construction of various
  model objects in favor of disjunctions and macro-enforced literals.
* Refactored imports to match the structure followed by [scalaz](https://github.com/scalaz/scalaz).

# v0.2.0 (2014-07-15)

* Scala 2.11 support
* Spun off http4s-server module. http4s-core is neutral between server and
the future client.
* New builder for running Blaze, Jetty, and Tomcat servers.
* Configurable timeouts in each server backend.
* Replace Chunk with scodec.bits.ByteVector.
* Many enhancements and bugfixes to URI type.
* Drop joda-time dependency for slimmer date-time class.
* Capitalized method names in http4s-dsl.

# v0.1.0 (2014-04-15)

* Initial public release.<|MERGE_RESOLUTION|>--- conflicted
+++ resolved
@@ -8,7 +8,25 @@
 Maintenance branches are merged before each new release. This change log is
 ordered chronologically, so each release contains all changes described below it.
 
-<<<<<<< HEAD
+# v0.22.10 (2022-01-28)
+
+This release is focused on the client.  The blaze-client is substantially refactored internally to improve resource safety.  A new internal websocket client is published for implementation across repos.  We expect to release this as a public API in the next release.
+
+* http4s-core
+    * Update slf4j-api to 1.7.35 in series/0.22 by @scala-steward in https://github.com/http4s/http4s/pull/5947
+
+* http4s-blaze-client
+    * Resourcify blaze client by @RafalSumislawski in https://github.com/http4s/http4s/pull/5385
+    * Add withMaxIdleDuration setter to BlazeClientBuilder by @rossabaker in https://github.com/http4s/http4s/pull/5950
+
+* Behind the scenes
+    * Update http4s-circe, http4s-ember-client to 0.23.8 in series/0.22 by @scala-steward in https://github.com/http4s/http4s/pull/5952
+    * Remove mdoc/laika sbt plugins by @armanbilge in https://github.com/http4s/http4s/pull/5963
+    * Create WebSocket client API by @armanbilge in https://github.com/http4s/http4s/pull/5520
+    * Privatize web socket client pending concrete implementation by @rossabaker in https://github.com/http4s/http4s/pull/5965
+
+**Full Changelog**: https://github.com/http4s/http4s/compare/v0.22.9...v0.22.10
+
 # v0.23.8 (2022-01-25)
 
 This is a maintenance release, binary compatible with the 0.23.x series.  It additionally includes a merge forward of the changes in v0.22.9.
@@ -85,26 +103,6 @@
     * Replace our TestExecutionContext by @rossabaker in https://github.com/http4s/http4s/pull/5944
 
 **Full Changelog**: https://github.com/http4s/http4s/compare/v0.23.7...v0.23.8
-=======
-# v0.22.10 (2022-01-28)
-
-This release is focused on the client.  The blaze-client is substantially refactored internally to improve resource safety.  A new internal websocket client is published for implementation across repos.  We expect to release this as a public API in the next release.
-
-* http4s-core
-    * Update slf4j-api to 1.7.35 in series/0.22 by @scala-steward in https://github.com/http4s/http4s/pull/5947
-
-* http4s-blaze-client
-    * Resourcify blaze client by @RafalSumislawski in https://github.com/http4s/http4s/pull/5385
-    * Add withMaxIdleDuration setter to BlazeClientBuilder by @rossabaker in https://github.com/http4s/http4s/pull/5950
-
-* Behind the scenes
-    * Update http4s-circe, http4s-ember-client to 0.23.8 in series/0.22 by @scala-steward in https://github.com/http4s/http4s/pull/5952
-    * Remove mdoc/laika sbt plugins by @armanbilge in https://github.com/http4s/http4s/pull/5963
-    * Create WebSocket client API by @armanbilge in https://github.com/http4s/http4s/pull/5520
-    * Privatize web socket client pending concrete implementation by @rossabaker in https://github.com/http4s/http4s/pull/5965
-
-**Full Changelog**: https://github.com/http4s/http4s/compare/v0.22.9...v0.22.10
->>>>>>> bd3e0786
 
 # v0.22.9 (2022-01-24)
 
