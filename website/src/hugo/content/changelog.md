--- conflicted
+++ resolved
@@ -8,15 +8,6 @@
 ordered chronologically, so each release contains all changes described below
 it.
 
-<<<<<<< HEAD
-# v1.0.0-M8 (2020-11-26)
-
-## Breaking changes
-
-### http4s-client
-
-* [#3903](https://github.com/http4s/http4s/pull/3903): Method apply syntax (e.g., `POST(body, uri)`) returns a `Request[F]` instead of `F[Request[F]]`
-=======
 # v0.21.14 (2020-12-11)
 
 ## http4s-core
@@ -43,6 +34,12 @@
 
 * [#4006](https://github.com/http4s/http4s/pull/4006): Set `Content-Length` header on requests where available instead of always chunking
 
+## http4s-metrics
+
+### Bugfixes
+
+* [#3977](https://github.com/http4s/http4s/pull/3977): Changes from `BracketRequestResponse` middleware may address reported leaks in `decreaseActiveRequests`.  Corrects a bug in `recordHeadersTime`.  Also can now record times for abnormal terminations.
+
 ## Internals
 
 Should not affect end users, but noted just in case:
@@ -50,12 +47,6 @@
 * [#3964](https://github.com/http4s/http4s/pull/3964): Replace `cats.implicits._` imports with `cats.syntax.all._`. Should not be user visible.
 * [#3963](https://github.com/http4s/http4s/pull/3963), [#3983](https://github.com/http4s/http4s/pull/3983): Port several tests to MUnit. This helps with CI health.
 * [#3980](https://github.com/http4s/http4s/pull/3980): Integrate new sbt-http4s-org plugin with sbt-spiewak
-
-## http4s-metrics
-
-### Bugfixes
-
-* [#3977](https://github.com/http4s/http4s/pull/3977): Changes from `BracketRequestResponse` middleware may address reported leaks in `decreaseActiveRequests`.  Corrects a bug in `recordHeadersTime`.  Also can now record times for abnormal terminations.
 
 ## Dependency bumps
 
@@ -63,7 +54,14 @@
 * cats-effect-2.3.0
 * dropwizard-metrics-4.1.16
 * scodec-bits-1.1.22
->>>>>>> b7e8cbd3
+
+# v1.0.0-M8 (2020-11-26)
+
+## Breaking changes
+
+### http4s-client
+
+* [#3903](https://github.com/http4s/http4s/pull/3903): Method apply syntax (e.g., `POST(body, uri)`) returns a `Request[F]` instead of `F[Request[F]]`
 
 # v0.21.13 (2020-11-25)
 
