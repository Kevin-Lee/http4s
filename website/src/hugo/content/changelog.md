---
menu: main
weight: 101
title: Changelog
---

Maintenance branches are merged before each new release. This change log is
ordered chronologically, so each release contains all changes described below
it.

<<<<<<< HEAD
# v0.22.0-M2 (2021-02-02)

This release fixes a [High Severity vulnerability](https://github.com/http4s/http4s/security/advisories/GHSA-xhv5-w9c5-2r2w) in blaze-server.

## http4s-blaze-server

* [GHSA-xhv5-w9c5-2r2w](https://github.com/http4s/http4s/security/advisories/GHSA-xhv5-w9c5-2r2w): Additionally to the fix in v0.21.17, drops support for NIO2.

## http4s-core

### Enhancements

* [#4286](https://github.com/http4s/http4s/pull/4286): Improve performance by using `oneOf` and caching a URI parser. This was an identified new hotspot in v0.22.0-M1.

### Breaking changes

* [#4259](https://github.com/http4s/http4s/pull/4259): Regenerate `MimeDb` from the IANA database. This shifts around some constants in a binary incompatible way, but almost nobody will notice.
* [#4327](https://github.com/http4s/http4s/pull/4237): Shifted the parsers around in `Uri` to prevent deadlocks that appeared since M1.  This should not be visible, but is binary breaking.

## http4s-prometheus

### Breaking changes

* [#4273](https://github.com/http4s/http4s/pull/4273): Change metric names from `_count` to `_count_total` to match Prometheus' move to the OpenMetrics standard.  Your metrics names will change!  See [prometheus/client_java#615](https://github.com/prometheus/client_java/pull/615) for more details from the Prometheus team.

## Dependency updates

* jawn-fs2-1.0.1
* keypool-0.3.0-RC1 (moved to `org.typelevel`)
* play-json-2.10.0-RC1
* simpleclient-0.10.0 (Prometheus)

=======
# v0.21.18 (2021-02-02)

## http4s-blaze-server

### Bug fixes

* [#4337](https://github.com/http4s/http4s/pull/4337): Pass the `maxConnections` parameter to the blaze infrastructure correctly. The `maxConnections` value was being passed as the `acceptorThreads`, leaving `maxConnections` set to its Blaze default of 512.

## http4s-ember-core

### Bug fixes

* [#4335](https://github.com/http4s/http4s/pull/4335): Don't render an empty body with chunked transfer encoding on response statuses that don't permit a body (e.g., `204 No Content`).
 
>>>>>>> 8a779851
# v0.21.17 (2021-02-02)

This release fixes a [High Severity vulnerability](https://github.com/http4s/http4s/security/advisories/GHSA-xhv5-w9c5-2r2w) in blaze-server.

## http4s-blaze-server

### Security patches

* [GHSA-xhv5-w9c5-2r2w](https://github.com/http4s/http4s/security/advisories/GHSA-xhv5-w9c5-2r2w): blaze-core, a library underlying http4s-blaze-server, accepts connections without bound.  Each connection claims a file handle, a scarce resource, leading to a denial of service vector.

  `BlazeServerBuilder` now has a `maxConnections` property, limiting the number of concurrent connections.  The cap is not applied to the NIO2 socket server, which is now deprecated. 

## http4s-ember-core

### Enhancements

* [#4331](https://github.com/http4s/http4s/pull/4331): Don't render an empty chunked payload if a request has neither a `Content-Length` or `Transfer-Encoding` and the method is one of `GET`, `DELETE`, `CONNECT`, or `TRACE`. It is undefined behavior for those methods to send payloads.

## http4s-ember-server

### Bugfixes

* [#4281](https://github.com/http4s/http4s/pull/4281): Add backpressure to ember startup, so the server is up before `use` returns.

### Enhancements

* [#4244](https://github.com/http4s/http4s/pull/4244): Internal refactoring of how the stream of server connections is parallelized and terminated.
* [#4287](https://github.com/http4s/http4s/pull/4287): Replace `onError: Throwable => Response[F]` with `withErrorHandler: PartialFunction[Thrwable, F[Response[F]]`.  Error handling is invoked earlier, allowing custom responses to parsing and timeout failures.

## http4s-ember-client

### Enhancements

* [#4301](https://github.com/http4s/http4s/pull/4301): Add an `idleConnectionTime` to `EmberClientBuilder`. Discard stale connections from the pool and try to acquire a new one.

## http4s-servlet

### Bugfixes

* [#4309](https://github.com/http4s/http4s/pull/4309): Call `GenericServlet.init` when intializing an `Http4sServlet`.  Avoids `NullPointerExceptions` from the `ServletConfig`.

## Documentation

* [#4261](https://github.com/http4s/http4s/pull/4261): Better `@see` links throughout the Scaladoc

## Dependency upgrades

* blaze-0.14.15
* okhttp-4.9.1

# v0.22.0-M1 (2021-01-24)

This is a new series, forked from main before Cats-Effect 3 support was merged.  It is binary incompatible with 0.21, but contains several changes that will be necessary for Scala 3 (Dotty) support. It builds on all the changes from v1.0.0-M1 through v1.0.0-M10, which are not echoed here.

The headline change is that all parboiled2 parsers have been replaced with cats-parse.

## Should I switch?

* Users who had been tracking the 1.0 series, but are not prepared for Cats Effect 3, should switch to this series.
* Users who wish to remain on the bleeding edge, including Cats Effect 3, should continue track the 1.0 series.
* Users who need a stable release should remain on the 0.21 series for now.

## http4s-core

### Breaking changes

* [#3855](https://github.com/http4s/http4s/pull/3855): All parboiled2 parsers are replaced by cats-parse.  parboiled2 was not part of the public API, nor are our cats-parse parsers.  Users may observe a difference in the error messages and subtle semantic changes.  We've attempted to minimize them, but this is a significant underlying change.  See also: [#3897](https://github.com/http4s/http4s/pull/3897), [#3901](https://github.com/http4s/http4s/pull/3901), [#3954](https://github.com/http4s/http4s/pull/3954), [#3958](https://github.com/http4s/http4s/pull/3958), [#3995](https://github.com/http4s/http4s/pull/3995), [#4023](https://github.com/http4s/http4s/pull/4023), [#4001](https://github.com/http4s/http4s/pull/4001), [#4013](https://github.com/http4s/http4s/pull/4013), [#4042](https://github.com/http4s/http4s/pull/4042), [#3982](https://github.com/http4s/http4s/pull/3982), [#4071](https://github.com/http4s/http4s/pull/4071), [#4017](https://github.com/http4s/http4s/pull/4017), [#4132](https://github.com/http4s/http4s/pull/4132), [#4154](https://github.com/http4s/http4s/pull/4154), [#4200](https://github.com/http4s/http4s/pull/4200), [#4202](https://github.com/http4s/http4s/pull/4202), [#4206](https://github.com/http4s/http4s/pull/4206), [#4201](https://github.com/http4s/http4s/pull/4201), [#4208](https://github.com/http4s/http4s/pull/4208), [#4235](https://github.com/http4s/http4s/pull/4235), [#4147](https://github.com/http4s/http4s/pull/4147), [#4238](https://github.com/http4s/http4s/pull/4238) [#4238](https://github.com/http4s/http4s/pull/4243)
* [#4070](https://github.com/http4s/http4s/pull/4070): No longer publish a `scala.annotations.nowarn` annotation in the 2.12 build.  This is provided in the standard library in 2.12.13, and isn't necessary at runtime in any version.
* [#4138](https://github.com/http4s/http4s/pull/4138): Replace boolean with `Weakness` sum type in `EntityTag` model
* [#4148](https://github.com/http4s/http4s/pull/4148): Lift `ETag.EntityTag` out of header and into the `org.http4s` package
* [#4164](https://github.com/http4s/http4s/pull/4164): Removal of several deprecated interfaces.  Most were non-public binary compatibility shims, or explicit cats instances that had been superseded by new implicits.  Some exceptions:
* [#4145](https://github.com/http4s/http4s/pull/4145): Port macros in `org.http4s.syntax.literals` to Scala 3.  Deprecated macros that were on various companion objects will not be in the Scala 3 releases.

### Bugfixes

* [#4017](https://github.com/http4s/http4s/pull/4017): Render a final `-` in a byte ranges without an end value

## http4s-laws

### Breaking changes

* [#4144](https://github.com/http4s/http4s/pull/4144): Add `LawsAdapter` to create `PropF` for effectful properties.  Restate various Entity codec laws in terms of it.
* [#4164](https://github.com/http4s/http4s/pull/4164): Removed arbitrary instances for `CIString`. These are provided by case-insensitive.

## http4s-server

### Breaking changes

* [#4164](https://github.com/http4s/http4s/pull/4164): Removed deprecated `SSLConfig`, `KeyStoreBits`, `SSLContextBits`, and `SSLBits`.

## http4s-testing

### Breaking changes

* [#4164](https://github.com/http4s/http4s/pull/4164): No longer a publicly published package. All public API was previously deprecated.

## Dependency upgrades

* async-http-client-2.12.2
* cats-parse-0.3.0
* circe-0.14.0-M3
* jackson-databind-2.12.1
* jawn-1.0.3
* log4cats-1.2.0-RC1 (now under `org.typelevel`)
* log4s-1.0.0-M4
* okio-2.10.0
* vault-2.1.0-M14 (now under `org.typelevel`)

## Dependency removals

* parboiled2

# v1.0.0-M10 (2020-12-31)

## http4s-client

### Enhancements

* [#4051](https://github.com/http4s/http4s/pull/4051): Add `customized` function to `Logger` middleware that takes a function to produce the log string. Add a `colored` implementation on that that adds colors to the logs.

## Dependency updates

* argonaut-6.3.3

# v0.21.16 (2021-01-24)

## http4s-laws

### Bugfixes

* [#4243](https://github.com/http4s/http4s/pull/4243): Don't generate ipv6 addresses with only one section shorted by `::`

## http4s-blaze-core

### Bugfixes

* [#4143](https://github.com/http4s/http4s/pull/4143): Fix race condition that leads to `WritePendingException`. A tradeoff of this change is that some connections that were previously reused must now be closed.

## http4s-blaze-client

### Bugfixes

* [#4152](https://github.com/http4s/http4s/pull/4152): Omit implicit `Content-Length: 0` header when rendering GET, DELETE, CONNECT, and TRACE requests.

## http4s-ember-client

### Bugfixes

* [#4179](https://github.com/http4s/http4s/pull/4179): Render requests in "origin form", so the request line contains only the path of the request, and host information is only in the Host header.  We were previously rendering the fulll URI on the request line, which the spec mandates all servers to handle, but clients should not send when not speaking to a proxy.

## http4s-ember-server

### Enhancements

* [#4179](https://github.com/http4s/http4s/pull/4179): Support a graceful shutdown

## http4s-circe

### Enhancements

* [#4124](https://github.com/http4s/http4s/pull/4124): Avoid intermediate `ByteBuffer` duplication

## Dependency updates

* dropwizard-metrics-4.1.17
* netty-4.1.58.Final
* play-json-29.9.2
* scalatags-0.9.3

# v0.21.15 (2020-12-31)

## http4s-core

### Enhancements

* [#4014](https://github.com/http4s/http4s/pull/4014): Tolerate spaces in cookie headers. These are illegal per RFC6265, but commonly seen in the wild.
* [#4113](https://github.com/http4s/http4s/pull/4113): Expose a mixed multipart decoder that buffers large file parts to a temporary file.

## http4s-server

### Enhancements

* [#4026](https://github.com/http4s/http4s/pull/4026): Add `Resource`-based constructors to the `BracketRequestResponse` middleware.
o* [#4037](https://github.com/http4s/http4s/pull/4037): Normalize some default settings between server backends to standard http4s defaults, to make a more similar experience between backends.  This changes some defaults for Ember and Jetty backends.

## http4s-jetty

### Enhancements

* [#4032](https://github.com/http4s/http4s/pull/4032): Add an `HttpConfiguration` parameter to the Jetty builder to support deeper configuration than what is otherwise available on the builer.  Use it for both HTTP/1 and HTTP/2.

## http4s-jetty-client

### Enhancements

* [#4110](https://github.com/http4s/http4s/pull/4110): Provide an `SslContextFactory` in the default configuration. Before this, secure requests would throw a `NullPointerException` unless a custom Jetty `HttpClient` was used.

## Documentation

* [#4020](https://github.com/http4s/http4s/pull/4020): Improvements to scaladoc. Link to other projects' scaladoc where we can and various cleanups of our own.
* [#4025](https://github.com/http4s/http4s/pull/4025): Publish our own API URL, so other scaladoc can link to us

## http4s-circe

* [#4012](https://github.com/http4s/http4s/pull/4012): Add sensitive EntityDecoders for circe that filter JSON that couldn't be decoded before logging it.

## Dependency bumps

* cats-2.3.1
* cats-effect-2.3.1
* discipline-core-1.1.3
* fs2-2.5.0
* jackson-databind-2.11.4
* netty-4.1.56.Final
* scodec-bits-1.1.23

# v1.0.0-M9 (2020-12-12)

## http4s-core

### Breaking changes

* [#3913](https://github.com/http4s/http4s/pull/3913): Regenerated the `MimeDb` trait from the IANA registry. This shifts a few constants around and is binary breaking, but the vast majority of users won't notice.

## Dependency updates

* jackson-databind-2.12.0

# v0.21.14 (2020-12-11)

## http4s-core

### Bugfixes

* [#3966](https://github.com/http4s/http4s/pull/3966): In `Link` header, retain the first `rel` attribute when multiple are present

### Enhancements

* [#3937](https://github.com/http4s/http4s/pull/3937): Add `Order[Charset]` and `Hash[Charset]` instances
* [#3969](https://github.com/http4s/http4s/pull/3969): Add `Order[Uri]`, `Hash[Uri]`, and `Show[Uri]`. Add the same for its component types.
* [#3966](https://github.com/http4s/http4s/pull/3966): Add `Order[Method]` instance

## http4s-server

### Enhancements

* [#3977](https://github.com/http4s/http4s/pull/3977): Add a `BracketRequestResponse` middleware, to reflect lifecycles between acquiring the `F[Response[F]]` and completion of the response body `Stream[F, Byte]`.  Introduces a new `ConcurrentRequests` middleware, and refactors `MaxActiveRequests` on top of it.

## http4s-okhttp-client

### Bugfixes

* [#4006](https://github.com/http4s/http4s/pull/4006): Set `Content-Length` header on requests where available instead of always chunking

## http4s-metrics

### Bugfixes

* [#3977](https://github.com/http4s/http4s/pull/3977): Changes from `BracketRequestResponse` middleware may address reported leaks in `decreaseActiveRequests`.  Corrects a bug in `recordHeadersTime`.  Also can now record times for abnormal terminations.

## Internals

Should not affect end users, but noted just in case:

* [#3964](https://github.com/http4s/http4s/pull/3964): Replace `cats.implicits._` imports with `cats.syntax.all._`. Should not be user visible.
* [#3963](https://github.com/http4s/http4s/pull/3963), [#3983](https://github.com/http4s/http4s/pull/3983): Port several tests to MUnit. This helps with CI health.
* [#3980](https://github.com/http4s/http4s/pull/3980): Integrate new sbt-http4s-org plugin with sbt-spiewak

## Dependency bumps

* cats-2.3.0
* cats-effect-2.3.0
* dropwizard-metrics-4.1.16
* scodec-bits-1.1.22

# v1.0.0-M8 (2020-11-26)

## Breaking changes

### http4s-client

* [#3903](https://github.com/http4s/http4s/pull/3903): Method apply syntax (e.g., `POST(body, uri)`) returns a `Request[F]` instead of `F[Request[F]]`

# v0.21.13 (2020-11-25)

## Bugfixes

### Most modules

* [#3932](https://github.com/http4s/http4s/pull/3932): Fix `NoClassDefFoundError` regression.  An example:

  ```
  [info]   java.lang.NoClassDefFoundError: cats/effect/ResourceLike
  [info]   at org.http4s.client.Client$.$anonfun$fromHttpApp$2(Client.scala:246)
  ```

  A test dependency upgrade evicted our declared cats-effect-2.2.0 dependency, so we built against a newer version than we advertise in our POM.  Fixed by downgrading the test dependency and inspecting the classpath.  Tooling will be added to avoid repeat failures.

# v0.21.12 (2020-11-25)

## Bugfixes

### http4s-core

* [#3911](https://github.com/http4s/http4s/pull/3911): Support raw query strings. Formerly, all query strings were stored as a vector of key-value pairs, which was lossy in the percent-encoding of sub-delimiter characters (e.g., '+' vs '%2B').  Queries constructed with `.fromString` will be rendered as-is, for APIs that assign special meaning to sub-delimiters.
* [#3921](https://github.com/http4s/http4s/pull/3921): Fix rendering of URIs with colons. This was a regression in v0.21.9.

### http4s-circe

* [#3906](https://github.com/http4s/http4s/pull/3906): Fix streamed encoder for empty stream. It was not rendering the `[F`.

## Enhancements

### http4s-core

* [#3902](https://github.com/http4s/http4s/pull/3902): Add `Hash` and `BoundedEnumerable` instances for `HttpVersion`
* [#3909](https://github.com/http4s/http4s/pull/3909): Add `Order` instance for `Header` and `Headers`

## Dependency upgrades

* fs2-2.4.6
* jetty-9.4.35.v20201120

# v1.0.0-M7 (2020-11-20)

## Breaking changes

### http4s-dsl

* [#3876](https://github.com/http4s/http4s/pull/3876): Replace `dsl.Http4sDsl.Path` with `core.Uri.Path`. The new `Path` in 1.0 is rich enough to support the DSL's routing needs, and this eliminates a conversion between models on every `->` extractor.  This change is source compatible in typical extractions.

## Dependency updates

* argonaut-6.3.2

# v0.21.11 (2020-11-20)

## Enhancements

### http4s-core

* [#3864](https://github.com/http4s/http4s/pull/3864): Cache a `Right` of the common `HttpVersion`s for its `ParseResult`.

### http4s-circe

* [#3891](https://github.com/http4s/http4s/pull/3891): Encode JSON streams in their constituent chunks instead of a chunk-per-`Json`. This can significantly reduce the network flushes on most backends.

### http4s-dsl

* [#3844](https://github.com/http4s/http4s/pull/3844): Add `MatrixVar` extractor for [Matrix URIs](https://www.w3.org/DesignIssues/MatrixURIs.html)

### http4s-async-http-client

* [#3859](https://github.com/http4s/http4s/pull/3859): Add `AsyncHttpClient.apply` method that takes an already constructed async-http-client. This is useful for keeping a handle on bespoke of the client, such as its stats. Adds a functional `AsyncHttpClientStats` wrapper around the native stats class.

## Internals

These changes should be transparent, but are mentioned for completeness.

### Dotty preparations

* [#3798](https://github.com/http4s/http4s/pull/3798): Parenthesize some arguments to lambda functions.

### Build

* [#3868](https://github.com/http4s/http4s/pull/3868), [#3870](https://github.com/http4s/http4s/pull/3870): Start building with sbt-github-actions.

## Dependency updates

* discipline-1.1.2
* dropwizard-metrics-4.1.15
* jackson-databind-2.11.3
* jawn-1.0.1
* netty-4.1.54.Final
* okio-2.9.0
* tomcat-9.0.40

~~# v0.21.10 (2020-11-20)~~

Cursed release, accidentally tagged from main.
Proceed directly to 0.21.11.

# v1.0.0-M6 (2020-11-11)

## Breaking changes

* [#3758](https://github.com/http4s/http4s/pull/3758): Refactor query param infix operators for deprecations in Scala 2.13. Not source breaking.
* [#3366](https://github.com/http4s/http4s/pull/3366): Add `Method` and `Uri` to `UnexpectedStatus` exception to improve client error handling. Not source breaking in most common usages.

# v0.21.9 (2020-11-11)

## Bugfixes

* [#3757](https://github.com/http4s/http4s/pull/3757): Restore mixin forwarders in `Http4sDsl` for binary compatibility back to v0.21.0.  These were removed in v0.21.6 by [#3492](https://github.com/http4s/http4s/pull/3492), but not caught by an older version of MiMa.
* [#3752](https://github.com/http4s/http4s/pull/3752): Fix rendering of absolute `Uri`s with no scheme.  They were missing the `//`.
* [#3810](https://github.com/http4s/http4s/pull/3810): In okhttp-client, render the request body synchronously on an okhttp-managed thread. There was a race condition that could truncate bodies.

## Enhancements

* [#3609](https://github.com/http4s/http4s/pull/3609): Introduce `Forwarded` header
* [#3789](https://github.com/http4s/http4s/pull/3789): In Ember, apply `Transfer-Encoding: chunked` in the absence of contrary information
* [#3815](https://github.com/http4s/http4s/pull/3815): Add `Show`, `Hash`, and `Order` instances to `QueryParamKey` and `QueryParamValue`
* [#3820](https://github.com/http4s/http4s/pull/3820): In jetty-client, eliminate uninformative request logging of failures

## Dotty preparations

Dotty support remains [in progress](https://github.com/http4s/http4s/projects/5), though many http4s features can be used now in compatibility mode.

* [#3767](https://github.com/http4s/http4s/pull/3767): Name "unbound placeholders."
* [#3757](https://github.com/http4s/http4s/pull/3757): Replace `@silent` annotations with `@nowarn`.

## Dependency updates

* blaze-0.14.14
* discipline-specs2-1.1.1
* dropwizard-metrics-4.1.14
* fs2-2.4.5
* jetty-9.4.34.v20201102
* log4s-1.9.0
* scalacheck-1.15.1

# v1.0.0-M5 (2020-10-16)

## Bugfixes

* [#3714](https://github.com/http4s/http4s/pull/3638): Use correct prefix when composing with `Router`
* [#3738](https://github.com/http4s/http4s/pull/3738): In `PrometheusExportService`, correctly match the `/metrics` endpoint

## Breaking changes

* [#3649](https://github.com/http4s/http4s/pull/3649): Make `QueryParam` a subclass of `QueryParamLike`
* [#3440](https://github.com/http4s/http4s/pull/3440): Simplify `Method` model. Drop `PermitsBody`, `NoBody`, and `Semantics` mixins. No longer a case class.

## Enhancements

* [#3638](https://github.com/http4s/http4s/pull/3638): Model `Access-Control-Expose-Headers`
* [#3735](https://github.com/http4s/http4s/pull/3735): Add `preferGzipped` parameter to `WebjarServiceBuilder`

## Dependency updates

* argonaut-6.3.1

# v0.21.8 (2020-10-16)

## Security

* [GHSA-8hxh-r6f7-jf45](https://github.com/http4s/http4s/security/advisories/GHSA-8hxh-r6f7-jf45): The version of Netty used by async-http-client is affected by [CVE-2020-11612](https://app.snyk.io/vuln/SNYK-JAVA-IONETTY-564897).  A server we connect to with http4s-async-http-client could theoretically respond with a large or malicious compressed stream and exhaust memory in the client JVM. This does not affect any release in the 1.x series.

## Bugfixes

* [#3666](https://github.com/http4s/http4s/pull/3666): In CSRF middleware, always use the `onFailure` handler instead of a hardcoded 403 response
* [#3716](https://github.com/http4s/http4s/pull/3716): Fail in `Method.fromString` when a token is succeeded by non-token characters.
* [#3743](https://github.com/http4s/http4s/pull/3743): Fix `ListSep` parser according to RFC.

## Enhancements

* [#3605](https://github.com/http4s/http4s/pull/3605): Improve header parsing in Ember
* [#3634](https://github.com/http4s/http4s/pull/3634): Query parameter codecs for `LocalDate` and `ZonedDate`
* [#3659](https://github.com/http4s/http4s/pull/3659): Make requests to mock client cancelable
* [#3701](https://github.com/http4s/http4s/pull/3701): In `matchHeader`, only parse headers with matching names. This improves parsing laziness.
* [#3641](https://github.com/http4s/http4s/pull/3641): Add `FormDataDecoder` to decode `UrlForm` to case classes via `QueryParamDecoder`

## Documentation

* [#3693](https://github.com/http4s/http4s/pull/3693): Fix some typos
* [#3703](https://github.com/http4s/http4s/pull/3703): Fix non-compiling example in streaming.md
* [#3670](https://github.com/http4s/http4s/pull/3670): Add scaladocs for various headers, including RFC links
* [#3692](https://github.com/http4s/http4s/pull/3692): Mention partial unification is no longer needed in Scala 2.13
* [#3710](https://github.com/http4s/http4s/pull/3710): Add docs for `OptionalValidatingQueryParamDecoderMatcher`
* [#3712](https://github.com/http4s/http4s/pull/3712): Add integrations.md with feature comparison of backends

## Miscellaneous

* [#3742](https://github.com/http4s/http4s/pull/3742): Drop JDK14 tests for JDK15

## Dependency updates

* dropwizard-metrics-4.1.13
* cats-2.2.0
* cats-effect-2.2.0
* fs2-2.4.4
* jetty-9.4.32.v20200930
* json4s-3.6.10
* netty-4.1.53.Final (async-http-client transitive dependency)
* okhttp-4.9.0
* play-json-2.9.1
* scalafix-0.9.21
* scalatags-0.9.2
* tomcat-9.0.39

# v1.0.0-M4 (2020-08-09)

This milestone merges the changes in 0.21.7.
It is not binary compatible with 1.0.0-M3

## Breaking changes

* [#3577](https://github.com/http4s/http4s/pull/3577): Add a model of the `Max-Forwards` header.
* [#3567](https://github.com/http4s/http4s/pull/3577): Add a model of the `Content-Language` header.
* [#3555](https://github.com/http4s/http4s/pull/3555): Support for UTF-8 basic authentication, per [RFC7617](https://tools.ietf.org/html/rfc7617). Attempt to decode Basic auth credentials as UTF-8, falling back to ISO-8859-1. Provide a charset to `BasicCredentials` that allows encoding with an arbitrary charset, defaulting to UTF-8. 
* [#3583](https://github.com/http4s/http4s/pull/3583): Allow configuration of `CirceInstances` to permit duplicate keys
* [#3587](https://github.com/http4s/http4s/pull/3587): Model `Access-Control-Allow-Headers` header

## Documentation

* [#3571](https://github.com/http4s/http4s/pull/3571): Fix comments in deprecated `AgentToken`, `AgentComment`, and `AgentProduct`.

## Dependency updates

* dropwizard-metrics-4.1.12

# v0.21.7 (2020-08-08)

## Bugfixes

* [#3548](https://github.com/http4s/http4s/pull/3548): Fixes `IllegalStateException` when a path matches a directory in `ResourceService`
* [#3546](https://github.com/http4s/http4s/pull/3546): In ember, encode headers as ISO-8859-1. Includes performance improvements
* [#3550](https://github.com/http4s/http4s/pull/3550): Don't attempt to decompress empty response bodies in `GZip` client middleware
* [#3598](https://github.com/http4s/http4s/pull/3598): Fix connection keep-alives in ember-client
* [#3594](https://github.com/http4s/http4s/pull/3594): Handle `FileNotFoundException` in `StaticFile.fromURL` by returning a 404 response
* [#3625](https://github.com/http4s/http4s/pull/3625): Close `URLConnection` in `StaticFile.fromURL` when the resource is not expired
* [#3624](https://github.com/http4s/http4s/pull/3624): Use client with the http4s defaults instead of a the Jetty defaults in `JettyClientBuilder#resource` and `JettyClientBuilder#stream`

## Enhancements

* [#3552](https://github.com/http4s/http4s/pull/3552): Add `liftKleisli` operation to `Client.` This is useful for integration with [natchez](https://github.com/tpolecat/natchez).
* [#3566](https://github.com/http4s/http4s/pull/3566): Expose `RetryPolicy.isErrorOrRetriablestatus`
* [#3558](https://github.com/http4s/http4s/pull/3558): Add `httpRoutes` and `httpApp` convenience constructors to `HSTS` middleware
* [#3559](https://github.com/http4s/http4s/pull/3559): Add `httpRoutes` and `httpApp` convenience constructors to `HttpsRedirect` middleware
* [#3623](https://github.com/http4s/http4s/pull/3623): Add `configure` method to allow more configurations of async-http-client
* [#3607](https://github.com/http4s/http4s/pull/3607): Add request key to the connection manager debug logs in blaze-client
* [#3602](https://github.com/http4s/http4s/pull/3602): Support trailer headers in Ember.
* [#3603](https://github.com/http4s/http4s/pull/3603): Enable connection reuse in ember-server.
* [#3601](https://github.com/http4s/http4s/pull/3601): Improve ember-client by adding `keep-alive`, a `Date` header if not present, and a configurable `User-Agent` header if not present.

## Refactoring

* [#3547](https://github.com/http4s/http4s/pull/3547): Refactor the ember request parser

## Documentation

* [#3545](https://github.com/http4s/http4s/pull/3545): Refresh the getting started guide to match the current template.
* [#3595](https://github.com/http4s/http4s/pull/3595): Show handling of `Year.of` exceptions in DSL tutorial

## Dependency upgrades

* cats-effect-2.1.4
* dropwizard-metrics-4.1.11
* jetty-9.4.31.v20200723
* okhttp-4.8.1
* tomcat-9.0.37

# v1.0.0-M3 (2020-06-27)

This milestone merges the changes in 0.21.6.
It is binary compatible with 1.0.0-M2.

# v0.21.6 (2020-06-27)

## Bugfixes

* [#3538](https://github.com/http4s/http4s/pull/3538): In ember, fix request and response parser to recognize chunked transfer encoding. In chunked messages, bodies were incorrectly empty.

## Enhancements

* [#3492](https://github.com/http4s/http4s/pull/3538): Split the request extractors in the server DSL into `org.http4s.dsl.request`. This leaner DSL does not deal with bodies, and does not require an `F[_]` parameter. Use of the existing `http4s-dsl` is unaffected.

## Dependency updates

* blaze-0.14.13

# v1.0.0-M2 (2020-06-25)

This is the first milestone release in the 1.x series.
It is not binary compatible with prior releases.

## Where is M1?

Unpublished. The release build from the tag failed, and the fix required a new tag.

## Breaking changes

* [#3174](https://github.com/http4s/http4s/pull/3174): Drop http4s-prometheus dependency on http4s-dsl
* [#2615](https://github.com/http4s/http4s/pull/2615): Model the `Server` header
* [#3206](https://github.com/http4s/http4s/pull/2615): Model the `Content-Location` header
* [#3264](https://github.com/http4s/http4s/pull/3264): Remove unused `EntityEncoder` argument in `PlayInstances`.
* [#3257](https://github.com/http4s/http4s/pull/3257): Make `SameSite` cookie attribute optional
* [#3291](https://github.com/http4s/http4s/pull/3291): Remove unused `F[_]` parameter from `Server`
* [#3241](https://github.com/http4s/http4s/pull/3241): Port all macros to blackbox in anticipation of Dotty support
* [#3323](https://github.com/http4s/http4s/pull/3323): Drop deprecated `ArbitraryInstances#charsetRangesNoQuality`
* [#3322](https://github.com/http4s/http4s/pull/3322): Drop deprecated `getAs` and `prepAs` methods from `Client`
* [#3371](https://github.com/http4s/http4s/pull/3271): In http4s-metrics, add `rootCause` field to `TerminationType.Abnormal` and `TerminationType.Error`.  Add `TerminationType.Canceled`
* [#3335](https://github.com/http4s/http4s/pull/3335): Remove unused `Bracket` instance in `Client#translate`
* [#3390](https://github.com/http4s/http4s/pull/3390): Replace `org.http4s.util.CaseInsensitiveString` with `org.typelevel.ci.CIString`
* [#3221](https://github.com/http4s/http4s/pull/3221): Implement a `Uri.Path` type to replace the type alias for `String`
* [#3450](https://github.com/http4s/http4s/pull/3450): Model `Accept-Patch` header as a `NonEmptyList[MediaType]`
* [#3463](https://github.com/http4s/http4s/pull/3450): Model `Access-Control-Allow-Credentials` header as a nullary case class.
* [#3325](https://github.com/http4s/http4s/pull/3325): Add a WebSocket builder with a `Pipe[F, WebSocketFrame, WebSocketFrame]` to unify sending and receiving.
* [#3373](https://github.com/http4s/http4s/pull/3373): Parameterize `ClassLoader` for `ResourceService` and `WebjarService`. Changes the `CacheStrategy`'s `uriPath` argument to `Uri.Path`.
* [#3460](https://github.com/http4s/http4s/pull/3460): Remove deprecated `Service` and related aliases
* [#3529](https://github.com/http4s/http4s/pull/3529): Refresh the `MediaType`s constants from the IANA registry. Not source breaking, but shifts constants in a binary breaking way.

## Enhancements

* [#3320](https://github.com/http4s/http4s/pull/3320): Reimplement `Media#as` with `F.rethrow`

## Deprecations

* [#3359](https://github.com/http4s/http4s/pull/3359): Deprecate the `org.http4s.util.execution` package.
* [#3422](https://github.com/http4s/http4s/pull/3359): Deprecate `BlazeClientBuilder#withSslContextOption`.

# Documentation

* [#3374](https://github.com/http4s/http4s/pull/3374): Add a deployment tutorial, including for GraalVM. See also #[3416](https://github.com/http4s/http4s/pull/3416).
* [#3410](https://github.com/http4s/http4s/pull/3410): Suggest a global execution context for the argument to `BlazeClientBuilder`

## Internal refactoring

* [#3386](https://github.com/http4s/http4s/pull/3386): Drop internal argonaut parser in favor of jawn's
* [#3266](https://github.com/http4s/http4s/pull/3266): Replace `fs2.compress` with `fs2.compression`

## Dependency updates

* argonaut-6.3.0
* async-http-client-2.12.1
* blaze-http-0.14.13
* play-json-2.9.0
* simpleclient-0.9.0 (Prometheus)

~~# v1.0.0-M1 (2020-06-25)~~

Did not publish successfully from tag.

# v0.21.5 (2020-06-24)

This release is fully backward compatible with 0.21.4.

## New modules

* [#3372](https://github.com/http4s/http4s/pull/3372): `http4s-scalafix`: starting with this release, we have integrated Scalafix rules into the build.  All our Scalafix rules will be published as both snapshots and with core releases.  The http4s-scalafix version is equivalent to the output version of the scalafix rules.  The scalafix rules are intended to assist migrations with deprecations (within this series) and breaking changes (in the upcoming push to 1.0).

## Bugfixes

* [#3476](https://github.com/http4s/http4s/pull/3476): Fix crash of `GZip` client middleware on responses to `HEAD` requests
* [#3488](https://github.com/http4s/http4s/pull/3488): Don't call `toString` on input of `ResponseLogger` on cancellation. The input is usually a `Request`. We filter a set of default sensitive headers in `Request#toString`, but custom headers can also be sensitive and could previously be leaked by this middleware.
* [#3521](https://github.com/http4s/http4s/pull/3521): In async-http-client, raise errors into response body stream when thrown after we've begun streaming. Previously, these errors were logged, but the response body was truncated with no value indicating failure.
* [#3520](https://github.com/http4s/http4s/pull/3520): When adding a query parameter to a `Uri` with a blank query string (i.e., the URI ends in '?'), don't prepend it with a `'&'` character. This is important in OAuth1 signing.
* [#3518](https://github.com/http4s/http4s/pull/3518): Fix `Cogen[ContentCoding]` in the testing arbitraries to respect the case-insensitivity of the coding field.
* [#3501](https://github.com/http4s/http4s/pull/3501): Explicitly use `Locale.ENGLISH` when comparing two `ContentCoding`'s coding fields. This only matters if your default locale has different casing semantics than English for HTTP token characters.

## Deprecations

* [#3441](https://github.com/http4s/http4s/pull/3441): Deprecate `org.http4s.util.threads`, which is not related to HTTP
* [#3442](https://github.com/http4s/http4s/pull/3442): Deprecate `org.http4s.util.hashLower`, which is not related to HTTP
* [#3466](https://github.com/http4s/http4s/pull/3466): Deprecate `util.decode`, which may loop infinitely on certain malformed input.  Deprecate `Media#bodyAsText` and `EntityDecoder.decodeString`, which may loop infinitely for charsets other than UTF-8.  The latter two methods are replaced by `Media#bodyText` and `EntityDecoder.decodeText`.
* [#3372](https://github.com/http4s/http4s/pull/3372): Deprecate `Client.fetch(request)(f)` in favor of `Client#run(request).use(f)`. This is to highlight the dangers of using `F.pure` or similar as `f`, which gives access to the body after the client may have recycled the connection.  For training and code reviewing purposes, it's easier to be careful with `Resource#use` than convenience methods like `fetch` that are `use` in disguise. This change can be fixed with our new http4s-scalafix.

## Enhancements

* [#3286](https://github.com/http4s/http4s/pull/3286): Add `httpRoutes` constructor for `Autoslash middleware`
* [#3382](https://github.com/http4s/http4s/pull/3382): Use more efficient String compiler in `EntityDecoder[F, String]`
* [#3439](https://github.com/http4s/http4s/pull/3439): Add `Hash[Method]` instance. See also [#3490](https://github.com/http4s/http4s/pull/3490).
* [#3438](https://github.com/http4s/http4s/pull/3438): Add `PRI` method
* [#3474](https://github.com/http4s/http4s/pull/3474): Add `httpApp` and `httpRoutes` constructors for `HeaderEcho` middleware
* [#3473](https://github.com/http4s/http4s/pull/3473): Add `httpApp` and `httpRoutes` constructors for `ErrorHandling` middleware
* [#3472](https://github.com/http4s/http4s/pull/3472): Add `httpApp` and `httpRoutes` constructors for `EntityLimiter` middleware
* [#3487](https://github.com/http4s/http4s/pull/3487): Add new `RequestID` middleware.
* [#3515](https://github.com/http4s/http4s/pull/3472): Add `httpApp` and `httpRoutes` constructors for `ErrorAction` middleware
* [#3513](https://github.com/http4s/http4s/pull/3513): Add `httpRoutes` constructor for `DefaultHead`. Note that `httpApp` is not relevant.
* [#3497](https://github.com/http4s/http4s/pull/3497): Add `logBodyText` functions to `Logger` middleware to customize the logging of the bodies

## Documentation

* [#3358](https://github.com/http4s/http4s/pull/3358): Replaced tut with mdoc
* [#3421](https://github.com/http4s/http4s/pull/3421): New deployment tutorial, including GraalVM
* [#3404](https://github.com/http4s/http4s/pull/3404): Drop reference to http4s-argonaut61, which is unsupported.
* [#3465](https://github.com/http4s/http4s/pull/3465): Update sbt version used in `sbt new` command
* [#3489](https://github.com/http4s/http4s/pull/3489): Remove obsolete scaladoc about `Canceled` in blaze internals

## Internals

* [#3478](https://github.com/http4s/http4s/pull/3478): Refactor `logMessage` in client and server logging middlewares

## Dependency updates

* scala-2.13.2
* boopickle-1.3.3
* fs2-2.4.2
* metrics-4.1.9 (Dropwizard)
* jetty-9.4.30
* json4s-3.6.9
* log4cats-1.1.1
* okhttp-4.7.2
* scalafix-0.9.17
* scalatags-0.9.1
* tomcat-9.0.36

# v0.21.4 (2020-04-28)

This release is fully backward compatible with 0.21.3.

## Bugfixes

* [#3338](https://github.com/http4s/http4s/pull/3338): Avoid incorrectly responding with an empty body in http4s-async-http-client

## Enhancements

* [#3303](https://github.com/http4s/http4s/pull/3303): In blaze, cache `Date` header value 
* [#3350](https://github.com/http4s/http4s/pull/3350): Use stable host address in `ConnectionFailure` message. Makes code more portable post-JDK11.

## Deprecation

* [#3361](https://github.com/http4s/http4s/pull/3361): Deprecate the `org.http4s.util.execution` package.

## Documentation

* [#3279](https://github.com/http4s/http4s/pull/3279): Improve Prometheus middleware usage example

## Dependency updates

* fs2-2.3.0
* okhttp-4.5.0
* scalafix-0.9.12
* scala-xml-1.3.0
* specs2-4.9.3

# v0.20.23 (2020-04-28)

This release restores backward compatibility with the 0.20 series.
This is the final planned release in the 0.20 series.

## Compatibility

* [#3362](https://github.com/http4s/http4s/pull/3362): Restores binary compatibility in http4s-jetty back to 0.20.21.

# v0.20.22 (2020-04-28)

This release is backward compatible with 0.20, except for http4s-jetty.
This incompatibility will be corrected in 0.20.23.

## Breaking changes

* [#3333](https://github.com/http4s/http4s/pull/3333): Add Http2c support to jetty-server. This accidentally broke binary compatibility, and will be patched in v0.20.23.

## Bugfixes

* [#3326](https://github.com/http4s/http4s/pull/3326): In `WebjarService`, do not use OS-specific directory separators
* [#3331](https://github.com/http4s/http4s/pull/3326): In `FileService`, serve index.html if request points to directory

## Enhancements

* [#3327](https://github.com/http4s/http4s/pull/3327): Add `httpRoutes` and `httpApp` convenience constructors to `Date` middleware
* [#3381](https://github.com/http4s/http4s/pull/3327): Add `httpRoutes` and `httpApp` convenience constructors to `CORS` middleware
* [#3298](https://github.com/http4s/http4s/pull/3298): In `Logger` client and server middlewares, detect any media types ending in `+json` as non-binary

## Deprecations

* [#3330](https://github.com/http4s/http4s/pull/3330): Deprecate `BlazeServerBuilder#apply()` in favor of passing an `ExecutionContext` explicitly.  Formerly, `ExecutionContext.global` was referenced by the default builder, and would spin up its thread pool even if the app never used the global execution context.
* [#3361](https://github.com/http4s/http4s/pull/3361): Deprecate `org.http4s.util.bug`, which is for internal use only.

## Backports

These appeared in previous releases, but have been backported to 0.20.x

* [#2591](https://github.com/http4s/http4s/pull/2591): Change literal interpolator macros to use unsafe methods to avoid triggering Wartremover's EitherProjectionPartial warning
* [#3115](https://github.com/http4s/http4s/pull/3115): Drop UTF-8 BOM when decoding
* [#3148](https://github.com/http4s/http4s/pull/3148): Add `HttpRoutes.strict`
* [#3185](https://github.com/http4s/http4s/pull/3185): In blaze, recover `EOF` on `bodyEncoder.write` to close connection
* [#3196](https://github.com/http4s/http4s/pull/3196): Add convenience functions to `Caching` middleware

## Build improvements

* Start testing on JDK14

## Dependency updates

* blaze-0.14.12
* metrics-4.1.6
* jetty-9.4.28.v20200408
* scala-2.12.11
* tomcat-9.0.34

# v0.21.3 (2020-04-02)

This release is fully backward compatible with 0.21.2.

# Bugfixes

* [#3243](https://github.com/http4s/http4s/pull/3243): Write ember-client request to socket before reading response

## Enhancements

* [#3196](https://github.com/http4s/http4s/pull/3196): Add convenience functions to `Caching` middleware. 
* [#3155](https://github.com/http4s/http4s/pull/3155): Internal `j.u.c.CompletionStage` conversions.

## Dependency updates

* cats-2.1.1
* okhttp-4.4.1

# v0.20.21 (2020-04-02)

This release is fully backward compatible with 0.20.20.

## Dependency updates

* argonaut-6.2.5
* jetty-9.4.27.v20200227
* metrics-4.1.5 (Dropwizard)
* tomcat-9.0.33

# v0.21.2 (2020-03-24)

This release is fully backward compatible with 0.21.1.

## Security fixes
* [GHSA-66q9-f7ff-mmx6](https://github.com/http4s/http4s/security/advisories/GHSA-66q9-f7ff-mmx6): Fixes a local file inclusion vulnerability in `FileService`, `ResourceService`, and `WebjarService`.
  * Request paths with `.`, `..`, or empty segments will now return a 400 in all three services.  Combinations of these could formerly be used to escape the configured roots and expose arbitrary local resources.
  * Request path segments are now percent-decoded to support resources with reserved characters in the name.

## Bug fixes

* [#3261](https://github.com/http4s/http4s/pull/3261): In async-http-client, fixed connection release when body isn't run, as well as thread affinity.

## Enhancements

* [#3253](https://github.com/http4s/http4s/pull/3253): Preparation for Dotty support. Should be invisible to end users, but calling out because it touches a lot.

# v0.20.20 (2020-03-24)

This release is fully backward compatible with 0.20.19.

## Security fixes
* [GHSA-66q9-f7ff-mmx6](https://github.com/http4s/http4s/security/advisories/GHSA-66q9-f7ff-mmx6): Fixes a local file inclusion vulnerability in `FileService`, `ResourceService`, and `WebjarService`.
  * Request paths with `.`, `..`, or empty segments will now return a 400 in all three services.  Combinations of these could formerly be used to escape the configured roots and expose arbitrary local resources.
  * Request path segments are now percent-decoded to support resources with reserved characters in the name.

## Enhancements

* [#3167](https://github.com/http4s/http4s/pull/3167): Add `MetricsOps.classifierFMethodWithOptionallyExcludedPath`.name.

# v0.18.26 (2020-03-24)

This release is fully backward compatible with 0.18.25.

## Security fixes
* [GHSA-66q9-f7ff-mmx6](https://github.com/http4s/http4s/security/advisories/GHSA-66q9-f7ff-mmx6): Fixes a local file inclusion vulnerability in `FileService`, `ResourceService`, and `WebjarService`.
  * Request paths with `.`, `..`, or empty segments will now return a 400 in all three services.  Combinations of these could formerly be used to escape the configured roots and expose arbitrary local resources.
  * Request path segments are now percent-decoded to support resources with reserved characters in the name.

# v0.21.1 (2020-02-13)

This release is fully backward compatible with v0.21.0, and includes all the changes from v0.20.18.

## Bug fixes

* [#3192](https://github.com/http4s/http4s/pull/3192): Parse `SameSite` cookie attribute and values case insensitively.

## Enhancements

* [#3185](https://github.com/http4s/http4s/pull/3185): In blaze-server, recover `EOF` to close the connection instead of catching it. This reduces log noise in Cats Effect implementations that wrap uncaught exceptions.

## Dependency updates

* jawn-fs2-1.0.0: We accidentally released v0.21.0 against an RC of jawn-fs2. This is fully compatible.

# v0.20.19 (2020-02-13)

This release is fully backward compatible with 0.20.18.

## Bugfixes

* [#3199](https://github.com/http4s/http4s/pull/3199): When `Uri#withPath` is called without a slash and an authority is defined, add a slash to separate them.

## Enhancements

* [#3199](https://github.com/http4s/http4s/pull/3199): 
  * New `addSegment` alias for `Uri#/`
  * New `Uri#addPath` function, which splits the path segments and adds each, URL-encoded.

# v0.20.18 (2020-02-13)

This release is fully backward compatible with 0.20.17.

## Bugfixes

* [#3178](https://github.com/http4s/http4s/pull/3178): In `TomcatBuilder`, use the correct values for the `clientAuth` connector attribute.
* [#3184](https://github.com/http4s/http4s/pull/3184): 
  * Parse cookie attribute names case insensitively.
  * Preserve multiple extended cookie attributes, delimited by a `';'`
  * Support cookie domains with a leading `'.'`

## Enhancements

* [#3190](https://github.com/http4s/http4s/pull/3190): Remove reflection from initialization of `HttpHeaderParser`. This allows modeled headers to be parsed when running on Graal. The change is fully transparent on the JVM.

## Dependency updates

* argonaut-6.2.4
* async-http-client-2.10.5
* tomcat-9.0.31

# v0.21.0 (2020-02-09)

This release is fully compatible with 0.21.0-RC4.  Future releases in the 0.21.x series will maintain binary compatibility with this release.  All users on the 0.20.x or earlier are strongly encouraged to upgrade.

## Dependency updates

* argonaut-6.2.4
* circe-0.13.0

# v0.21.0-RC5 (2020-02-08)

This release is binary compatible with 0.21.0-RC4.

We announced this as built on circe-0.13.0.  That was not correct, but is fixed in 0.21.0.

## Enhancements

* [#3148](https://github.com/http4s/http4s/pull/3148): Add `HttpRoutes.strict` and `ContextRoutes.strict` for routes that require only an `Applicative`, at the cost of evaluating `combineK`ed routes strictly.

## Dependency updates

* async-http-client-2.10.5
* cats-effect-2.1.1
* scalatags-0.8.5

# v0.21.0-RC4 (2020-02-04)

This release is binary incompatible with 0.21.0-RC2, but is source compatible.

## Breaking changes

### Binary

* [#3145](https://github.com/http4s/http4s/pull/3145): Relax constraints from `Effect` to `Sync` in `resourceService`, `fileService`, and `webjarService`.

# v0.21.0-RC3 (2020-02-03)

This release is binary incompatible with 0.21.0-RC2, but should be source compatible, with deprecations.

## Breaking changes

### Binary

* [#3126](https://github.com/http4s/http4s/pull/3126): Remove unnecessary `Applicative` constraints from http4s-circe
* [#3124](https://github.com/http4s/http4s/pull/3124): Relax constraints from `Effect` to `Sync` in `FileService`.
* [#3136](https://github.com/http4s/http4s/pull/3136): In `WebSocketBuilder`, add `filterPingPongs` parameter, default true.  When false, `send` and `receive` will see pings and pongs sent by the client.  The server still responds automatically to pings.  This change should be transparent to existing users.
* [#3138](https://github.com/http4s/http4s/pull/3124): Remove unnecessary `Applicative` constraints on `EntityEncoder` instances in several modules.

### Semantic
  
* [#3139](https://github.com/http4s/http4s/pull/3139): Changes `Router` to find the longest matching prefix by path segments rather than character-by-character.  This is arguably a bug fix.  The old behavior could cause unexpected matches, is inconsistent with the servlet mappings that inspired `Router`, and is unlikely to have been intentionally depended on.

### Deprecation

* [#3134](https://github.com/http4s/http4s/pull/3132): Deprecate `JettyBuilder#withSSLContext` in favor of new methods in favor of new `withSslContext*` methods.
* [#3132](https://github.com/http4s/http4s/pull/3132): Deprecate `BlazeServerBuilder#withSSLContext` and `BlazeServerBuilder#withSSL` in favor of new `withSslContext*` methods.
* [#3140](https://github.com/http4s/http4s/pull/3140): Deprecate `JettyBuilder#withSSL`, to match `BlazeServerBuilder`. It's still necessary in Tomcat, which doesn't take a `ServletContext`.  Deprecate `SSLConfig`, `KeyStoreBits`, and `SSLContextBits`, which had already been removed from public API.

## Bugfixes

* [#3140](https://github.com/http4s/http4s/pull/3140): In `TomcatBuilder`, fix mapping of `SSLClientAuthMode` to Tomcat's connector API.

## Enhancements

* [#3134](https://github.com/http4s/http4s/pull/3132): In `JettyBuilder`, add `withSslContext` and `withSslContextAndParameters` to permit full control of `SSLParameters`.  Add `withoutSsl`.
* [#3132](https://github.com/http4s/http4s/pull/3132): In `BlazeBuilder`, add `withSslContext` and `withSslContextAndParameters` to permit full control of `SSLParameters`.  Add `withoutSsl`.

## Dependency updates

* cats-effect-2.1.0
* fs2-2.2.2

# v0.21.0-RC2 (2020-01-27)

## Breaking changes

### Binary and source

* [#3110](https://github.com/http4s/http4s/pull/3110): Change `MessageFailure#toHttpResponse` to return a `Response[F]` instead of an `F[Response[F]]`, and relax constraints accordingly. Drops the `inHttpResponse` method.
* [#3107](https://github.com/http4s/http4s/pull/3107): Add `covary[F[_]]` method to `Media` types.  Should not break your source unless you have your own `Media` subclass, which you shouldn't.

### Binary only

* [#3098](https://github.com/http4s/http4s/pull/3098): Update `MimeDB` from IANA registry. 

### Deprecation

* [#3087](https://github.com/http4s/http4s/pull/3087): Deprecate the public http4s-testing module.  This was mostly Specs2 matchers, the majority of which block threads.  This is not to be confused with http4s-laws, which depends only on Discipline and is still maintained.

## Bugfixes

* [#3105](https://github.com/http4s/http4s/pull/3105): Fix "cannot have more than one pending write request" error in blaze-server web sockets.
* [#3115](https://github.com/http4s/http4s/pull/3115): Handle BOM at the head of a chunk in `decode`.

## Enhancements

* [#3106](https://github.com/http4s/http4s/pull/3106): Interrupt response body in `DefaultHead` middleware. This optimization saves us from draining a potentially large response body that, because `HEAD` is a safe method, should not have side effects.
* [#3095](https://github.com/http4s/http4s/pull/3095): Add `Request#asCurl` method to render a request as a curl command.  Renders the method, URI, and headers, but not yet the body.

# v0.20.17 (2020-01-25)

This release is fully compatible with 0.20.16.

## Bugfixes

* [#3105](https://github.com/http4s/http4s/pull/3105): Fix "cannot have more than one pending write request" error in blaze-server web sockets.

## Dependency updates

* simpleclient-0.8.1 (Prometheus)
  
# v0.18.25 (2020-01-21)

## Bug fixes
* [#3093](https://github.com/http4s/http4s/pull/3093): Backport [#3086](https://github.com/http4s/http4s/pull/3086): Fix connection leak in blaze-client pool manager when the next request in the queue is expired.

# v0.21.0-RC1 (2020-01-21)

## Breaking changes

* [#3012](https://github.com/http4s/http4s/pull/3012): Use `HttpApp` instead of `HttpRoutes` in `Http4sServlet`. The servlet builders themselves retain compatibility.
* [#3078](https://github.com/http4s/http4s/pull/3078): Wrap Java exceptions in `ConnectionFailure` when a blaze-client fails to establish a connection. This preserves information about which host could not be connected to.
* [#3062](https://github.com/http4s/http4s/pull/3062): http4s' JSON support is now built on jawn-1.0.0, which is a binary break from jawn-0.14.x.  This comes with a bump to circe-0.13.  Most circe-0.13 modules are binary compatible with circe-0.12, but note that circe-parser is not.
* [#3055](https://github.com/http4s/http4s/pull/3055): Add fs2-io's TLS support to ember-client.  The `sslContext: Option[(ExecutionContext, SSLContext)]` argument is replaced by a `tlsContext: Option[TLSContext]`.`

## Enhancements

* [#3004](https://github.com/http4s/http4s/pull/3004): Add `classloader` argument to `StaticFile.fromResource` 
* [#3007](https://github.com/http4s/http4s/pull/3007): Add `classloader` argument to `TomcatBuilder`
* [#3008](https://github.com/http4s/http4s/pull/3008): Consistently use `collection.Seq` across Scala versions in DSL
* [#3031](https://github.com/http4s/http4s/pull/3031): Relax `Router.apply` constraint from `Sync` to `Monad`
* [#2821](https://github.com/http4s/http4s/pull/2821): Add `Media` supertype of `Message` and `Part`, so multipart parts can use `EntityDecoder`s
* [#3021](https://github.com/http4s/http4s/pull/3021): Relax `Throttle.apply` constraint from `Sync` to `Monad`. Add a `mapK` operation to `TokenBucket`.
* [#3056](https://github.com/http4s/http4s/pull/3056): Add `streamJsonArrayEncoder*` operations to circe support, to encode a `Stream` of `A` to a JSON array, given an encoder for `A`.
* [#3053](https://github.com/http4s/http4s/pull/3053): Remove unneeded `Functor[G]` constraint on `HeaderEcho.apply`.
* [#3054](https://github.com/http4s/http4s/pull/3054): Add `SameSite` cookie support
* [#2518](https://github.com/http4s/http4s/pull/2518): Add `status` methods to `Client` that take a `String` or `Uri`
* [#3069](https://github.com/http4s/http4s/pull/3069): Add `ContextMiddleware.const` function
* [#3070](https://github.com/http4s/http4s/pull/3070): Add `NonEmptyTraverse` instance to `ContextRequest`
* [#3060](https://github.com/http4s/http4s/pull/3060): Stop mixing context bounds and implicits in `CirceInstances`.
* [#3024](https://github.com/http4s/http4s/pull/3024): Add `withQueryParams` and `withMultiValueQueryParams` to `QueryOps`
* [#3092](https://github.com/http4s/http4s/pull/3092): Add TLS support to ember-server via fs2-io.

## Dependency updates

* cats-2.1.0
* circe-0.13.0-RC1
* fs2-2.2.0
* jawn-1.0.0
* jawn-fs2-1.0.0-RC2
* okhttp-4.3.1
* play-json-2.8.1
* scalacheck-1.14.3
* scalatags-0.8.4
* specs2-4.8.3

# v0.20.16 (2020-01-21)

## Bugfixes

* [#3086](https://github.com/http4s/http4s/pull/3086): Fix connection leak in blaze-client pool manager when the next request in the queue is expired.

## Breaking changes

* [#3053](https://github.com/http4s/http4s/pull/3053): Deprecate `HttpDate.now`, which is not referentially transparent. Prefer `HttpDate.current`.

## Enhancements

* [#3049](https://github.com/http4s/http4s/pull/3049): Add new `Date` server middleware
* [#3051](https://github.com/http4s/http4s/pull/3051): Add `HttpDate.current` convenience constructor, based on `Clock`.
* [#3052](https://github.com/http4s/http4s/pull/3052): Add `Caching` server middleware.
* [#3065](https://github.com/http4s/http4s/pull/3065): Add `ErrorAction` server middleware
* [#3082](https://github.com/http4s/http4s/pull/3082): Wrap `UnresolvedAddressException` in blaze in an `UnresolvedAddressException` subtype that contains the address that could not resolve to aid diagnostics.  This is a conservative change.  See [#3078](https://github.com/http4s/http4s/pull/3078) for the wrapper forthcoming in http4s-0.21.

## Documentation

* [#3017](https://github.com/http4s/http4s/pull/3017): Correct the documentation in `Timeout.apply`
* [#3020](https://github.com/http4s/http4s/pull/3020): Update scaladoc to compiling example code on OptionalMultiQueryParamDecoderMatcher

## Dependency updates

* async-http-client-2.10.4
* jetty-9.4.26.v20200117
* metrics-4.1.2 (Dropwizard)
* log4s-1.8.2
* okhttp-3.14.6
* simpleclient-0.8.0 (Prometheus)
* tomcat-9.0.30

# v0.20.15 (2019-11-27)

## Enhancements

* [#2966](https://github.com/http4s/http4s/pull/2966): Add `HttpsRedirect` middleware
* [#2965](https://github.com/http4s/http4s/pull/2965): Add `Request#addCookies` method
* [#2887](https://github.com/http4s/http4s/pull/2887): Support realm in the `OAuth1` header

## Bug fixes

* [#2916](https://github.com/http4s/http4s/pull/2916): Ensure that `Metrics` only decrements active requests once
* [#2889](https://github.com/http4s/http4s/pull/2889): In `Logger`, log the prelude if `logBody` and `logHeaders` are false

# v0.20.14 (2019-11-26)

## Bug fixes

* [#2909](https://github.com/http4s/http4s/pull/2909): Properly propagate streamed errors in jetty-client
* The blaze upgrade fixes the "SSL Handshake WRAP produced 0 bytes" error on JDK 11.

## Enhancements

* [#2911](https://github.com/http4s/http4s/pull/2911): Add missing bincompat syntax to `org.http4s.implicits`.

## Dependency updates

* blaze-0.14.11
* circe-0.11.2
* jawn-0.14.3
* jetty-9.4.24.v20191120
* tomcat-9.0.29

# v0.20.13 (2019-11-05)

## Bug fixes

* [#2946](https://github.com/http4s/http4s/pull/2946): Restore binary compatibility of private `UrlCodingUtils`. [#2930](https://github.com/http4s/http4s/pull/2930) caused a breakage in rho.
* [#2922](https://github.com/http4s/http4s/pull/2922): Handle Content-Length longer that Int.MaxValue in chunked uploads
* [#2941](https://github.com/http4s/http4s/pull/2941): Fix for `BlockingHttp4sServlet` with shifted IO.
* [#2953](https://github.com/http4s/http4s/pull/2953): Fix connection info in servlet backend.  The local and remote addresses were reversed.
* [#2942](https://github.com/http4s/http4s/pull/2942): Fix `Request.addcookie` to consolidate all `Cookie` headers into one.
* [#2957](https://github.com/http4s/http4s/pull/2957): Shift the write to Blocker in `BlockingServletIo`

## Enhancements

* [#2948](https://github.com/http4s/http4s/pull/2948): Add all missing `ContentCoding`s from the IANA registry.

## Dependency updates

* blaze-0.14.9

# v0.20.12 (2019-10-31)

## Enhancements

* [#2930](https://github.com/http4s/http4s/pull/2830): Move private `UrlCodingUtils` to the `Uri` companion object, make public

## Dependency updates

* jawn-0.14.2
* jetty-9.4.22
* json4s-0.14.2
* metrics-4.1.1
* okhttp-3.14.4
* play-json-2.7.4
* tomcat-9.0.27
* twirl-1.4.2

# v0.21.0-M5 (2019-09-19)

## Breaking changes

* [#2815](https://github.com/http4s/http4s/pull/2815): Allow `Allow` header to specify an empty set of methods.
* [#2832](https://github.com/http4s/http4s/pull/2836): Add natural transformation to `ResponseGenerator` to allow the `F` and `G` to work in unison. Relevant for http4s-directives.

## Enhancements

* [#2836](https://github.com/http4s/http4s/pull/2836): Add `additionalSocketOptions` to ember configs
* [#2869](https://github.com/http4s/http4s/pull/2869): Add JsonDebugErrorHandler middleware
* [#2830](https://github.com/http4s/http4s/pull/2830): Add encoder and decoder helpers to `Uri` companion

## Documentation

* [#2733](https://github.com/http4s/http4s/pull/2733): Add CSRF documentation

## Dependency updates

* async-http-client-2.10.2
* cats-2.0.0
* cats-effect-2.0.0
* circe-0.12.1
* fs2-2.0.0
* keypool-2.0.0
* log4cats-core-1.0.0
* okhttp-4.2.0
* jawn-fs2-0.15.0
* tomcat-9.0.24
* vault-2.0.0

# v0.20.11 (2019-09-19)

## Breaking changes

* [#2792](https://github.com/http4s/http4s/pull/2792): Drop support for Scala 2.13.0-M5. Users of Scala 2.13 should be on a stable release of Scala on the http4s-0.21 release series.
* [#2800](https://github.com/http4s/http4s/pull/2800): Revert [#2785](https://github.com/http4s/http4s/pull/2785), using `F[A]` instead of `G[A]` in `EntityResponseGenerator`, which broke directives.

## Bug fixes

* [#2807](https://github.com/http4s/http4s/pull/2807): In jetty-client, don't follow redirects with the internal client, which throws an exception in the http4s wrapper.

## Enhancements

* [#2817](https://github.com/http4s/http4s/pull/2817): In jetty-client, disable internal client's default `Content-Type` to prevent default `application/octet-stream` for empty bodies.

## Dependency updates

* jetty-9.4.20

# v0.21.0-M4 (2019-08-14)

## Dependency updates

* cats-core-2.0.0-RC1
* cats-effect-2.0.0-RC1
* circe-0.12.0-RC1
* discipline-1.0.0
* keypool-0.2.0-RC1
* log4cats-1.0.0-RC1
* vault-2.0.0-RC1

# v0.20.10 (2019-08-14)

## Breaking changes

* [#2785](https://github.com/http4s/http4s/pull/2785): Use `F[A]` instead of `G[A]` in the DSL's `EntityResponseGenerator`. This change is binary compatible, but not source compatible for users of `Http4sDsl2` where `F` is not `G`. This is uncommon.

## Bug fixes

* [#2778](https://github.com/http4s/http4s/pull/2778): Don't truncate signing keys in CSRF middleware to 20 bytes, which causes a loss of entropy.

## Enhancements

* [#2776](https://github.com/http4s/http4s/pull/2776): Add `MaxActiveRequest` middleware
* [#2724](https://github.com/http4s/http4s/pull/2724): Add `QueryParamEncoder[Instant]` and `QueryParamDecoder[Instant]`. Introduce `QueryParamCodec` for convenience.
* [#2777](https://github.com/http4s/http4s/pull/2777): Handle invalid `Content-Range` requests with a 416 response and `Accept-Range` header.

# v0.20.9 (2019-08-07)

## Bug fixes

* [#2761](https://github.com/http4s/http4s/pull/2761): In blaze-client, don't add `ResponseHeaderTimeoutStage` when `responseHeaderTimeout` is infinite. This prevents an `IllegalArgumentException` when debug logging is turned on.
* [#2762](https://github.com/http4s/http4s/pull/2762): Fix text in warnings when blaze-client timeouts are questionably ordered.

# v0.21.0-M3 (2019-08-02)

## Breaking changes

* [#2572](https://github.com/http4s/http4s/pull/2572): Make `Http1Stage` private to `org.http4s`, which we highly doubt anybody extended directly anyway.

## Bug fixes

* [#2727](https://github.com/http4s/http4s/pull/2727): Fix `UserInfo` with `+` sign

## Enhancements

* [#2623](https://github.com/http4s/http4s/pull/2623): Propagate cookies in `FollowRedirect` client middleware

## Documentation

* [#2717](https://github.com/http4s/http4s/pull/2717): Update quickstart for v0.21
* [#2734](https://github.com/http4s/http4s/pull/2734): Add missing comma in code sample
* [#2740](https://github.com/http4s/http4s/pull/2740): Clarify `Method` imports for client DSL

## Internals

* [#2747](https://github.com/http4s/http4s/pull/2717): Create .mergify.yml

## Dependency upgrades

* better-monadic-for-0.3.1
* cats-effect-2.0.0-M5
* log4cats-0.4.0-M2
* okhttp-4.0.1

# v0.20.8 (2019-08-02)

## Enhancements

* [#2550](https://github.com/http4s/http4s/pull/2550): Adjust default timeouts and add warnings about misconfiguration

## Dependency updates

* blaze-0.14.8
* cats-effect-1.4.0

# v0.20.7 (2019-07-30)

## Bug fixes
* [#2728](https://github.com/http4s/http4s/pull/2728): Preserve division of `request.uri.path` into `scriptName` and `pathInfo` when calling `withPathInfo`.
* [#2737](https://github.com/http4s/http4s/pull/2737): Fix deadlock in blaze-server web socket shutdown.

## Enhancements
* [#2736](https://github.com/http4s/http4s/pull/2736): Implement a `connectTimeout` in blaze-client, defaulted to 10 seconds.  Prevents indefinite hangs on non-responsive hosts.

## Documentation
* [#2741](https://github.com/http4s/http4s/pull/2741): Improve docs surrounding auth middleware and fall through.

## Dependency upgrades
- blaze-0.14.7
- tomcat-9.0.22

# v0.21.0-M2 (2019-07-09)

This release drops support for Scala 2.11 and adds the `http4s-ember-server` and `http4s-ember-client` backends.  Ember is new and experimental, but we intend for it to become the reference implementation.  Notably, it only requires a `Concurrent` constraint.

## Bugfixes
* [#2691](https://github.com/http4s/http4s/pull/2691): Fix deadlock in client by releasing current connection before retrying in `Retry` client middleware.  The constraint is upgraded to `Concurrent`.
* [#2693](https://github.com/http4s/http4s/pull/2693): Fix deadlock in client by releasing current connection before retrying in `FollowRedirect` client middleware.  The constraint is upgraded to `Concurrent`.
* [#2671](https://github.com/http4s/http4s/pull/2671): Upgrade `Uri.UserInfo` to a case class with username and password, fixing encoding issues. This is for RFC 3986 compliance, where it's deprecated for security reasons. Please don't use this.
* [#2704](https://github.com/http4s/http4s/pull/2704): Remove unused `Sync` constraint on `Part.formData`.

## Breaking changes
* [#2654](https://github.com/http4s/http4s/pull/2654): Extract an http4s-laws module from http4s-testing, with no dependency on Specs2.  The arbitraries, laws, and tests are now laid out in a similar structure to cats and cats-effect.
* [#2665](https://github.com/http4s/http4s/pull/2665): Change `withBlock` to `withBlocker` in `OkHttpBuilder`
* [#2661](https://github.com/http4s/http4s/pull/2661): Move string contexts macros for literals from `org.http4s` to `org.http4s.implicits`
* [#2679](https://github.com/http4s/http4s/pull/2679): Replace `Uri.IPv4` with `Uri.Ipv4Address`, including an `ipv4` interpolator and interop with `Inet4Address`.
* [#2694](https://github.com/http4s/http4s/pull/2694): Drop Scala 2.11 support 
* [#2700](https://github.com/http4s/http4s/pull/2700): Replace `Uri.IPv6` with `Uri.Ipv6Address`, including an `ipv6` interpolator and interop with `Inet6Address`.

## Enhancements
* [#2656](https://github.com/http4s/http4s/pull/2656): Add `emap` and `emapValidatedNel` to `QueryParamDecoder`
* [#2696](https://github.com/http4s/http4s/pull/2696): Introduce `http4s-ember-server` and `http4s-ember-client`

## Documentation
* [#2658](https://github.com/http4s/http4s/pull/2658): Link to http4s-jdk-http-client
* [#2668](https://github.com/http4s/http4s/pull/2668): Clarify scaladoc for `Uri.Scheme`

## Internal
* [#2655](https://github.com/http4s/http4s/pull/2655): Tune JVM options for throughput

## Dependency updates
* async-http-client-2.10.1
* circe-0.12.0-M4
* json4s-3.6.7
* okhttp-4.0.0
* specs2-core-4.6.0

# v0.20.6 (2019-07-09)

## Bug fixes
* [#2705](https://github.com/http4s/http4s/pull/2705): Upgrades blaze to close `SSLEngine` when an `SSLStage` shuts down. This is useful in certain `SSLContext` implementations.  See [blaze#305](https://github.com/http4s/blaze/pull/305) for more.

## Dependency upgrades
- blaze-0.14.6

~~# v0.20.5 (2019-07-09)~~

Cursed release.  Sonatype staging repo closed in flight.

# v0.20.4 (2019-07-06)

## Bug fixes
* [#2687](https://github.com/http4s/http4s/pull/2687): Don't throw in `Uri.fromString` on invalid ports
* [#2695](https://github.com/http4s/http4s/pull/2695): Handle EOF in blaze-server web socket by shutting down stage

## Enhancements
* [#2673](https://github.com/http4s/http4s/pull/2673): Add `GZip` middleware for client

## Documentation
* [#2668](https://github.com/http4s/http4s/pull/2668): Clarifications in `Uri.Scheme` scaladoc

## Dependency upgrades
- blaze-0.14.5
- jetty-9.14.19.v20190610 (for client)

# v0.21.0-M1 (2019-06-17)

## Breaking changes
* [#2565](https://github.com/http4s/http4s/pull/2565): Change constraint on server `Metrics` from `Effect` to `Sync`
* [#2551](https://github.com/http4s/http4s/pull/2551): Refactor `AuthMiddleware` to not require `Choice` constraint
* [#2614](https://github.com/http4s/http4s/pull/2614): Relax various `ResponseGenerator` constraints from `Monad` to `Applicative` in http4s-dsl.
* [#2613](https://github.com/http4s/http4s/pull/2613): Rename implicit `http4sKleisliResponseSyntax` and its parameter name.
* [#2624](https://github.com/http4s/http4s/pull/2624): In `BlazeServerBuilder`, don't depend on laziness of `SSLContext`. `None` now disables the secure context. The default argument tries to load `Some(SSLContext.getDefault())`, but falls back to `None` in case of failure.
* [#2493](https://github.com/http4s/http4s/pull/2493): Scala 2.13 support and related upgrades
  * Scala 2.13.0-M5 is dropped.
  * All modules are supported on 2.11, 2.12, and 2.13 again.
  * Use cats-effect-2.0's new `Blocker` in place of `ExecutionContext` where appropriate

## Enhancements
* [#2591](https://github.com/http4s/http4s/pull/2590): Add `MediaType.unsafeParse` and `QValue.unsafeFromString`. 
* [#2548](https://github.com/http4s/http4s/pull/2548): Add `Client#translate`
* [#2622](https://github.com/http4s/http4s/pull/2622): Add `Header#renderedLength`

## Docs
* [#2569](https://github.com/http4s/http4s/pull/2569): Fix typo in CORS scaladoc
* [#2608](https://github.com/http4s/http4s/pull/2608): Replace `Uri.uri` with `uri` in tuts
* [#2626](https://github.com/http4s/http4s/pull/2626): Fix typos in root package and DSL docs
* [#2635](https://github.com/http4s/http4s/pull/2635): Remove obsolete scaladoc from client
* [#2645](https://github.com/http4s/http4s/pull/2645): Fix string literal in router example in static file docs

## Internal
* [#2563](https://github.com/http4s/http4s/pull/2563): Refactor `EntityDecoder#decode`
* [#2553](https://github.com/http4s/http4s/pull/2553): Refactor `Timeout`
* [#2564](https://github.com/http4s/http4s/pull/2564): Refactor boopickle and circe decoders
* [#2580](https://github.com/http4s/http4s/pull/2580): Refactor server `RequestLogger`
* [#2581](https://github.com/http4s/http4s/pull/2581): Remove redundant braces in various types
* [#2539](https://github.com/http4s/http4s/pull/2539): Narrow cats imports
* [#2582](https://github.com/http4s/http4s/pull/2582): Refactor `DefaultHead`
* [#2590](https://github.com/http4s/http4s/pull/2590): Refactor `GZip`
* [#2591](https://github.com/http4s/http4s/pull/2590): Refactor literal macros to not use `.get`
* [#2596](https://github.com/http4s/http4s/pull/2596): Refactor `MimeLoader`
* [#2542](https://github.com/http4s/http4s/pull/2542): Refactor `WebjarService`
* [#2555](https://github.com/http4s/http4s/pull/2555): Refactor `FileService`
* [#2597](https://github.com/http4s/http4s/pull/2597): Optimize internal hex encoding
* [#2599](https://github.com/http4s/http4s/pull/2599): Refactor `ChunkAggregator`
* [#2574](https://github.com/http4s/http4s/pull/2574): Refactor `FollowRedirect`
* [#2648](https://github.com/http4s/http4s/pull/2648): Move `mimedb-generator` from a project to an internal SBT plugin. Run with `core/generateMimeDb`.

## Dependency updates
* cats-2.0.0-M4
* cats-effect-2.0.0-M4
* circe-0.12.0-M3
* discipline-0.12.0-M3
* fs2-1.1.0-M1
* jawn-0.14.2
* jawn-fs2-0.15.0-M1
* json4s-3.6.6
* log4s-1.8.2
* parboiled-2.0.1 (internal fork)
* play-json-2.7.4
* sbt-doctest-0.9.5 (tests only)
* sbt-native-packager-1.3.22 (examples only)
* sbt-site-1.4.0 (docs only)
* sbt-tpolecat-0.1.6 (compile time only)
* scalacheck-1.14.0
* scalatags-0.7.0 (2.12 and 2.13 only)
* scalaxml-1.2.0
* specs2-4.5.1 
* mockito-core-2.28.2 (tests only)
* tut-0.6.12 (docs only)
* twirl-1.4.2
* vault-2.0.0-M2

# v0.20.3 (2019-06-12)

## Bug fixes
* [#2638](https://github.com/http4s/http4s/pull/2638): Fix leaking sensitive headers in server RequestLogger

# v0.18.24 (2019-06-12)

## Bug fixes
* [#2639](https://github.com/http4s/http4s/pull/2639): Fix leaking sensitive headers in server RequestLogger

## Dependency updates
- cats-1.6.1
- jetty-9.4.19.v20190610
- tomcat-9.0.21

# v0.20.2 (2019-06-12)

## Bug fixes
* [#2604](https://github.com/http4s/http4s/pull/2604): Defer creation of `SSLContext.getDefault()` in blaze-client
* [#2611](https://github.com/http4s/http4s/pull/2611): Raise errors with `getResource()` into effect in `StaticFile`

## Enhancements
* [#2567](https://github.com/http4s/http4s/pull/2567): Add `mapK` to `AuthedRequest`.  Deprecate `AuthedService` in favor of `AuthedRoutes`.

## Internals
* [#2579](https://github.com/http4s/http4s/pull/2579): Skip Travis CI on tags

## Dependency updates
* blaze-0.14.4
* cats-core-1.6.1
* cats-effect-1.3.1
* fs2-1.0.5 (except Scala 2.13.0-M5)
* okhttp-3.14.2
* tomcat-9.0.21

# v0.20.1 (2019-05-16)

Users of blaze-client are strongly urged to upgrade.  This patch fixes a bug and passes new tests, but we still lack 100% confidence in it.  The async-http-client backend has proven stable for a large number of users.

## Bug fixes
* [#2562](https://github.com/http4s/http4s/pull/2562): Fix issue in `PoolManager` that causes hung requests in blaze-client.
* [#2571](https://github.com/http4s/http4s/pull/2571): Honor `If-None-Match` request header in `StaticFile`

## Enhancements
* [#2532](https://github.com/http4s/http4s/pull/2532): Add queue limit to log message when client wait queue is full
* [#2535](https://github.com/http4s/http4s/pull/2535): Add `translate` to `HttpRoutes` and `HttpApp`

## Documentation
* [#2533](https://github.com/http4s/http4s/pull/2533): Fix link to Metrics middleware
* [#2538](https://github.com/http4s/http4s/pull/2538): Add @MartinSnyder's presentation, update giter8 instructions
* [#2559](https://github.com/http4s/http4s/pull/2559): Add @gvolpe's presentation and http4s-tracer

## Internals
* [#2525](https://github.com/http4s/http4s/pull/2525): Pointful implementation of `AuthMiddleware.noSpider`
* [#2534](https://github.com/http4s/http4s/pull/2534): Build with xenial and openjdk8 on Travis CI
* [#2530](https://github.com/http4s/http4s/pull/2530): Refactoring of `authentication.challenged`
* [#2531](https://github.com/http4s/http4s/pull/2531): Refactoring of `PushSupport`
* [#2543](https://github.com/http4s/http4s/pull/2543): Rename maintenance branches to `series/x.y`
* [#2549](https://github.com/http4s/http4s/pull/2549): Remove workarounds in `BlazeClient` for [typelevel/cats-effect#487](https://github.com/typelevel/cats-effect/issues/487)
* [#2575](https://github.com/http4s/http4s/pull/2575): Fix the Travis CI release pipeline

## Dependency updates
* blaze-0.14.2
* cats-effect-1.3.0
* jetty-server-9.4.18.v20190429
* metrics-core-4.1.0
* sbt-native-packager-1.3.21 (examples only)
* tomcat-9.0.20

# v0.20.0 (2019-04-22)

## Announcements

### blaze-client stability

We are declaring this a stable release, though we acknowledge a handful of lingering issues with the blaze-client.  Users who have trouble with the blaze backend are invited to try the async-http-client, okhttp, or jetty-client backends instead.

### Scala 2.13 compatibility

When our dependencies are published for Scala 2.13.0-RC1, we will publish for it and drop support for Scala 2.13.0-M5.  We know it's out there, and we're as anxious as you.

### cats-2 and http4s-0.21

Cats 2.0 is expected soon, and a Cats Effect 2.0 is under discussion.  These will be binary compatible with their 1.x versions, with the exception of their laws modules.  We intend to publish http4s-0.21 on these when they are available in order to provide a compatible stack for our own laws.

### EOL of 0.18

This marks the end of active support for the 0.18 series.  Further releases in that series will require a pull request and an accompanying tale of woe.

## Breaking changes
* [#2506](https://github.com/http4s/http4s/pull/2506): Raise `DecodeFailure` with `MonadError` in `Message#as` rather than relying on effect to catch in `fold`. Requires a new `MonadError` constraint.

## Bugfixes
* [#2502](https://github.com/http4s/http4s/pull/2502): Stop relying on undefined behavior of `fold` to catch errors in client.

## Enhancements
* [#2508](https://github.com/http4s/http4s/pull/2508): Add `mediaType` String context macro for validating literals.  Provide the same for `uri` and `qValue`, deprecating `Uri.uri` and `QValue.q`.
* [#2520](https://github.com/http4s/http4s/pull/2520): Parameterize `selectorThreadFactory` for blaze server.  This allows setting the priority for selector threads.

## Documentation
* [#2488](https://github.com/http4s/http4s/pull/2488): Fix bad link in changelog
* [#2494](https://github.com/http4s/http4s/pull/2494): Add note on queue usage to `BlazeWebSocketExample`
* [#2509](https://github.com/http4s/http4s/pull/2509): Add Formation as adopter
* [#2516](https://github.com/http4s/http4s/pull/2516): Drop redundant `enableWebSockets` in blaze example.

## Internals
* [#2521](https://github.com/http4s/http4s/pull/2521): Add utility conversion for `java.util.concurrent.CompletableFuture` to `F[_]: Concurrent`

## Dependency updates
* blaze-0.14.0
* jetty-9.4.16.v20190411
* kind-projector-0.10.0 (build only)
* okhttp-3.14.1
* mockito-core-2.27.0 (test only)
* sbt-jmh-0.3.6 (benchmarks only)
* tomcat-9.0.19
* tut-plugin-0.6.11 (docs only)

# v0.20.0-RC1 (2019-04-03)

## Breaking changes
* [#2471](https://github.com/http4s/http4s/pull/2471): `Headers` is no longer an `Iterable[Header]`
* [#2393](https://github.com/http4s/http4s/pull/2393): Several changes related to 2.13 support:
  * Replace `Seq` with `List` on:
    * `` `Accept-Ranges.`.rangeUnits``
    * ``CacheDirective.`no-cache`.fieldNames``
    * `CacheDirective.private.fieldNames`
    * `LanguageTag.subTags`
    * `MediaType.fileExtensions`
    * `` `User-Agent`.other``
  * Replace `Seq` with `immutable.Seq` on:
    * `Query#multiParams.values`
    * `Query#params.values`
    * `Uri#multipParams.values`
  * `Query` is no longer a `Seq[Query.KeyValue]`
  * `RequestCookieJar` is no longer an `Iterable[RequestCookie]`.

## Enhancements
* [#2466](https://github.com/http4s/http4s/pull/2466): Provide better message for `WaitQueueFullFailure`
* [#2479](https://github.com/http4s/http4s/pull/2479): Refresh `MimeDb` from the IANA registry
* [#2393](https://github.com/http4s/http4s/pull/2393): Scala 2.13.0-M5 support
  * All modules except http4s-boopickle
  * `Monoid[Headers]` instance

## Bugfixes
* [#2470](https://github.com/http4s/http4s/pull/2470): Don't wait indefinitely if a request timeout happens while borrowing a connection in blaze-client.

## Documentation
* [#2469](https://github.com/http4s/http4s/pull/2469): Add scala-steward to adopters
* [#2472](https://github.com/http4s/http4s/pull/2472): Add http4s-chatserver demo
* [#2478](https://github.com/http4s/http4s/pull/2478): Better scaladoc for `HttpApp`
* [#2480](https://github.com/http4s/http4s/pull/2480): Enhance documentation of static rendering

## Other
* [#2474](https://github.com/http4s/http4s/pull/2474): Skip another blaze test that fails only on CI

## Dependency upgrades
* argonaut-6.2.3
* blaze-0.14.0-RC1
* sbt-jmh-0.3.5 (benchmarks only)
* sbt-native-packager (example only)
* scalatags-0.6.8

# v0.20.0-M7 (2019-03-20)

## Bugfixes
* [#2450](https://github.com/http4s/http4s/pull/2450): Fix `CirceInstances.builder` initialization, which referenced unintialized eager vals.

## Enhancements
* [#2435](https://github.com/http4s/http4s/pull/2435): Log information about canceled requests in `ResponseLogger`
* [#2429](https://github.com/http4s/http4s/pull/2429): Add `httpRoutes` and `httpApp` convenience constructors to `ChunkAggregator`
* [#2446](https://github.com/http4s/http4s/pull/2446): Introduce `Http4sDsl2[F[_], G[_]]` trait to support `http4s-directives` library.  `Http4sDsl` extends it as `Http4sDsl[F, F]`.  This change should be invisible to http4s-dsl users.
* [#2444](https://github.com/http4s/http4s/pull/2444): New modeled headers for `If-Match` and `If-Unmodified-Since`
* [#2458](https://github.com/http4s/http4s/pull/2458): Building on bugfix in [#2453](https://github.com/http4s/http4s/pull/2453), don't clean up the stage if it's going to be shut down anyway

## Documentation
* [#2432](https://github.com/http4s/http4s/pull/2432): Fix Github URL in Scaladoc for tagged versions
* [#2440](https://github.com/http4s/http4s/pull/2440): Fix broken links in client documentation
* [#2447](https://github.com/http4s/http4s/pull/2447): Clarification of webjar path on static files
* [#2448](https://github.com/http4s/http4s/pull/2448): Update copyright year
* [#2454](https://github.com/http4s/http4s/pull/2454): Update `mountService` reference to `withHttpApp`
* [#2455](https://github.com/http4s/http4s/pull/2455): Remove dangling reference to `G` parameter in `HttpApp` scaladoc
* [#2460](https://github.com/http4s/http4s/pull/2460): Add `circuit-http4s` to adopters

## Other
* [#2464](https://github.com/http4s/http4s/pull/2464): Temporarily disable blaze tests that fail only on CI while running on CI.

## Dependency upgrades
* async-http-client-2.8.1
* fs2-1.0.4
* json4s-3.6.5
* okhttp-3.14.0
* play-json-2.7.2
* sbt-explicit-depenendencies-0.2.9 (build only)
* sbt-native-packager-1.3.19 (example only)

# v0.18.23 (2019-03-19)

## Bug fixes
* [#2453](https://github.com/http4s/http4s/pull/2453): Fix bug in blaze-client that unnecessarily recycled connections.

## Dependency upgrades
- jetty-9.4.15.v20190215
- log4s-1.7.0
- metrics-4.0.5
- mockito-2.25.1 (test only)
- scodec-bits-1.1.9
- tomcat-9.0.17

# v0.20.0-M6 (2019-02-16)

## Breaking changes
* [#2369](https://github.com/http4s/http4s/pull/2369): Make `log` operation on logging middlewares return an `F[Unit]` to support pure logging.
* [#2370](https://github.com/http4s/http4s/pull/2370): `Prometheus.apply` returns in `F[_]` to represent its effect on the collector registry.
* [#2398](https://github.com/http4s/http4s/pull/2398): Add media ranges to `jsonDecoderAdaptive` to support overriding the media type in an `EntityDecoder`
* [#2396](https://github.com/http4s/http4s/pull/2396): Parameterize `Logger` middlewares to work with any `Http[G, F]` instead of requiring `HttpApp[F]`.
* [#2318](https://github.com/http4s/http4s/pull/2318): Replace `AttributeMap` with `io.christopherdavenport.Vault`
* [#2414](https://github.com/http4s/http4s/pull/2414): Default to a no-op cookie store in async-http-client for more uniform behavior with other clients
* [#2419](https://github.com/http4s/http4s/pull/2419): Relax constraint on `Retry` middleware from `Effect` to `Sync`

## Bugfixes
* [#2421](https://github.com/http4s/http4s/pull/2421): Fix buggy use of `toString` in async-http-client when rendering URIs.

## Enhancements
* [#2364](https://github.com/http4s/http4s/pull/2364): Scalafix `allocate` to `allocated`
* [#2366](https://github.com/http4s/http4s/pull/2366): Add `chunkBufferMaxSize` parameter to `BlazeClientBuilder` and `BlazeServerBuilder`. Change default to 10kB.
* [#2316](https://github.com/http4s/http4s/pull/2316): Support custom error messages in circe, argonaut, and jawn.
* [#2403](https://github.com/http4s/http4s/pull/2403): Add `MemoryAllocationExports` to `PrometheusExportService`
* [#2355](https://github.com/http4s/http4s/pull/2355), [#2407](https://github.com/http4s/http4s/pull/2407): Add new `HttpMethodOverride` middleware
* [#2391](https://github.com/http4s/http4s/pull/2391): Add `Authorization` to `*` as a default allowed header in default CORS config
* [#2424](https://github.com/http4s/http4s/pull/2424): Include Chunked Transfer-Encoding header in Multipart Requests

## Documentation
* [#2378](https://github.com/http4s/http4s/pull/2378): Fix typo in `EntityDecoder` scaladoc
* [#2374](https://github.com/http4s/http4s/pull/2374): Include scheme in CORS examples
* [#2399](https://github.com/http4s/http4s/pull/2399): Link to @kubukoz' presentation
* [#2418](https://github.com/http4s/http4s/pull/2418): Fix typo in CORS documentation
* [#2420](https://github.com/http4s/http4s/pull/2420): Add Raster Foundry to adopters

## Internal
* [#2359](https://github.com/http4s/http4s/pull/2359): Remove code coverage checks
* [#2382](https://github.com/http4s/http4s/pull/2382): Refactor the blaze-server pipeline construction
* [#2401](https://github.com/http4s/http4s/pull/2401), [#2408](https://github.com/http4s/http4s/pull/2408), [#2409](https://github.com/http4s/http4s/pull/2409): Stop building with sbt-rig, deal with fallout
* [#2422](https://github.com/http4s/http4s/pull/2422): Use Scala 2.12.8 and slash-syntax in SBT files

## Dependency upgrades
* async-http-client-2.7.0
* cats-1.6.0
* circe-0.11.1
* fs2-1.0.3
* jawn-fs2-0.14.2
* json4s-3.6.4
* log4s-1.7.0
* mockito-core-2.24.5 (tests only)
* okhttp-3.13.1
* parboiled-1.0.1 (http4s' internal fork)
* play-json-2.7.1
* sbt-build-info-0.9.0 (build only)
* sbt-native-packager-1.3.18 (examples only)
* sbt-updates-0.4.0 (build only)
* tomcat-9.0.6
* twirl-1.4.0

# v0.18.22 (2019-02-13)

## Enhancements
* [#2389](https://github.com/http4s/http4s/pull/2389): Add `RequestKey` to Logging when eviction is necessary

# v0.20.0-M5 (2019-01-12)

Consider the blaze beta and all other modules RC quality. Don't forget
there is a scalafix to assist migration from 0.18!

## Breaking changes
* [#2308](https://github.com/http4s/http4s/pull/2308): Change `allocate` to `allocated` on backend builders for consistency with `cats.effect.Resource#allocated`.
* [#2332](https://github.com/http4s/http4s/pull/2332): Make double slashes behave more reasonably in the DSL.
* [#2351](https://github.com/http4s/http4s/pull/2351): Change `clientAuthMode` on server builders from `Boolean` to sum type `SSLClientAuthMode`

## Enhancements
* [#2309](https://github.com/http4s/http4s/pull/2308): Specialize `TimeoutException` to `WaitQueueTimeoutException` in client pool manager.  Do not retry this by default in `Retry` middleware.
* [#2342](https://github.com/http4s/http4s/pull/2342): Add `expectOption` and `expectOptionOr` which behave like `expect` and `expectOr` respectively, but return `None` on `404` and `410` responses and `Some[A]` on other successful responses.  Other status codes still raise an error.
* [#2328](https://github.com/http4s/http4s/pull/2328): Add a `SecureSession` attribute to server requests to expose the SSL session ID, the cipher suite, the key size, and a list of X509 certificates.

## Documentation
* [#2337](https://github.com/http4s/http4s/pull/2337): Use `tut:silent` on imports in docs
* [#2336](https://github.com/http4s/http4s/pull/2336): Add example of building a server from a `Resource`

## Internal
* [#2310](https://github.com/http4s/http4s/pull/2310): Use max of 16 cores in `-Ybackend-parallelism`
* [#2332](https://github.com/http4s/http4s/pull/2332): Don't make `F` evidence parameter a val in jetty-client `ResponseListener`.

## Dependency upgrades
* blaze-0.14.0-M2
* circe-0.11.0
* jawn-0.14.1
* jawn-fs2-0.14.1
* json4s-3.6.3
* metrics-4.0.5
* okhttp-3.12.1
* play-json-2.6.13
* scalafix-0.9.1 (scalafix only)
* tomcat-9.0.14

# v0.20.0-M4 (2018-12-05)

## Bugfixes
* [#2283](https://github.com/http4s/http4s/pull/2283): Fix client metrics bug that decremented active requests and recorded time before the resource was released.
* [#2288](https://github.com/http4s/http4s/pull/2288): Stop leaking `IdleTimeoutStage`s in the blaze client.  They were not always removed properly, leading to multiple timeout stages remaining in a connection's blaze pipeline.
* [#2281](https://github.com/http4s/http4s/pull/2281): Fix `ClassCastException` on `decode` of an empty `Chunk`
* [#2305](https://github.com/http4s/http4s/pull/2305): Correctly shut down the blaze-client

## Enhancements
* [#2275](https://github.com/http4s/http4s/pull/2275): Set default prefix for Prometheus and Dropwizard metrics backends.
* [#2276](https://github.com/http4s/http4s/pull/2276): Make scalafix Github based instead of binary based
* [#2285](https://github.com/http4s/http4s/pull/2285): Finish deprecating `BlazeServer` in favor of `BlazeServerBuilder`.  The former's internals are now expressed in terms of the latter.
* [#2286](https://github.com/http4s/http4s/pull/2286): Improvements to scalafix
  * Fix `withEntitywithEntity` bug in migration
  * Migration to `BlazeServerBuilder`
  * Fix `MessageSyntax#withBody`
  * Import `ResponseCookie` instead of an alias to the old `Cookie`

# Documentation
* [#2297](https://github.com/http4s/http4s/pull/2297): Remove appveyor badge

## Dependency upgrades
* cats-1.5.0
* cats-effect-1.1.0
* jetty-9.4.14.v20181114
* kind-projector-0.9.9 (internal)
* mockito-2.23.4 (tests only)
* okhttp-3.12.0
* play-json-2.6.11
* simpleclient-0.6.0 (Prometheus)
* sbt-1.2.7 (build only)
* sbt-native-packager-1.3.15 (examples only)
* tut-0.6.10 (docs only)

# v0.20.0-M3 (2018-11-13)

## Breaking changes
* [#2228](https://github.com/http4s/http4s/pull/2228): Support more attributes for the response cookie in `CSRF` middleware. Configuration is now done through a builder, similar to backends.
* [#2269](https://github.com/http4s/http4s/pull/2269): In the client DSL, move the body parameter ahead of the `Uri`. This works around an ambiguous overload that previously made it impossible to call `(Uri, Header)` on methods that take a body.
* [#2262](https://github.com/http4s/http4s/pull/2262): Replace `Seq` with `Chain` in `UrlForm`.
* [#2197](https://github.com/http4s/http4s/pull/2262): Require `Signal` rather than `SignallingRef` in `serveWhile`

## Bugfixes
* [#2260](https://github.com/http4s/http4s/pull/2260): Fix leak in blaze-client on a canceled connection
* [#2258](https://github.com/http4s/http4s/pull/2258): Fix deadlocks in the blaze-client pool manager under cancellation and certain other failures.

## Enhancements
* [#2266](https://github.com/http4s/http4s/pull/2266): Support flag query parameters (i.e., parameters with no value) in the DSL with `FlagQueryParamMatcher`.
* [#2240](https://github.com/http4s/http4s/pull/2240): Add `.resource`, `.stream`. and `.allocate` constructors to all server and client builders.
* [#2242](https://github.com/http4s/http4s/pull/2242): Support setting socket channel options on blaze-server.
* [#2270](https://github.com/http4s/http4s/pull/2270): Refresh `MimeDB` from the IANA registry.

## Internal
* [#2250](https://github.com/http4s/http4s/pull/2250): Ignore http4s updates in scalafix-inputs
* [#2267](https://github.com/http4s/http4s/pull/2267): Drop appveyor continuous integration
* [#2256](https://github.com/http4s/http4s/pull/2256): Bump base version of scalafix to 0.18.21.
* [#2271](https://github.com/http4s/http4s/pull/2271): Fix compilation error introduced between [#2228](https://github.com/http4s/http4s/pull/2228) and [#2262](https://github.com/http4s/http4s/pull/2262).

## Documentation
* [#2255](https://github.com/http4s/http4s/pull/2255): Improve scalafix docs

## Dependency upgrades
* blaze-0.14.0-M11
* tomcat-9.0.13

# v0.20.0-M2 (2018-11-05)

## Bug fixes
* [#2239](https://github.com/http4s/http4s/pull/2239): Fix hang when `.allocate` on a client builder fails

## Breaking changes
* [#2207](https://github.com/http4s/http4s/pull/2207): Remove `PathNormalizer`. The functionality is now on `Uri.removeDotSegments`.
* [#2210](https://github.com/http4s/http4s/pull/2210): Streamline instances:
  * `Http4s`, `Http4sInstances`, and `Http4sFunctions` are deprecated
  * Move instances `F[A]` for cats type classes `F` into companions of `A`
  * `Http4sDsl` no longer mixes in `UriFunctions`
  * `EntityEncoderInstances` and `EntityDecoderInstances` are removed. The instances moved to the companion objects.
* [#2243](https://github.com/http4s/http4s/pull/2243): Cleanup `ServerBuilder` defaults and traits
  * Make `ServerBuilder` private.  The public server builders (e.g., `BlazeServerBuilder`) remain, but they no longer implement a public interface.
  * Remove `IdleTimeoutSupport`, `AsyncTimeout`, `SSLKeyStoreSupport`, `SSLContextSupport`, and `WebSocketSupport` traits. The properties remain on the public server builders.
  * Deprecated defaults on those support companion objects, in favor of `org.http4s.server.defaults`.
* [#2063](https://github.com/http4s/http4s/pull/2063): Cancel request whenever a blaze server connection is shutdown.
* [#2234](https://github.com/http4s/http4s/pull/2234): Clean up `Message` trait
  * Remove deprecated `EffectMessageSyntax`, `EffectRequestSyntax`, `EffectResponseSyntax` traits and associated objects
  * Remove `MessageOps`, `RequestOps`, and `ResponseOps` and put the removed methods, sans unneeded implicit parameters, directly in the classes
  * Deprecate `replaceAllHeaders`, pointing to `withHeaders` instead.
  * Deprecate `withType`, which takes a `MediaType` and just wraps it in a `Content-Type`
  * Add `withoutAttribute` and `withoutTrailerHeaders` to complement the with variants
  * Correct `filterHeaders`' scaladoc comment, which described the opposite of the behavior
  * Fix bug in `withoutContentType`

## Enhancements
* [#2205](https://github.com/http4s/http4s/pull/2205): Add new `ResponseTiming` middleware, which adds a header to the Response as opposed to full `MetricsOps`.
* [#2222](https://github.com/http4s/http4s/pull/2222): Add `shutdownTimeout` property to `JettyBuilder`.  Shutdown of the server waits for existing connections to complete for up to this duration before a hard shutdown with a `TimeoutException`.
* [#2227](https://github.com/http4s/http4s/pull/2227): Add `withMaxHeaderLength` setter to `BlazeClientBuilder`
* [#2230](https://github.com/http4s/http4s/pull/2230): `DefaultServerErrorHandler` only handles `NonFatal` `Throwable`s, instead of all `Throwable`s that aren't `VirtualMachineError`s
* [#2237](https://github.com/http4s/http4s/pull/2237): Support parsing cookies with trailing semi-colons. This is invalid per spec, but seen often in the wild.
* [#1687](https://github.com/http4s/http4s/pull/1687): Add a modeled `Link` header.
* [#2244](https://github.com/http4s/http4s/pull/2244): Refactor blaze-server idle timeout
  * Quiet `Abnormal NIO1HeadStage termination\njava.util.concurrent.TimeoutException: Timeout of 30 seconds triggered. Killing pipeline.` error logging, even on idling persistent connections.  This is reduced to a debug log.
  * Use a `TickWheelExecutor` resource per blaze-server instead of a global that does not shut down when the server does.

## Bug fixes
* [#2239](https://github.com/http4s/http4s/pull/2239): Fix hang when `.allocate` on a client builder fails
* [#2214](https://github.com/http4s/http4s/pull/2214): Add a scalafix from http4s-0.18.20 to 0.20.0-M2.  See [upgrading](https://http4s.org/v0.20/upgrading/) for instructions.
* [#2241](https://github.com/http4s/http4s/pull/2241): Restrict internal `IdleTimeoutStage` to a `FiniteDuration`.  Fixes an exception when converting to milliseconds when debug logging.

## Documentation
* [#2223](https://github.com/http4s/http4s/pull/2223): Fix color of EOL label on v0.19
* [#2226](https://github.com/http4s/http4s/pull/2226): Correct erroneous `Resource` in 0.19.0-M3 changelog

## Internal
* [#2219](https://github.com/http4s/http4s/pull/2219): Allow test failures on openjdk11 until we can fix the SSL issue
* [#2221](https://github.com/http4s/http4s/pull/2194): Don't grant MiMa exceptions for 0.19.1, which will never be

## Dependency upgrades
* async-http-client-2.6.0
* blaze-0.14.0-M10
* circe-0.10.1
* json4s-3.6.2
* sbt-native-packager-1.3.12 (examples only)
* tut-0.6.9 (docs only)

# v0.20.0-M1 (2018-10-27)

Due to the inadvertent release of 0.19.0, we have opened a new minor version.  The stable release with MiMa enforcement will be v0.20.0.

## Breaking changes
* [#2159](https://github.com/http4s/http4s/pull/2159): Add a `responseHeaderTimeout` property to `BlazeServerBuilder`. Responses that timeout are completed with `Response.timeout`, which defaults to 503 Service Unavailable.  `BlazeServerBuilder` now requires a `Timer[F]`.
* [#2177](https://github.com/http4s/http4s/pull/2177): Deprecate `org.http4s.syntax.async`, which was not directly relevant to HTTP.
* [#2131](https://github.com/http4s/http4s/pull/2131): Refactor server metrics
  * `http4s-server-metrics` module merged into `http4s-dropwizard-metrics`
  * `http4s-prometheus-server-metrics` module merged into `http4s-prometheus-metrics`
  * The `org.http4s.server.middleware.metrics.Metrics` middleware now takes a `MetricsOps`, implemented by Dropwizard, Prometheus, or your custom interpreter.
* [#2180](https://github.com/http4s/http4s/pull/2180): Change default response on `Timeout` middlware to `503 Service Unavailable`

## Enhancements
* [#2159](https://github.com/http4s/http4s/pull/2159): Set default client request timeout to 1 minute
* [#2163](https://github.com/http4s/http4s/pull/2163): Add `mapK` to `Request` and `Response`
* [#2168](https://github.com/http4s/http4s/pull/2168): Add `allocate` to client builders
* [#2174](https://github.com/http4s/http4s/pull/2159): Refactor the blaze-client timeout architecture.
  * A `TickWheelExecutor` is now allocated per client, instead of globally.
  * Request rendering and response parsing is now canceled more aggressively on timeout.
* [#2184](https://github.com/http4s/http4s/pull/2184): Receive response concurrently with sending request in blaze client. This reduces waste when the server is not interested in the entire request body.
* [#2190](https://github.com/http4s/http4s/pull/2190): Add `channelOptions` to blaze-client to customize socket options.

## Bug fixes
* [#2166](https://github.com/http4s/http4s/pull/2166): Fix request timeout calculation in blaze-client to resolve "Client response header timeout after 0 millseconds" error.
* [#2189](https://github.com/http4s/http4s/pull/2189): Manage the `TickWheelTimer` as a resource instead of an `F[A, F[Unit]]`. This prevents a leak in (extremely unlikely) cases of cancellation.

## Internal
* [#2179](https://github.com/http4s/http4s/pull/2179): Method to silence expected exceptions in tests
* [#2194](https://github.com/http4s/http4s/pull/2194): Remove ill-conceived, zero-timeout unit tests
* [#2199](https://github.com/http4s/http4s/pull/2199): Make client test sizes proportional to the number of processors for greater Travis stability

## Dependency upgrades
* alpn-boot-8.1.13.v20181017 (examples only)
* blaze-0.14.0-M9
* sbt-native-packager-1.3.11 (examples only)

# v0.18.21 (2018-11-05)

## Bug fixes
* [#2231](https://github.com/http4s/http4s/pull/2231): Fix off-by-one error that lets blaze-client wait queue grow one past its limit

# v0.18.20 (2018-10-18)

## Bug fixes
* [#2181](https://github.com/http4s/http4s/pull/2181): Honor `redactHeadersWhen` in client `RequestLogger` middleware

## Enhancements
* [#2178](https://github.com/http4s/http4s/pull/2178): Redact sensitive headers by default in `Retry` middleware. Add `retryWithRedactedHeaders` function that parameterizes the headers predicate.

## Documentation
* [#2147](https://github.com/http4s/http4s/pull/2147): Fix link to v0.19 docs

## Internal
* [#2130](https://github.com/http4s/http4s/pull/2130): Build with scala-2.12.7 and sbt-1.2.3

# ~~v0.19.0 (2018-10-05)~~

This release is identical to v0.19.0-M4.  We mistagged it.  Please proceed to the 0.20 series.

# v0.19.0-M4 (2018-10-05)

## Breaking changes
* [#2137](https://github.com/http4s/http4s/pull/2137): Remove `ExecutionContext` argument to jetty-client in favor of the `ContextShift[F]`.
* [#2070](https://github.com/http4s/http4s/pull/2070): Give `AbitraryInstances` unique names with `http4sTesting` prefix.
* [#2136](https://github.com/http4s/http4s/pull/2136): Add `stream` method to `Client` interface. Deprecate `streaming`, which is just a `flatMap` of `Stream`.
* [#2143](https://github.com/http4s/http4s/pull/2143): WebSocket model improvements:
  * The `org.http4s.websocket` package in unified in http4s-core
  * Drop http4s-websocket module dependency
  * All frames use an immutable `scodec.bits.ByteVector` instead of an `Array[Byte]`.
  * Frames moved from `WebSocketBits` to the `WebSocketFrame` companion
  * Rename all instances of `Websocket*` to `WebSocket*` for consistency
* [#2094](https://github.com/http4s/http4s/pull/2094): Metrics unification
  * Add a `MetricsOps` algebra to http4s-core to be implemented by any metrics backend.
  * Create new `Metrics` middleware in http4s-client based on `MetricsOps`
  * Replace http4s-dropwizard-client-metrics and http4s-proemtheus-client-metrics modules with http4s-dropwizard-metrics and http4s-prometheus-metrics to implement `MetricsOps`.

## Enhancements
* [#2149](https://github.com/http4s/http4s/pull/2134): Refresh `MimeDB` constants from the public registry
* [#2151](https://github.com/http4s/http4s/pull/2151): Changed default response timeout code from 500 to 503

## Documentation updates
* [#2134](https://github.com/http4s/http4s/pull/2134): Add Cats Friendly badge to readme
* [#2139](https://github.com/http4s/http4s/pull/2139): Reinstate example projects
* [#2145](https://github.com/http4s/http4s/pull/2145): Fix deprecated calls to `Client#streaming`

## Internal
* [#2126](https://github.com/http4s/http4s/pull/2126): Delete obsolete `bin` directory
* [#2127](https://github.com/http4s/http4s/pull/2127): Remove MiMa exceptions for new modules
* [#2128](https://github.com/http4s/http4s/pull/2128): Don't run `dependencyUpdates` on load
* [#2129](https://github.com/http4s/http4s/pull/2129): Build with sbt-1.2.3 and scala-2.12.7
* [#2133](https://github.com/http4s/http4s/pull/2133): Build with kind-projector-0.9.8
* [#2146](https://github.com/http4s/http4s/pull/2146): Remove all use of `OutboundCommand` in blaze integration

## Dependency upgrades
* async-http-client-2.5.4
* blaze-0.14.0-M5
* fs2-1.0.0
* jawn-0.13.0
* scala-xml-1.1.1

# v0.19.0-M3 (2018-09-27)

## Breaking changes
* [#2081](https://github.com/http4s/http4s/pull/2081): Remove `OkHttp` code redundant with `OkHttpBuilder`.
* [#2092](https://github.com/http4s/http4s/pull/2092): Remove `ExecutionContext` and `Timer` implicits from async-http-client. Threads are managed by the `ContextShift`.
* [#2115](https://github.com/http4s/http4s/pull/2115): Refactoring of `Server` and `ServerBuilder`:
  * Removed `Server#shutdown`, `Server#shutdownNow`, `Server#onShutdown`, and `Server#awaitShutdown`.  `Server` lifecycles are managed as a `fs2.Stream` or a `cats.effect.Resource`.
  * `ServerBuilder#start` replaced by `Server#resource`, which shuts down the `Server` after use.
  * Added a `ServerBuilder#stream` to construct a `Stream` from a `Resource`.
* [#2118](https://github.com/http4s/http4s/pull/2118): Finalize various case classes.
* [#2102](https://github.com/http4s/http4s/pull/2102): Refactoring of `Client` and some builders:
  * `Client` is no longer a case class.  Construct a new `Client` backend or middleware with `Client.apply(run: Request[F] => Resource[F, Response[F]])` for any `F` with a `Bracket[Throwable, F]`.
  * Removed `DisposableResponse[F]` in favor of `Resource[F, Response[F]]`.
  * Removed `Client#open` in favor of `Client#run`.
  * Removed `Client#shutdown` in favor of `cats.effect.Resource` or `fs2.Stream`.
  * Removed `AsyncHttpClient.apply`. It was not referentially transparent, and no longer possible. Use `AsyncHttpClient.resource` instead.
  * Removed deprecated `blaze.Http1Client.apply`

## Enhancements
* [#2042](https://github.com/http4s/http4s/pull/2042): New `Throttle` server middleware
* [#2036](https://github.com/http4s/http4s/pull/2036): New `http4s-jetty-client` backend, with HTTP/2 support
* [#2080](https://github.com/http4s/http4s/pull/2080): Make `Http4sMatchers` polymorphic on their effect type
* [#2082](https://github.com/http4s/http4s/pull/2082): Structured parser for the `Origin` header
* [#2061](https://github.com/http4s/http4s/pull/2061): Send `Disconnect` event on EOF in blaze-server for faster cleanup of mid stages
* [#2093](https://github.com/http4s/http4s/pull/2093): Track redirects in the `FollowRedirect` client middleware
* [#2109](https://github.com/http4s/http4s/pull/2109): Add `→` as a synonym for `->` in http4s-dsl
* [#2100](https://github.com/http4s/http4s/pull/2100): Tighten up module dependencies
  * http4s-testing only depends on specs2-matchers instead of specs2-core
  * http4s-prometheus-server-metrics depends on simpleclient_common instead of simpleclient

## Bugfixes
* [#2069](https://github.com/http4s/http4s/pull/2069): Add proper `withMaxTotalConnections` method to `BlazeClientBuilder` in place of misnamed `withIdleTimeout` overload.
* [#2106](https://github.com/http4s/http4s/pull/2106): Add the servlet timeout listener before the response has a chance to complete the `AsyncContext`

## Documentation updates
* [#2076](https://github.com/http4s/http4s/pull/2076): Align coloring of legend and table for milestone on versoins page
* [#2077](https://github.com/http4s/http4s/pull/2077): Replace Typelevel Code of Conduct with Scala Code of Conduct
* [#2083](https://github.com/http4s/http4s/pull/2083): Fix link to 0.19 on the website
* [#2100](https://github.com/http4s/http4s/pull/2100): Correct `re-start` to `reStart` in docs

## Internal
* [#2105](https://github.com/http4s/http4s/pull/2105): Test on OpenJDK 11
* [#2113](https://github.com/http4s/http4s/pull/2113): Check for unused compile dependencies in build
* [#2115](https://github.com/http4s/http4s/pull/2115): Stop testing on Oracle JDK 10
* [#2079](https://github.com/http4s/http4s/pull/2079): Use `readRange`, as contributed to fs2
* [#2123](https://github.com/http4s/http4s/pull/2123): Remove unmaintained `load-test` module

## Dependency upgrades
* cats-1.4.0
* circe-0.10.0
* fs2-1.0.0-RC1
* jawn-fs2-0.13.0-RC1
* play-json-3.6.10 for Scala 2.11.x
* tomcat-9.0.12

# v0.18.19 (2018-09-27)

## Bug fixes
* [#2101](https://github.com/http4s/http4s/pull/2101): `haveHeaders` checks by equality, not reference
* [#2117](https://github.com/http4s/http4s/pull/2117): Handle unsuccessful responses in `JavaNetClient`

## Internal
* [#2116](https://github.com/http4s/http4s/pull/2116): Test against OpenJDK 11. Retire Oracle JDK 10.

# v0.18.18 (2018-09-18)

## Bug fixes
* [#2048](https://github.com/http4s/http4s/pull/2048): Correct misleading logging in `Retry` middleware
* [#2078](https://github.com/http4s/http4s/pull/2078): Replace generic exception on full wait queue with new `WaitQueueFullFailure`

## Enhancements
* [#2078](https://github.com/http4s/http4s/pull/2078): Replace generic exception on full wait queue with new `WaitQueueFullFailure`
* [#2095](https://github.com/http4s/http4s/pull/2095): Add `Monoid[UrlForm]` instance

## Dependency upgrades
* cats-1.4.0
* fs2-0.10.6
* jetty-9.4.12.v20180830
* tomcat-9.0.12

# v0.19.0-M2 (2018-09-07)

## Breaking changes
* [#1802](https://github.com/http4s/http4s/pull/1802): Race servlet requests against the `AsyncContext.timeout`. `JettyBuilder` and `TomcatBuilder` now require a `ConcurrentEffect` instance.
* [#1934](https://github.com/http4s/http4s/pull/1934): Refactoring of `ConnectionManager`.  Now requires a `Concurrent` instance, which ripples to a `ConcurrentEffect` in blaze-client builders
* [#2023](https://github.com/http4s/http4s/pull/2023): Don't overwrite existing `Vary` headers from `CORS`
* [#2030](https://github.com/http4s/http4s/pull/2023): Restrict `MethodNotAllowed` response generator in DSL
* [#2032](https://github.com/http4s/http4s/pull/2032): Eliminate mutable `Status` registry. IANA-registered `Status`es are still cached, but `register` is no longer public.
* [#2026](https://github.com/http4s/http4s/pull/2026): `CSRF` enhancements
  * CSRF tokens represented with a newtype
  * CSRF token signatures are encoded hexadecimal strings, making them URI-safe.
  * Added a `headerCheck: Request[F] => Boolean` parameter
  * Added an `onFailure: Response[F]` parameter, which defaults to a `403`. This was formerly a hardcoded `401`.
* [#1993](https://github.com/http4s/http4s/pull/2026): Massive changes from cats-effect and fs2 upgrades
  * `Timer` added to `AsyncHttpClient`
  * Dropwizard `Metrics` middleware now takes a `Clock` rather than a `Timer`
  * Client builders renamed and refactored for consistency and to support binary compatible evolution after 1.0:
    * `BlazeClientBuilder` replaces `Http1Client`, `BlazeClient`, and `BlazeClientConfig`
    * Removed deprecated `SimpleHttp1Client`
    * `JavaNetClient` renamed to `JavaNetClientBuilder`, which now has a `resource` and `stream`
    * `OkHttp` renamed to `OkHttpBuilder`.  The client now created from an `OkHttpClient` instance instead of an `F[OkHttpClient.Builder]`. A default client can be created as a `Resource` through `OkHttp.default`.
  * Fallout from removal of `fs2.Segment`
    * `EntityDecoder.collectBinary` now decodes a `Chunk`
    * `EntityDecoder.binaryChunk` deprecated
    * `SegmentWriter` is removed
    * Changes to:
      * `ChunkWriter`s in blaze rewritten
      * `Logger` middlewares
      * `MemoryCache`
  * Blocking I/O now requires a blocking `ExecutionContext` and a `ContextShift`:
    * `EntityDecoder`s:
      * `EntityDecoder.binFile`
      * `EntityDecoder.textFile`
      * `MultipartDecoder.mixedMultipart`
    * `EntityEncoder`s (no longer implicit):
      * `File`
      * `Path`
      * `InputStream`
      * `Reader`
    * Multipart:
      * `MultipartParser.parseStreamedFile`
      * `MultipartParser.parseToPartsStreamedFile`
      * `Part.fileData`
    * Static resources:
      * `StaticFile.fromString`
      * `StaticFile.fromResource`
      * `StaticFile.fromURL`
      * `StaticFile.fromFile`
      * `FileService.Config`
      * `ResourceService.Config`
      * `WebjarService.Config`
    * `OkHttpBuilder`
    * Servlets:
      * `BlockingHttp4sServlet`
      * `BlockingServletIo`
  * Servlet backend changes:
    * `Http4sServlet` no longer shift onto an `ExecutionContext` by default.  Accordingly, `ServerBuilder` no longer has a `withExecutionContext`.
    * Jetty and Tomcat builders use their native executor types instead of shifting onto an `ExecutionContext`.  Accordingly, `ServletBuilder#withExecutionContext` is removed.
    * `AsyncHttp4sServlet` and `ServletContextSyntax` now default to non-blocking I/O.  No startup check is made against the servlet version, which failed classloading on an older servlet container.  Neither takes an `ExeuctionContext` parameter anymore.
  * Removed deprecated `StreamApp` aliases. `fs2.StreamApp` is removed and replaced by `cats.effect.IOApp`, `monix.eval.TaskApp`, or similar.
  * Removed deprecated `ServerApp`.
  * `EntityLimiter` middleware now requires an `ApplicativeError`
* [#2054](https://github.com/http4s/http4s/pull/2054): blaze-server builder changes
  * `BlazeBuilder` deprecated for `BlazeServerBuilder`
  * `BlazeServerBuidler` has a single `withHttpApp(HttpApp)` in place of zero-to-many calls `mountService(HttpRoutes)`.
    * This change makes it possible to mount an `HttpApp` wrapped in a `Logger` middleware, which only supports `HttpApp`
    * Call `.orNotFound`, from `org.http4s.implicits._`, to cap an `HttpRoutes` as `HttpApp`
    * Use `Router` to combine multiple `HttpRoutes` into a single `HttpRoutes` by prefix
    * This interface will see more changes before 0.19.0 to promote long-term binary compatibility

## Enhancements
* [#1953](https://github.com/http4s/http4s/pull/1953): Add `UUIDVar` path extractor
* [#1963](https://github.com/http4s/http4s/pull/1963): Throw `ConnectException` rather than `IOException` on blaze-client connection failures
* [#1961](https://github.com/http4s/http4s/pull/1961): New `http4s-prometheus-client-metrics` module
* [#1974](https://github.com/http4s/http4s/pull/1974): New `http4s-client-metrics` module for Dropwizard Metrics
* [#1973](https://github.com/http4s/http4s/pull/1973): Add `onClose` handler to `WebSocketBuilder`
* [#2024](https://github.com/http4s/http4s/pull/2024): Add `HeaderEcho` server middleware
* [#2062](https://github.com/http4s/http4s/pull/2062): Eliminate "unhandled inbund command: Disconnected"` warnings in blaze-server

## Bugfixes
* [#2027](https://github.com/http4s/http4s/pull/2024): Miscellaneous websocket fixes
  * Stop sending frames even after closed
  * Avoid deadlock on small threadpools
  * Send `Close` frame in response to `Close` frame

## Documentation updates
* [#1935](https://github.com/http4s/http4s/pull/1953): Make `http4sVersion` lowercase
* [#1943](https://github.com/http4s/http4s/pull/1943): Make the imports in the Client documentation silent
* [#1944](https://github.com/http4s/http4s/pull/1944): Upgrade to cryptobits-1.2
* [#1971](https://github.com/http4s/http4s/pull/1971): Minor corrections to DSL tut
* [#1972](https://github.com/http4s/http4s/pull/1972): Add `UUIDVar` to DSL tut
* [#2034](https://github.com/http4s/http4s/pull/1958): Add branch to quickstart instructions
* [#2035](https://github.com/http4s/http4s/pull/2035): Add Christopher Davenport to community staff
* [#2060](https://github.com/http4s/http4s/pull/2060): Guide to setting up IntelliJ for contributors

## Internal
* [#1966](https://github.com/http4s/http4s/pull/1966): Use scalafmt directly from IntelliJ
* [#1968](https://github.com/http4s/http4s/pull/1968): Build with sbt-1.2.1
* [#1996](https://github.com/http4s/http4s/pull/1996): Internal refactoring of `JettyBuilder`
* [#2041](https://github.com/http4s/http4s/pull/2041): Simplify implementations of `RetryPolicy`
* [#2050](https://github.com/http4s/http4s/pull/2050): Replace test `ExecutionContext` in `Http4sWSStageSpec`
* [#2052](https://github.com/http4s/http4s/pull/2050): Introduce expiring `TestScheduler` to avoid leaking threads on tests

## Dependency upgrades
* async-http-client-2.5.2
* blaze-0.14.0-M4
* cats-1.3.1
* cats-effect-1.0.0
* circe-0.10.0-M2
* fs2-1.0.0-M5
* jawn-0.13.0
* jawn-fs2-0.13.0-M4
* json4s-3.6.0

# v0.18.17 (2018-09-04)
* Accumulate errors in `OptionalMultiQueryParamDecoderMatcher` [#2000](https://github.com/http4s/pull/2000)
* New http4s-scalatags module [#2002](https://github.com/http4s/pull/2002)
* Resubmit bodies in `Retry` middleware where allowed by policy [#2001](https://github.com/http4s/pull/2001)
* Dependency upgrades:
  * play-json-3.6.10 (for Scala 2.12)
  * tomcat-9.0.11

# v0.18.16 (2018-08-14)
* Fix regression for `AutoSlash` when nested in a `Router` [#1948](https://github.com/http4s/http4s/pull/1948)
* Respect `redactHeadersWhen` in `Logger` middleware [#1952](https://github.com/http4s/http4s/pull/1952)
* Capture `BufferPoolsExports` in prometheus server middleware [#1977](https://github.com/http4s/http4s/pull/1977)
* Make `Referer` header extractable [#1984](https://github.com/http4s/http4s/pull/1984)
* Log server startup banner in a single call to prevent interspersion [#1985](https://github.com/http4s/http4s/pull/1985)
* Add support module for play-json [#1946](https://github.com/http4s/http4s/pull/1946)
* Introduce `TranslateUri` middleware, which checks the prefix of the service it's translating against the request. Deprecated `URITranslation`, which chopped the prefix length without checking for a match. [#1964](https://github.com/http4s/http4s/pull/1964)
* Dependency upgrades:
  * cats-1.2.0
  * metrics-4.0.3
  * okhttp-3.11.0
  * prometheus-client-0.5.0
  * scodec-bits-1.1.6

# v0.18.15 (2018-07-05)
* Bugfix for `AutoSlash` Middleware in Router [#1937](https://github.com/http4s/http4s/pull/1937)
* Add `StaticHeaders` middleware that appends static headers to a service [#1939](https://github.com/http4s/http4s/pull/1939)

# v0.19.0-M1 (2018-07-04)
* Add accumulating version of circe `EntityDecoder` [#1647](https://github.com/http4/http4s/1647)
* Add ETag support to `StaticFile` [#1652](https://github.com/http4s/http4s/pull/1652)
* Reintroduce the option for fallthrough for authenticated services [#1670]((https://github.com/http4s/http4s/pull/1670)
* Separate `Cookie` into `RequestCookie` and `ResponseCookie` [#1676](https://github.com/http4s/http4s/pull/1676)
* Add `Eq[Uri]` instance [#1688](https://github.com/http4s/http4s/pull/1688)
* Deprecate `Message#withBody` in favor of `Message#withEntity`.  The latter returns a `Message[F]` rather than an `F[Message[F]]`. [#1694](https://github.com/http4s/http4s/pull/1694)
* Myriad new `Arbitrary` and `Cogen` instances [#1677](https://github.com/http4s/http4s/pull/1677)
* Add non-deprecated `LocationResponseGenerator` functions [#1715](https://github.com/http4s/http4s/pull/1715)
* Relax constraint on `Router` from `Sync` to `Monad` [#1723](https://github.com/http4s/http4s/pull/1723)
* Drop scodec-bits dependency [#1732](https://github.com/http4s/http4s/pull/1732)
* Add `Show[ETag]` instance [#1749](https://github.com/http4s/http4s/pull/1749)
* Replace `fs2.Scheduler` with `cats.effect.Timer` in `Retry` [#1754](https://github.com/http4s/http4s/pull/1754)
* Remove `Sync` constraint from `EntityEncoder[Multipart]` [#1762](https://github.com/http4s/http4s/pull/1762)
* Generate `MediaType`s from [MimeDB](https://github.com/jshttp/mime-db) [#1770](https://github.com/http4s/http4s/pull/1770)
  * Continue phasing out `Renderable` with `MediaRange` and `MediaType`.
  * Media types are now namespaced by main type.  This reduces backticks.  For example, `` MediaType.`text/plain` `` is replaced by `MediaType.text.plain`.
* Remove `Registry`. [#1770](https://github.com/http4s/http4s/pull/1770)
* Deprecate `HttpService`: [#1693](https://github.com/http4s/http4s/pull/1693)
  * Introduces an `Http[F[_], G[_]]` type alias
  * `HttpService` is replaced by `HttpRoutes`, which is an `Http[OptionT[F, ?], ?]`.  `HttpRoutes.of` replaces `HttpService` constructor from `PartialFunction`s.
  * `HttpApp` is an `Http[F, F]`, representing a total HTTP function.
* Add `BlockingHttp4sServlet` for use in Google App Engine and Servlet 2.5 containers.  Rename `Http4sServlet` to `AsyncHttp4sServlet`. [#1830](https://github.com/http4s/http4s/pull/1830)
* Generalize `Logger` middleware to log with `String => Unit` instead of `logger.info(_)` [#1839](https://github.com/http4s/http4s/pull/1839)
* Generalize `AutoSlash` middleware to work on `Kleisli[F, Request[G], B]` given `MonoidK[F]` and `Functor[G]`. [#1885](https://github.com/http4s/http4s/pull/1885)
* Generalize `CORS` middleware to work on `Http[F, G]` given `Applicative[F]` and `Functor[G]`. [#1889](https://github.com/http4s/http4s/pull/1889)
* Generalize `ChunkAggegator` middleware to work on `Kleisli[F, A, Response[G]]` given `G ~> F`, `FlatMap[F]`, and `Sync[G]`. [#1886](https://github.com/http4s/http4s/pull/1886)
* Generalize `EntityLimiter` middleware to work on `Kleisli[F, Request[G], B]`. [#1892](https://github.com/http4s/http4s/pull/1892)
* Generalize `HSTS` middleware to work on `Kleisli[F, A, Response[G]]` given `Functor[F]` and `Functor[G]`. [#1893](https://github.com/http4s/http4s/pull/1893)
* Generalize `UrlFormLifter` middleware to work on `Kleisli[F, Request[G], Response[G]]` given `G ~> F`, `Sync[F]` and `Sync[G]`.  [#1894](https://github.com/http4s/http4s/pull/1894)
* Generalize `Timeout` middleware to work on `Kleisli[F, A, Response[G]]` given `Concurrent[F]` and `Timer[F]`. [#1899](https://github.com/http4s/http4s/pull/1899)
* Generalize `VirtualHost` middleware to work on `Kleisli[F, Request[G], Response[G]]` given `Applicative[F]`.  [#1902](https://github.com/http4s/http4s/pull/1902)
* Generalize `URITranslate` middleware to work on `Kleisli[F, Request[G], B]` given `Functor[G]`.  [#1895](https://github.com/http4s/http4s/pull/1895)
* Generalize `CSRF` middleware to work on `Kleisli[F, Request[G], Response[G]]` given `Sync[F]` and `Applicative[G]`.  [#1909](https://github.com/http4s/http4s/pull/1909)
* Generalize `ResponseLogger` middleware to work on `Kleisli[F, A, Response[F]]` given `Effect[F]`.  [#1916](https://github.com/http4s/http4s/pull/1916)
* Make `Logger`, `RequestLogger`, and `ResponseLogger` work on `HttpApp[F]` so a `Response` is guaranteed unless the service raises an error [#1916](https://github.com/http4s/http4s/pull/1916)
* Rename `RequestLogger.apply0` and `ResponseLogger.apply0` to `RequestLogger.apply` and `ResponseLogger.apply`.  [#1837](https://github.com/http4s/http4s/pull/1837)
* Move `org.http4s.server.ServerSoftware` to `org.http4s.ServerSoftware` [#1884](https://github.com/http4s/http4s/pull/1884)
* Fix `Uncompressible` and `NotBinary` flags in `MimeDB` generator. [#1900](https://github.com/http4s/http4s/pull/1884)
* Generalize `DefaultHead` middleware to work on `Http[F, G]` given `Functor[F]` and `MonoidK[F]` [#1903](https://github.com/http4s/http4s/pull/1903)
* Generalize `GZip` middleware to work on `Http[F, G]` given `Functor[F]` and `Functor[G]` [#1903](https://github.com/http4s/http4s/pull/1903)
* `jawnDecoder` takes a `RawFacade` instead of a `Facade`
* Change `BasicCredentials` extractor to return `(String, String)` [#1924](https://github.com/http4s/http4s/1925)
* `Effect` constraint relaxed to `Sync`:
  * `Logger.logMessage`
* `Effect` constraint relaxed to `Async`:
  * `JavaNetClient`
* `Effect` constraint changed to `Concurrent`:
  * `Logger` (client and server)
  * `RequestLogger` (client and server)
  * `ResponseLogger` (client and server)
  * `ServerBuilder#serve` (moved to abstract member of `ServerBuilder`)
* `Effect` constraint strengthened to `ConcurrentEffect`:
  * `AsyncHttpClient`
  * `BlazeBuilder`
  * `JettyBuilder`
  * `TomcatBuilder`
* Implicit `ExecutionContext` removed from:
  * `RequestLogger` (client and server)
  * `ResponseLogger` (client and server)
  * `ServerBuilder#serve`
  * `ArbitraryInstances.arbitraryEntityDecoder`
  * `ArbitraryInstances.cogenEntity`
  * `ArbitraryInstances.cogenEntityBody`
  * `ArbitraryInstances.cogenMessage`
  * `JavaNetClient`
* Implicit `Timer` added to:
  * `AsyncHttpClient`
  * `JavaNetClient.create`
* `Http4sWsStage` removed from public API
* Removed charset for argonaut instances [#1914](https://github.com/http4s/http4s/pull/1914)
* Dependency upgrades:
  * async-http-client-2.4.9
  * blaze-0.14.0-M3
  * cats-effect-1.0.0-RC2
  * circe-0.10.0-M1
  * fs2-1.0.0-M1
  * fs2-reactive-streams-0.6.0
  * jawn-0.12.1
  * jawn-fs2-0.13.0-M1
  * prometheus-0.4.0
  * scala-xml-1.1.0

# v0.18.14 (2018-07-03)
* Add `CirceEntityCodec` to provide an implicit `EntityEncoder` or `EntityDecoder` from an `Encoder` or `Decoder`, respectively. [#1917](https://github.com/http4s/http4s/pull/1917)
* Add a client backend based on `java.net.HttpURLConnection`.  Note that this client blocks and is primarily intended for use in a REPL. [#1882](https://github.com/http4s/http4s/pull/1882)
* Dependency upgrades:
  * jetty-9.4.11
  * tomcat-9.0.10
	
# v0.18.13 (2018-06-22)
* Downcase type in `MediaRange` generator [#1907](https://github.com/http4s/http4s/pull/1907)
* Fixed bug where `PoolManager` would try to dequeue from an empty queue [#1922](https://github.com/http4s/http4s/pull/1922)
* Dependency upgrades:
  * argonaut-6.2.2
  * fs2-0.10.5

# v0.18.12 (2018-05-28)
* Deprecated `Part.empty` [#1858](https://github.com/http4s/http4s/pull/1858)
* Log requests with an unconsumed body [#1861](https://github.com/http4s/http4s/pull/1861)
* Log requests when the service returns `None` or raises an error [#1875](https://github.com/http4s/http4s/pull/1875)
* Support streaming parsing of multipart and storing large parts as temp files [#1865](https://github.com/http4s/http4s/pull/1865)
* Add an OkHttp client, with HTTP/2 support [#1864](https://github.com/http4s/http4s/pull/1864)
* Add `Host` header to requests to `Client.fromHttpService` if the request URI is absolute [#1874](https://github.com/http4s/http4s/pull/1874)
* Log `"service returned None"` or `"service raised error"` in service `ResponseLogger` when the service does not produce a successful response [#1879](https://github.com/http4s/http4s/pull/1879)
* Dependency upgrades:
  * jetty-9.4.10.v20180503
  * json4s-3.5.4
  * tomcat-9.0.8

# v0.18.11 (2018-05-10)
* Prevent zero-padding of servlet input chunks [#1835](https://github.com/http4s/http4s/pull/1835)
* Fix deadlock in client loggers.  `RequestLogger.apply` and `ResponseLogger.apply` are each replaced by `apply0` to maintain binary compatibility. [#1837](https://github.com/http4s/http4s/pull/1837)
* New `http4s-boopickle` module supports entity codecs through `boopickle.Pickler` [#1826](https://github.com/http4s/http4s/pull/1826)
* Log as much of the response as is consumed in the client. Previously, failure to consume the entire body prevented any part of the body from being logged. [#1846](https://github.com/http4s/http4s/pull/1846)
* Dependency upgrades:
  * prometheus-client-java-0.4.0

# v0.18.10 (2018-05-03)
* Eliminate dependency on Macro Paradise and macro-compat [#1816](https://github.com/http4s/http4s/pull/1816)
* Add `Logging` middleware for client [#1820](https://github.com/http4s/http4s/pull/1820)
* Make blaze-client tick wheel executor lazy [#1822](https://github.com/http4s/http4s/pull/1822)
* Dependency upgrades:
  * cats-effect-0.10.1
  * fs2-0.10.4
  * specs2-4.1.0

# v0.18.9 (2018-04-17)
* Log any exceptions when writing the header in blaze-server for HTTP/1 [#1781](https://github.com/http4s/http4s/pull/1781)
* Drain the response body (thus running its finalizer) when there is an error writing a servlet header or body [#1782](https://github.com/http4s/http4s/pull/1782)
* Clean up logging of errors thrown by services. Prevents the possible swallowing of errors thrown during `renderResponse` in blaze-server and `Http4sServlet` [#1783](https://github.com/http4s/http4s/pull/1783)
* Fix `Uri.Scheme` parser for schemes beginning with `http` other than `https` [#1790](https://github.com/http4s/http4s/pull/1790)
* Fix blaze-client to reset the connection start time on each invocation of the `F[DisposableResponse]`. This fixes the "timeout after 0 milliseconds" error. [#1792](https://github.com/http4s/http4s/pull/1792)
* Depdency upgrades:
  * blaze-0.12.13
  * http4s-websocket-0.2.1
  * specs2-4.0.4
  * tomcat-9.0.7

# v0.18.8 (2018-04-11)
* Improved ScalaDoc for BlazeBuilder [#1775](https://github.com/http4s/http4s/pull/1775)
* Added a stream constructor for async-http-client [#1776](https://github.com/http4s/http4s/pull/1776)
* http4s-prometheus-server-metrics project created. Prometheus Metrics middleware implemented for metrics on http4s server. Exposes an HttpService ready to be scraped by Prometheus, as well pairing to a CollectorRegistry for custom metric registration. [#1778](https://github.com/http4s/http4s/pull/1778)

# v0.18.7 (2018-04-04)
* Multipart parser defaults to fields interpreted as utf-8. [#1767](https://github.com/http4s/http4s/pull/1767)

# v0.18.6 (2018-04-03)
* Fix parsing of multipart bodies across chunk boundaries. [#1764](https://github.com/http4s/http4s/pull/1764)

# v0.18.5 (2018-03-28)
* Add `&` extractor to http4s-dsl. [#1758](https://github.com/http4s/http4s/pull/1758)
* Deprecate `EntityEncoder[F, Future[A]]`.  The `EntityEncoder` is strict in its argument, which causes any side effect of the `Future` to execute immediately.  Wrap your `future` in `IO.fromFuture(IO(future))` instead. [#1759](https://github.com/http4s/http4s/pull/1759)
* Dependency upgrades:
  * circe-0.9.3

# v0.18.4 (2018-03-23)
* Deprecate old `Timeout` middleware methods in favor of new ones that use `FiniteDuration` and cancel timed out effects [#1725](https://github.com/http4s/http4s/pull/1725)
* Add `expectOr` methods to client for custom error handling on failed expects [#1726](https://github.com/http4s/http4s/pull/1726)
* Replace buffered multipart parser with a streaming version. Deprecate all uses of fs2-scodec. [#1727](https://github.com/http4s/http4s/pull/1727)
* Dependency upgrades:
  * blaze-0.12.2
  * fs2-0.10.3
  * log4s-1.6.1
  * jetty-9.4.9.v20180320

# v0.18.3 (2018-03-17)
* Remove duplicate logging in pool manager [#1683]((https://github.com/http4s/http4s/pull/1683)
* Add request/response specific properties to logging [#1709](https://github.com/http4s/http4s/pull/1709)
* Dependency upgrades:
  * async-http-client-2.0.39
  * cats-1.1.0
  * cats-effect-0.10
  * circe-0.9.2
  * discipline-0.9.0
  * jawn-fs2-0.12.2
  * log4s-1.5.0
  * twirl-1.3.15

# v0.18.2 (2018-03-09)
* Qualify reference to `identity` in `uriLiteral` macro [#1697](https://github.com/http4s/http4s/pull/1697)
* Make `Retry` use the correct duration units [#1698](https://github.com/http4s/http4s/pull/1698)
* Dependency upgrades:
  * tomcat-9.0.6

# v0.18.1 (2018-02-27)
* Fix the rendering of trailer headers in blaze [#1629](https://github.com/http4s/http4s/pull/1629)
* Fix race condition between shutdown and parsing in Http1SeverStage [#1675](https://github.com/http4s/http4s/pull/1675)
* Don't use filter in `Arbitrary[``Content-Length``]` [#1678](https://github.com/http4s/http4s/pull/1678)
* Opt-in fallthrough for authenticated services [#1681](https://github.com/http4s/http4s/pull/1681)
* Dependency upgrades:
  * cats-effect-0.9
  * fs2-0.10.2
  * fs2-reactive-streams-0.5.1
  * jawn-fs2-0.12.1
  * specs2-4.0.3
  * tomcat-9.0.5
  * twirl-1.3.4

# v0.18.0 (2018-02-01)
* Add `filename` method to `Part`
* Dependency upgrades:
  * fs2-0.10.0
  * fs2-reactive-streams-0.5.0
  * jawn-fs2-0.12.0

# v0.18.0-M9 (2018-01-26)
* Emit Exit Codes On Server Shutdown [#1638](https://github.com/http4s/http4s/pull/1638) [#1637](https://github.com/http4s/http4s/pull/1637)
* Register Termination Signal and Frame in Http4sWSStage [#1631](https://github.com/http4s/http4s/pull/1631)
* Trailer Headers Are Now Being Emitted Properly [#1629](https://github.com/http4s/http4s/pull/1629)
* Dependency Upgrades:
   * alpn-boot-8.1.12.v20180117
   * circe-0.9.1
   * fs2-0.10.0-RC2
   * fs2-reactive-streams-0.3.0
   * jawn-fs2-0.12.0-M7
   * metrics-4.0.2
   * tomcat-9.0.4

# v0.18.0-M8 (2018-01-05)
* Dependency Upgrades:
   * argonaut-6.2.1
   * circe-0.9.0
   * fs2-0.10.0-M11
   * fs2-reactive-streams-0.2.8
   * jawn-fs2-0.12.0-M6
   * cats-1.0.1
   * cats-effect-0.8

# v0.18.0-M7 (2017-12-23)
* Relax various typeclass constraints from `Effect` to `Sync` or `Async`. [#1587](https://github.com/http4s/http4s/pull/1587)
* Operate on `Segment` instead of `Chunk` [#1588](https://github.com/http4s/http4s/pull/1588)
   * `EntityDecoder.collectBinary` and `EntityDecoder.binary` now
     return `Segment[Byte, Unit]` instead of `Chunk[Byte]`.
   * Add `EntityDecoder.binaryChunk`.
   * Add `EntityEncoder.segmentEncoder`.
   * `http4sMonoidForChunk` replaced by `http4sMonoidForSegment`.
* Add new generators for core RFC 2616 types. [#1593](https://github.com/http4s/http4s/pull/1593)
* Undo obsolete copying of bytes in `StaticFile.fromURL`. [#1202](https://github.com/http4s/http4s/pull/1202)
* Optimize conversion of `Chunk.Bytes` and `ByteVectorChunk` to `ByteBuffer. [#1602](https://github.com/http4s/http4s/pull/1602)
* Rename `read` to `send` and `write` to `receive` in websocket model. [#1603](https://github.com/http4s/http4s/pull/1603)
* Remove `MediaRange` mutable `Registry` and add `HttpCodec[MediaRange]` instance [#1597](https://github.com/http4s/http4s/pull/1597)
* Remove `Monoid[Segment[A, Unit]]` instance, which is now provided by fs2. [#1609](https://github.com/http4s/http4s/pull/1609)
* Introduce `WebSocketBuilder` to build `WebSocket` responses.  Allows headers (e.g., `Sec-WebSocket-Protocol`) on a successful handshake, as well as customization of the response to failed handshakes. [#1607](https://github.com/http4s/http4s/pull/1607)
* Don't catch exceptions thrown by `EntityDecoder.decodeBy`. Complain loudly in logs about exceptions thrown by `HttpService` rather than raised in `F`. [#1592](https://github.com/http4s/http4s/pull/1592)
* Make `abnormal-terminations` and `service-errors` Metrics names plural. [#1611](https://github.com/http4s/http4s/pull/1611)
* Refactor blaze client creation. [#1523](https://github.com/http4s/http4s/pull/1523)
   * `Http1Client.apply` returns `F[Client[F]]`
   * `Http1Client.stream` returns `Stream[F, Client[F]]`, bracketed to shut down the client.
   * `PooledHttp1Client` constructor is deprecated, replaced by the above.
   * `SimpleHttp1Client` is deprecated with no direct equivalent.  Use `Http1Client`.
* Improve client timeout and wait queue handling
   * `requestTimeout` and `responseHeadersTimeout` begin from the submission of the request.  This includes time spent in the wait queue of the pool. [#1570](https://github.com/http4s/http4s/pull/1570)
   * When a connection is `invalidate`d, try to unblock a waiting request under the same key.  Previously, the wait queue would only be checked on recycled connections.
   * When the connection pool is closed, allow connections in the wait queue to complete.
* Changes to Metrics middleware. [#1612](https://github.com/http4s/http4s/pull/1612)
   * Decrement the active requests gauge when no request matches
   * Don't count non-matching requests as 4xx in case they're composed with other services.
   * Don't count failed requests as 5xx in case they're recovered elsewhere.  They still get recorded as `service-error`s.
* Dependency upgrades:
   * async-http-client-2.0.38
   * cats-1.0.0.RC2
   * circe-0.9.0-M3
   * fs2-0.10.0-M10
   * fs2-jawn-0.12.0-M5
   * fs2-reactive-streams-0.2.7
   * scala-2.10.7 and scala-2.11.12

# v0.18.0-M6 (2017-12-08)
* Tested on Java 9.
* `Message.withContentType` now takes a `Content-Type` instead of an
  ``Option[`Content-Type`]``.  `withContentTypeOption` takes an `Option`,
  and `withoutContentType` clears it.
* `QValue` has an `HttpCodec` instance
* `AuthMiddleware` never falls through.  See
  [#1530](https://github.com/http4s/http4s/pull/1530) for more.
* `ContentCoding` is no longer a `Registry`, but has an `HttpCodec`
  instance.
* Render a banner on server startup.  Customize by calling
  `withBanner(List[String])` or `withoutBanner` on the
  `ServerBuilder`.
* Parameterize `isZippable` as a predicate of the `Response` in `GZip`
  middleware.
* Add constant for `application/vnd.api+json` MediaType.
* Limit memory consumption in `GZip` middleware
* Add `handleError`, `handleErrorWith`, `bimap`, `biflatMap`,
  `transform`, and `transformWith` to `EntityDecoder`.
* `org.http4s.util.StreamApp` and `org.http4s.util.ExitCode` are
  deprecated in favor of `fs2.StreamApp` and `fs2.StreamApp.ExitCode`,
  based on what was in http4s.
* Dependency upgrades:
  * fs2-0.10.0-M9
  * fs2-reactive-streams-0.2.6
  * jawn-fs2-0.12.0-M4
  * specs2-4.0.2

# v0.17.6 (2017-12-05)
* Fix `StaticFile` to serve files larger than `Int.MaxValue` bytes
* Dependency upgrades:
  * tomcat-8.5.24

# v0.16.6 (2017-12-04)
* Add a CSRF server middleware
* Fix `NullPointerException` when starting a Tomcat server related to `docBase`
* Log version info and server address on server startup
* Dependency upgrades:
  * jetty-9.4.8.v20171121
  * log4s-1.4.0
  * scalaz-7.2.17
  * twirl-1.3.13

# v0.18.0-M5 (2017-11-02)
* Introduced an `HttpCodec` type class that represents a type that can round
  trip to and from a `String`.  `Uri.Scheme` and `TransferCoding` are the first
  implementors, with more to follow.  Added an `HttpCodecLaws` to http4s-testing.
* `Uri.Scheme` is now its own type instead of a type alias.
* `TransferCoding` is no longer a case class. Its `coding` member is now a
  `String`, not a `CIString`. Its companion is no longer a
  `Registry`.
* Introduced `org.http4s.syntax.literals`, which contains a `StringContext` forAll
  safely constructing a `Uri.Scheme`.  More will follow.
* `org.http4s.util.StreamApp.ExitCode` moved to `org.http4s.util.ExitCode`
* Changed `AuthService[F[_], T]` to `AuthService[T, F[_]]` to support
  partial unification when combining services as a `SemigroupK`.
* Unseal the `MessageFailure` hierarchy. Previous versions of http4s had a
  `GenericParsingFailure`, `GenericDecodeFailure`, and
  `GenericMessageBodyFailure`. This was not compatible with the parameterized
  effect introduced in v0.18. Now, `MessageFailure` is unsealed, so users
  wanting precise control over the default `toHttpResponse` can implement their
  own failure conditions.
* `MessageFailure` now has an `Option[Throwable]` cause.
* Removed `KleisliInstances`. The `SemigroupK[Kleisli[F, A, ?]]` is now provided
  by cats.  Users should no longer need to import `org.http4s.implicits._` to
  get `<+>` composition of `HttpService`s
* `NonEmptyList` extensions moved from `org.http4s.util.nonEmptyList` to
  `org.http4s.syntax.nonEmptyList`.
* There is a classpath difference in log4s version between blaze and http4s in this
  milestone that will be remedied in M6. We believe these warnings are safe.
* Dependency upgrades:
  * cats-1.0.0-RC1
  * fs2-0.10.0-M8
  * fs2-reactive-streams-0.2.5

# v0.18.0-M4 (2017-10-12)
* Syntax for building requests moved from `org.http4s.client._` to
  `org.http4s.client.dsl.Http4sClientDsl[F]`, with concrete type `IO`
  available as `org.http4s.client.dsl.io._`.  This is consistent with
  http4s-dsl for servers.
* Change `StreamApp` to return a `Stream[F, ExitCode]`. The first exit code
  returned by the stream is the exit code of the JVM. This allows custom exit
  codes, and eases dead code warnings in certain constructions that involved
  mapping over `Nothing`.
* `AuthMiddleware.apply` now takes an `Kleisli[OptionT[F, ?], Request[F], T]`
  instead of a `Kleisli[F, Request[F], T]`.
* Set `Content-Type` header on default `NotFound` response.
* Merges from v0.16.5 and v0.17.5.
* Remove mutable map that backs `Method` registry. All methods in the IANA
  registry are available through `Method.all`. Custom methods should be memoized
  by other means.
* Adds an `EntityDecoder[F, Array[Byte]]` and `EntityDecoder[F, Array[Char]]`
  for symmetry with provided `EntityEncoder` instances.
* Adds `Arbitrary` instances for `Headers`, `EntityBody[F]` (currently just
  single chunk), `Entity[F]`, and `EntityEncoder[F, A]`.
* Adds `EntityEncoderLaws` for `EntityEncoder`.
* Adds `EntityCodecLaws`.  "EntityCodec" is not a type in http4s, but these
  laws relate an `EntityEncoder[F, A]` to an `EntityDecoder[F, A]`.
* There is a classpath difference in log4s version between blaze and http4s in this
  milestone that will be remedied in M6. We believe these warnings are safe.

# v0.17.5 (2017-10-12)
* Merges only.

# v0.16.5 (2017-10-11)
* Correctly implement sanitization of dot segments in static file paths
  according to RFC 3986 5.2.4. Most importantly, this fixes an issue where `...`
  is reinterpreted as `..` and can escape the root of the static file service.

# v0.18.0-M3 (2017-10-04)
* Merges only.
* There is a classpath difference in log4s version between blaze and http4s in this
  milestone that will be remedied in M6. We believe these warnings are safe.

# v0.17.4 (2017-10-04)
* Fix reading of request body in non-blocking servlet backend. It was previously
  only reading the first byte of each chunk.
* Dependency upgrades:
  * fs2-reactive-streams-0.1.1

# v0.16.4 (2017-10-04)
* Backport removal `java.xml.bind` dependency from `GZip` middleware,
  to play more nicely with Java 9.
* Dependency upgrades:
  * metrics-core-3.2.5
  * tomcat-8.0.23
  * twirl-1.3.12

# v0.18.0-M2 (2017-10-03)
* Use http4s-dsl with any effect type by either:
    * extend `Http4sDsl[F]`
    * create an object that extends `Http4sDsl[F]`, and extend that.
    * `import org.http4s.dsl.io._` is still available for those who
      wish to specialize on `cats.effect.IO`
* Remove `Semigroup[F[MaybeResponse[F]]]` constraint from
  `BlazeBuilder`.
* Fix `AutoSlash` middleware when a service is mounted with a prefix.
* Publish internal http4s-parboiled2 as a separate module.  This does
  not add any new third-party dependencies, but unbreaks `sbt
  publishLocal`.
* Add `Request.from`, which respects `X-Fowarded-For` header.
* Make `F` in `EffectMessageSyntax` invariant
* Add `message.decodeJson[A]` syntax to replace awkward `message.as(implicitly,
  jsonOf[A])`. Brought into scope by importing one of the following, based on
  your JSON library of choice.
  * `import org.http4s.argonaut._`
  * `import org.http4s.circe._`
  * `import org.http4s.json4s.jackson._`
  * `import org.http4s.json4s.native._`
* `AsyncHttpClient.apply` no longer takes a `bufferSize`.  It is made
  irrelevant by fs2-reactive-streams.
* `MultipartParser.parse` no longer takes a `headerLimit`, which was unused.
* Add `maxWaitQueueLimit` (default 256) and `maxConnectionsPerRequestKey`
  (default 10) to `PooledHttp1Client`.
* Remove private implicit `ExecutionContext` from `StreamApp`. This had been
  known to cause diverging implicit resolution that was hard to debug.
* Shift execution of the routing of the `HttpService` to the `ExecutionContext`
  provided by the `JettyBuilder` or `TomcatBuilder`. Previously, it only shifted
  the response task and stream. This was a regression from v0.16.
* Add two utility execution contexts. These may be used to increase throughput
  as the server builder's `ExecutionContext`. Blocking calls on routing may
  decrease fairness or even deadlock your service, so use at your own risk:
  * `org.http4s.util.execution.direct`
  * `org.http4s.util.execution.trampoline`
* Deprecate `EffectRequestSyntax` and `EffectResponseSyntax`. These were
  previously used to provide methods such as `.putHeaders` and `.withBody`
  on types `F[Request]` and `F[Response]`.  As an alternative:
  * Call `.map` or `.flatMap` on `F[Request]` and `F[Response]` to get access
    to all the same methods.
  * Variadic headers have been added to all the status code generators in
    `Http4sDsl[F]` and method generators in `import org.http4s.client._`.
    For example:
    * `POST(uri, urlForm, Header("Authorization", "Bearer s3cr3t"))`
    * ``Ok("This will have an html content type!", `Content-Type`(`text/html`))``
* Restate `HttpService[F]` as a `Kleisli[OptionT[F, ?], Request[F], Response[F]]`.
* Similarly, `AuthedService[F]` as a `Kleisli[OptionT[F, ?], AuthedRequest[F], Response[F]]`.
* `MaybeResponse` is removed, because the optionality is now expressed through
  the `OptionT` in `HttpService`. Instead of composing `HttpService` via a
  `Semigroup`, compose via a `SemigroupK`. Import `org.http4s.implicits._` to
  get a `SemigroupK[HttpService]`, and chain services as `s1 <+> s2`. We hope to
  remove the need for `org.http4s.implicits._` in a future version of cats with
  [issue 1428](https://github.com/typelevel/cats/issues/1428).
* The `Service` type alias is deprecated in favor of `Kleisli`.  It used to represent
  a partial application of the first type parameter, but since version 0.18, it is
  identical to `Kleisli.
* `HttpService.lift`, `AuthedService.lift` are deprecated in favor of `Kleisli.apply`.
* Remove `java.xml.bind` dependency from `GZip` middleware to avoid an
  extra module dependency in Java 9.
* Upgraded dependencies:
    * jawn-fs2-0.12.0-M2
    * log4s-1.4.0
* There is a classpath difference in log4s version between blaze and http4s in this
  milestone that will be remedied in M6. We believe these warnings are safe.

# v0.17.3 (2017-10-02)
* Shift execution of HttpService to the `ExecutionContext` provided by the
  `BlazeBuilder` when using HTTP/2. Previously, it only shifted the response
  task and body stream.

# v0.16.3 (2017-09-29)
* Fix `java.io.IOException: An invalid argument was supplied` on blaze-client
  for Windows when writing an empty sequence of `ByteBuffer`s.
* Set encoding of `captureWriter` to UTF-8 instead of the platform default.
* Dependency upgrades:
  * blaze-0.12.9

# v0.17.2 (2017-09-25)
* Remove private implicit strategy from `StreamApp`. This had been known to
  cause diverging implicit resolution that was hard to debug.
* Shift execution of HttpService to the `ExecutionContext` provided by the
  `BlazeBuilder`. Previously, it only shifted the response stream. This was a
  regression from 0.16.
* Split off http4s-parboiled2 module as `"org.http4s" %% "parboiled"`. There are
  no externally visible changes, but this simplifies and speeds the http4s
  build.

# v0.16.2 (2017-09-25)
* Dependency patch upgrades:
  * async-http-client-2.0.37
  * blaze-0.12.8: changes default number of selector threads to
    from `2 * cores + 1` to `max(4, cores + 1)`.
  * jetty-9.4.7.v20170914
  * tomcat-8.5.21
  * twirl-1.3.7

# v0.17.1 (2017-09-17)
* Fix bug where metrics were not captured in `Metrics` middleware.
* Pass `redactHeadersWhen` argument from `Logger` to `RequestLogger`
  and `ResponseLogger`.

# v0.16.1 (2017-09-17)
* Publish our fork of parboiled2 as http4s-parboiled2 module.  It's
  the exact same internal code as was in http4s-core, with no external
  dependencies. By publishing an extra module, we enable a
  `publishLocal` workflow.
* Charset fixes:
  * Deprecate `CharsetRange.isSatisfiedBy` in favor of
    and ```Accept-Charset`.isSatisfiedBy`` in favor of
    ```Accept-Charset`.satisfiedBy``.
  * Fix definition of `satisfiedBy` to respect priority of
    ```Charset`.*``.
  * Add `CharsetRange.matches`.
* ContentCoding fixes:
  * Deprecate `ContentCoding.satisfiedBy` and
    `ContentCoding.satisfies` in favor of ```Accept-Encoding`.satisfiedBy``.
  * Deprecate ```Accept-Encoding`.preferred``, which has no reasonable
    interpretation in the presence of splats.
  * Add ```Accept-Language`.qValue``.
  * Fix definition of `satisfiedBy` to respect priority of
    `ContentCoding.*`.
  * Add `ContentCoding.matches` and `ContentCoding.registered`.
  * Add `Arbitrary[ContentCoding]` and ```Arbitrary[`Accept-Encoding`]``
    instances.
* LanguageTag fixes:
  * Deprecate `LanguageTag.satisfiedBy` and
    `LanguageTag.satisfies` in favor of ```Accept-Language`.satisfiedBy``.
  * Fix definition of `satisfiedBy` to respect priority of
    `LanguageTag.*` and matches of a partial set of subtags.
  * Add `LanguageTag.matches`.
  * Deprecate `LanguageTag.withQuality` in favor of new
    `LanguageTag.withQValue`.
  * Deprecate ```Accept-Language`.preferred``, which has no reasonable
    interpretation in the presence of splats.
  * Add ```Accept-Language`.qValue``.
  * Add `Arbitrary[LanguageTag]` and ```Arbitrary[`Accept-Language`]``
    instances.

# v0.17.0 (2017-09-01)
* Honor `Retry-After` header in `Retry` middleware.  The response will
  not be retried until the maximum of the backoff strategy and any
  time specified by the `Retry-After` header of the response.
* The `RetryPolicy.defaultRetriable` only works for methods guaranteed
  to not have a body.  In fs2, we can't introspect the stream to
  guarantee that it can be rerun.  To retry requests for idempotent
  request methods, use `RetryPolicy.unsafeRetriable`.  To retry
  requests regardless of method, use
  `RetryPolicy.recklesslyRetriable`.
* Fix `Logger` middleware to render JSON bodies as text, not as a hex
  dump.
* `MultipartParser.parse` returns a stream of `ByteVector` instead of
  a stream of `Byte`. This perserves chunking when parsing into the
  high-level `EntityDecoder[Multipart]`, and substantially improves
  performance on large files.  The high-level API is not affected.

# v0.16.0 (2017-09-01)
* `Retry` middleware takes a `RetryPolicy` instead of a backoff
  strategy.  A `RetryPolicy` is a function of the request, the
  response, and the number of attempts.  Wrap the previous `backoff`
  in `RetryPolicy {}` for compatible behavior.
* Expose a `Part.fileData` constructor that accepts an `EntityBody`.

# v0.17.0-RC3 (2017-08-29)
* In blaze-server, when doing chunked transfer encoding, flush the
  header as soon as it is available.  It previously buffered until the
  first chunk was available.

# v0.16.0-RC3 (2017-08-29)
* Add a `responseHeaderTimeout` property to `BlazeClientConfig`.  This
  measures the time between the completion of writing the request body
  to the reception of a complete response header.
* Upgraded dependencies:
    * async-http-client-2.0.35

# v0.18.0-M1 (2017-08-24)

This release is the product of a long period of parallel development
across different foundation libraries, making a detailed changelog
difficult.  This is a living document, so if any important points are
missed here, please send a PR.

The most important change in http4s-0.18 is that the effect type is
parameterized.  Where previous versions were specialized on
`scalaz.concurrent.Task` or `fs2.Task`, this version supports anything
with a `cats.effect.Effect` instance.  The easiest way to port an
existing service is to replace your `Task` with `cats.effect.IO`,
which has a similar API and is already available on your classpath.
If you prefer to bring your own effect, such as `monix.eval.Task` or
stick to `scalaz.concurrent.Task` or put a transformer on `IO`, that's
fine, too!

The parameterization chanages many core signatures throughout http4s:
- `Request` and `Response` become `Request[F[_]]` and
  `Response[F[_]]`.  The `F` is the effect type of the body (i.e.,
  `Stream[F, Byte]`), or what the body `.run`s to.
- `HttpService` becomes `HttpService[F[_]]`, so that the service
  returns an `F[Response[F]]`.  Instead of constructing with
  `HttpService { ... }`, we now declare the effect type of the
  service, like `HttpService[IO] { ... }`.  This determines the type
  of request and response handled by the service.
- `EntityEncoder[A]` and `EntityDecoder[A]` are now
  `EntityEncoder[F[_], A]` and `EntityDecoder[F[_], A]`, respectively.
  These act as a codec for `Request[F]` and `Response[F]`.  In practice,
  this change tends to be transparent in the DSL.
- The server builders now take an `F` parameter, which needs to match
  the services mounted to them.
- The client now takes an `F` parameter, which determines the requests
  and responses it handles.

Several dependencies are upgraded:
- cats-1.0.0.MF
- circe-0.9.0-M1
- fs2-0.10.0-M6
- fs2-reactive-streams-0.2.2
- jawn-fs2-0.12.0-M1

# v0.17.0-RC2 (2017-08-24)
* Remove `ServiceSyntax.orNotFound(a: A): Task[Response]` in favor of
  `ServiceSyntax.orNotFound: Service[Request, Response]`

# v0.16.0-RC2 (2017-08-24)
* Move http4s-blaze-core from `org.http4s.blaze` to
  `org.http4s.blazecore` to avoid a conflict with the non-http4s
  blaze-core module.
* Change `ServiceOps` to operate on a `Service[?, MaybeResponse]`.
  Give it an `orNotFound` that returns a `Service`.  The
  `orNotFound(a: A)` overload is left for compatibility with Scala
  2.10.
* Build with Lightbend compiler instead of Typelevel compiler so we
  don't expose `org.typelevel` dependencies that are incompatible with
  ntheir counterparts in `org.scala-lang`.
* Upgraded dependencies:
    * blaze-0.12.7 (fixes eviction notice in http4s-websocket)
    * twirl-1.3.4

# v0.17.0-RC1 (2017-08-16)
* Port `ChunkAggregator` to fs2
* Add logging middleware
* Standardize on `ExecutionContext` over `Strategy` and `ExecutorService`
* Implement `Age` header
* Fix `Client#toHttpService` to not dispose until the body is consumed
* Add a buffered implementation of `EntityDecoder[Multipart]`
* In async-http-client, don't use `ReactiveStreamsBodyGenerator` unless there is
  a body to transmit. This fixes an `IllegalStateException: unexpected message
  type`
* Add `HSTS` middleware
* Add option to serve pre-gzipped resources
* Add RequestLogging and ResponseLogging middlewares
* `StaticFile` options return `OptionT[Task, ?]`
* Set `Content-Length` or `Transfer-Encoding: chunked` header when serving
  from a URL
* Explicitly close `URLConnection``s if we are not reading the contents
* Upgrade to:
    * async-http-client-2.0.34
    * fs2-0.9.7
    * metrics-core-3.2.4
    * scodec-bits-1.1.5

# v0.16.0-RC1 (2017-08-16)
* Remove laziness from `ArbitraryInstances`
* Support an arbitrary predicate for CORS allowed origins
* Support `Access-Control-Expose-Headers` header for CORS
* Fix thread safety issue in `EntityDecoder[XML]`
* Support IPV6 headers in `X-Forwarded-For`
* Add `status` and `successful` methods to client
* Overload `client.fetchAs` and `client.streaming` to accept a `Task[Request]`
* Replace `Instant` with `HttpDate` to avoid silent truncation and constrain
  to dates that are legally renderable in HTTP.
* Fix bug in hash code of `CIString`
* Update `request.pathInfo` when changing `request.withUri`. To keep these
  values in sync, `request.copy` has been deprecated, but copy constructors
  based on `with` have been added.
* Remove `name` from `AttributeKey`.
* Add `withFragment` and `withoutFragment` to `Uri`
* Construct `Content-Length` with `fromLong` to ensure validity, and
  `unsafeFromLong` when you can assert that it's positive.
* Add missing instances to `QueryParamDecoder` and `QueryParamEncoder`.
* Add `response.cookies` method to get a list of cookies from `Set-Cookie`
  header.  `Set-Cookie` is no longer a `Header.Extractable`, as it does
  not adhere to the HTTP spec of being concatenable by commas without
  changing semantics.
* Make servlet `HttpSession` available as a request attribute in servlet
  backends
* Fix `Part.name` to return the name from the `Content-Disposition` header
  instead of the name _of_ the `Content-Disposition` header. Accordingly, it is
  no longer a `CIString`
* `Request.toString` and `Response.toString` now redact sensitive headers. A
  method to redact arbitrary headers is added to `Headers`.
* `Retry-After` is now modeled as a `Either[HttpDate, Long]` to reflect either
  an http-date or delta-seconds value.
* Look for index.html in `StaticFile` when rendering a directory instead of
  returning `401 Unauthorized`.
* Limit dates to a minimum of January 1, 1900, per RFC.
* Add `serviceErrorHandler` to `ServerBuilder` to allow pluggable error handlers
  when a server backend receives a failed task or a thrown Exception when
  invoking a service. The default calls `toHttpResponse` on `MessageFailure` and
  closes the connection with a `500 InternalServerError` on other non-fatal
  errors.  Fatal errors are left to the server.
* `FollowRedirect` does not propagate sensitive headers when redirecting to a
  different authority.
* Add Content-Length header to empty response generators
* Upgraded dependencies:
    * async-http-client-2.0.34
    * http4s-websocket-0.2.0
    * jetty-9.4.6.v20170531
    * json4s-3.5.3
    * log4s-1.3.6
    * metrics-core-3.2.3
    * scala-2.12.3-bin-typelevel-4
    * scalaz-7.2.15
    * tomcat-8.5.20

# v0.15.16 (2017-07-20)
* Backport rendering of details in `ParseFailure.getMessage`

# ~~v0.15.15 (2017-07-20)~~
* Oops. Same as v0.15.14.

# v0.15.14 (2017-07-10)
* Close parens in `Request.toString`
* Use "message" instead of "request" in message body failure messages
* Add `problem+json` media type
* Tolerate `[` and `]` in queries parsing URIs. These characters are parsed, but
  percent-encoded.

# v0.17.0-M3 (2017-05-27)
* Fix file corruption issue when serving static files from the classpath

# v0.16.0-M3 (2017-05-25)
* Fix `WebjarService` so it matches assets.
* `ServerApp` overrides `process` to leave a single abstract method
* Add gzip trailer in `GZip` middleware
* Upgraded dependencies:
    * circe-0.8.0
    * jetty-9.4.5.v20170502
    * scalaz-7.2.13
    * tomcat-8.5.15
* `ProcessApp` uses a `Process[Task, Nothing]` rather than a
  `Process[Task, Unit]`
* `Credentials` is split into `Credentials.AuthParams` for key-value pairs and
  `Credentials.Token` for legacy token-based schemes.  `OAuthBearerToken` is
  subsumed by `Credentials.Token`.  `BasicCredentials` no longer extends
  `Credentials`, but is extractable from one.  This model permits the
  definition of other arbitrary credential schemes.
* Add `fromSeq` constructor to `UrlForm`
* Allow `WebjarService` to pass on methods other than `GET`.  It previously
  threw a `MatchError`.

# v0.15.13 (2017-05-25)
* Patch-level upgrades to dependencies:
    * async-http-client-2.0.32
    * blaze-0.12.6 (fixes infinite loop in some SSL handshakes)
    * jetty-9.3.19.v20170502
    * json4s-3.5.2
    * tomcat-8.0.44

# v0.15.12 (2017-05-11)
* Fix GZip middleware to render a correct stream

# v0.17.0-M2 (2017-04-30)
* `Timeout` middleware takes an implicit `Scheduler` and
  `ExecutionContext`
* Bring back `http4s-async-client`, based on `fs2-reactive-stream`
* Restore support for WebSockets

# v0.16.0-M2 (2017-04-30)
* Upgraded dependencies:
    * argonaut-6.2
    * jetty-9.4.4.v20170414
    * tomcat-8.5.14
* Fix `ProcessApp` to terminate on process errors
* Set `secure` request attribute correctly in blaze server
* Exit with code `-1` when `ProcessApp` fails
* Make `ResourceService` respect `If-Modified-Since`
* Rename `ProcessApp.main` to `ProcessApp.process` to avoid overload confusio
* Avoid intermediate String allocation in Circe's `jsonEncoder`
* Adaptive EntityDecoder[Json] for circe: works directly from a ByteBuffer for
  small bodies, and incrementally through jawn for larger.
* Capture more context in detail message of parse errors

# v0.15.11 (2017-04-29)
* Upgrade to blaze-0.12.5 to pick up fix for `StackOverflowError` in
  SSL handshake

# v0.15.10 (2017-04-28)
* Patch-level upgrades to dependencies
* argonaut-6.2
* scalaz-7.2.12
* Allow preambles and epilogues in multipart bodies
* Limit multipart headers to 40 kilobytes to avoid unbounded buffering
  of long lines in a header
* Remove `' '` and `'?'` from alphabet for generated multipart
  boundaries, as these are not token characters and are known to cause
  trouble for some multipart implementations
* Fix multipart parsing for unlucky input chunk sizes

# v0.15.9 (2017-04-19)
* Terminate `ServerApp` even if the server fails to start
* Make `ResourceService` respect `If-Modified-Since`
* Patch-level upgrades to dependencies:
* async-http-client-2.0.31
* jetty-9.3.18.v20170406
* json4s-3.5.1
* log4s-1.3.4
* metrics-core-3.1.4
* scalacheck-1.13.5
* scalaz-7.1.13 or scalaz-7.2.11
* tomcat-8.0.43

# v0.17.0-M1 (2017-04-08)
* First release on cats and fs2
    * All scalaz types and typeclasses replaced by cats equivalengts
	* `scalaz.concurrent.Task` replaced by `fs2.Task`
	* `scalaz.stream.Process` replaced by `fs2.Stream`
* Roughly at feature parity with v0.16.0-M1. Notable exceptions:
	* Multipart not yet supported
	* Web sockets not yet supported
	* Client retry middleware can't check idempotence of requests
	* Utilties in `org.http4s.util.io` not yet ported

# v0.16.0-M1 (2017-04-08)
* Fix type of `AuthedService.empty`
* Eliminate `Fallthrough` typeclass.  An `HttpService` now returns
  `MaybeResponse`, which can be a `Response` or `Pass`.  There is a
  `Semigroup[MaybeResponse]` instance that allows `HttpService`s to be
  chained as a semigroup.  `service orElse anotherService` is
  deprecated in favor of `service |+| anotherService`.
* Support configuring blaze and Jetty servers with a custom
  `SSLContext`.
* Upgraded dependencies for various modules:
    * async-http-client-2.0.31
    * circe-0.7.1
    * jetty-9.4.3.v20170317
    * json4s-3.5.1
    * logback-1.2.1
    * log4s-1.3.4
    * metrics-3.2.0
    * scalacheck-1.13.5
    * tomcat-8.0.43
* Deprecate `EntityEncoder[ByteBuffer]` and
  `EntityEncoder[CharBuffer]`.
* Add `EntityDecoder[Unit]`.
* Move `ResponseClass`es into `Status`.
* Use `SSLContext.getDefault` by default in blaze-client.  Use
  `BlazeServerConfig.insecure` to ignore certificate validity.  But
  please don't.
* Move `CIString` syntax to `org.http4s.syntax`.
* Bundle an internal version of parboiled2.  This decouples core from
  shapeless, allowing applications to use their preferred version of
  shapeless.
* Rename `endpointAuthentication` to `checkEndpointAuthentication`.
* Add a `WebjarService` for serving files out of web jars.
* Implement `Retry-After` header.
* Stop building with `delambdafy` on Scala 2.11.
* Eliminate finalizer on `BlazeConnection`.
* Respond OK to CORS pre-flight requests even if the wrapped service
  does not return a successful response.  This is to allow `CORS`
  pre-flight checks of authenticated services.
* Deprecate `ServerApp` in favor of `org.http4s.util.ProcessApp`.  A
  `ProcessApp` is easier to compose all the resources a server needs via
  `Process.bracket`.
* Implement a `Referer` header.

# v0.15.8 (2017-04-06)
* Cache charset lookups to avoid synchronization.  Resolution of
  charsets is synchronized, with a cache size of two.  This avoids
  the synchronized call on the HTTP pool.
* Strip fragment from request target in blaze-client.  An HTTP request
  target should not include the fragment, and certain servers respond
  with a `400 Bad Request` in their presence.

# v0.15.7 (2017-03-09)
* Change default server and client executors to a minimum of four
  threads.
* Bring scofflaw async-http-client to justice for its brazen
  violations of Reactive Streams Rule 3.16, requesting of a null
  subscription.
* Destroy Tomcat instances after stopping, so they don't hold the port
* Deprecate `ArbitraryInstances.genCharsetRangeNoQuality`, which can
  cause deadlocks
* Patch-level upgrades to dependencies:
    * async-http-client-2.0.30
    * jetty-9.3.16.v20170120
    * logback-1.1.11
    * metrics-3.1.3
    * scala-xml-1.0.6
    * scalaz-7.2.9
    * tomcat-8.0.41
    * twirl-1.2.1

# v0.15.6 (2017-03-03)
* Log unhandled MessageFailures to `org.http4s.server.message-failures`

# v0.15.5 (2017-02-20)
* Allow services wrapped in CORS middleware to fall through
* Don't log message about invalid CORS headers when no `Origin` header present
* Soften log about invalid CORS headers from info to debug

# v0.15.4 (2017-02-12)
* Call `toHttpResponse` on tasks failed with `MessageFailure`s from
  `HttpService`, to get proper 4xx handling instead of an internal
  server error.

# v0.15.3 (2017-01-17)
* Dispose of redirect responses in `FollowRedirect`. Fixes client deadlock under heavy load
* Refrain from logging headers with potentially sensitive info in blaze-client
* Add `hashCode` and `equals` to `Headers`
* Make `challenge` in auth middlewares public to facilitate composing multiple auth mechanisms
* Fix blaze-client detection of stale connections

# v0.15.2 (2016-12-29)
* Add helpers to add cookies to requests

# v0.12.6 (2016-12-29)
* Backport rendering of details in `ParseFailure.getMessage`

# ~~v0.12.5 (2016-12-29)~~
* ~~Backport rendering of details in `ParseFailure.getMessage`~~ Oops.

# v0.15.1 (2016-12-20)
* Fix GZip middleware to fallthrough non-matching responses
* Fix UnsupportedOperationException in Arbitrary[Uri]
* Upgrade to Scala 2.12.1 and Scalaz 7.2.8

# v0.15.0 (2016-11-30)
* Add support for Scala 2.12
* Added `Client.fromHttpService` to assist with testing.
* Make all case classes final where possible, sealed where not.
* Codec for Server Sent Events (SSE)
* Added JSONP middleware
* Improve Expires header to more easily build the header and support parsing of the header
* Replce lazy `Raw.parsed` field with a simple null check
* Added support for Zipkin headers
* Eliminate response attribute for detecting fallthrough response.
  The fallthrough response must be `Response.fallthrough`.
* Encode URI path segments created with `/`
* Introduce `AuthedRequest` and `AuthedService` types.
* Replace `CharSequenceEncoder` with `CharBufferEncoder`, assuming
  that `CharBuffer` and `String` are the only `CharSequence`s one
  would want to encode.
* Remove `EnittyEncoder[Char]` and `EntityEncoder[Byte]`.  Send an
  array, buffer, or String if you want this.
* Add `DefaultHead` middleware for `HEAD` implementation.
* Decouple `http4s-server` from Dropwizard Metrics.  Metrics code is
  in the new `http4s-metrics` module.
* Allow custom scheduler for timeout middleware.
* Add parametric empty `EntityEncoder` and `EntityEncoder[Unit]`.
* Replace unlawful `Order[CharsetRange]` with `Equal[CharsetRange]`.
* Auth middlewares renamed `BasicAuth` and `DigestAuth`.
* `BasicAuth` passes client password to store instead of requesting
  password from store.
* Remove realm as an argument to the basic and digest auth stores.
* Basic and digest auth stores return a parameterized type instead of
  just a String username.
* Upgrade to argonaut-6.2-RC2, circe-0.6.1, json4s-3.5.0

# v0.14.11 (2016-10-25)
* Fix expansion of `uri` and `q` macros by qualifying with `_root_`

# v0.14.10 (2016-10-12)
* Include timeout type and duration in blaze client timeouts

# v0.14.9 (2016-10-09)
* Don't use `"null"` as query string in servlet backends for requests without a query string

# v0.14.8 (2016-10-04)
* Allow param names in UriTemplate to have encoded, reserved parameters
* Upgrade to blaze-0.12.1, to fix OutOfMemoryError with direct buffers
* Upgrade to Scalaz 7.1.10/7.2.6
* Upgrade to Jetty 9.3.12
* Upgrade to Tomcat 8.0.37

# v0.14.7 (2016-09-25)
* Retry middleware now only retries requests with idempotent methods
  and pure bodies and appropriate status codes
* Fix bug where redirects followed when an effectful chunk (i.e., `Await`) follows pure ones.
* Don't uppercase two hex digits after "%25" when percent encoding.
* Tolerate invalid percent-encodings when decoding.
* Omit scoverage dependencies from POM

# v0.14.6 (2016-09-11)
* Don't treat `Kill`ed responses (i.e., HEAD requests) as abnormal
  termination in metrics

# v0.14.5 (2016-09-02)
* Fix blaze-client handling of HEAD requests

# v0.14.4 (2016-08-29)
* Don't render trailing "/" for URIs with empty paths
* Avoid calling tail of empty list in `/:` extractor

# v0.14.3 (2016-08-24)
* Follow 301 and 302 responses to POST with a GET request.
* Follow all redirect responses to HEAD with a HEAD request.
* Fix bug where redirect response is disposed prematurely even if not followed.
* Fix bug where payload headers are sent from original request when
  following a redirect with a GET or HEAD.
* Return a failed task instead of throwing when a client callback
  throws an exception. Fixes a resource leak.
* Always render `Date` header in GMT.
* Fully support the three date formats specified by RFC 7231.
* Always specify peer information in blaze-client SSL engines
* Patch upgrades to latest async-http-client, jetty, scalaz, and scalaz-stream

# v0.14.2 (2016-08-10)
* Override `getMessage` in `UnexpectedStatus`

# v0.14.1 (2016-06-15)
* Added the possibility to specify custom responses to MessageFailures
* Address issue with Retry middleware leaking connections
* Fixed the status code for a semantically invalid request to `422 UnprocessableEntity`
* Rename `json` to `jsonDecoder` to reduce possibility of implicit shadowing
* Introduce the `ServerApp` trait
* Deprectate `onShutdown` and `awaitShutdown` in `Server`
* Support for multipart messages
* The Path extractor for Long now supports negative numbers
* Upgrade to scalaz-stream-0.8.2(a) for compatibility with scodec-bits-1.1
* Downgrade to argonaut-6.1 (latest stable release) now that it cross builds for scalaz-7.2
* Upgrade parboiled2 for compatibility with shapeless-2.3.x

# ~~v0.14.0 (2016-06-15)~~
* Recalled. Use v0.14.1 instead.

# v0.13.3 (2016-06-15)
* Address issue with Retry middleware leaking connections.
* Pass the reason string when setting the `Status` for a successful `ParseResult`.

# v0.13.2 (2016-04-13)
* Fixes the CanBuildFrom for RequestCookieJar to avoid duplicates.
* Update version of jawn-parser which contains a fix for Json decoding.

# v0.13.1 (2016-04-07)
* Remove implicit resolution of `DefaultExecutor` in blaze-client.

# v0.13.0 (2016-03-29)
* Add support for scalaz-7.2.x (use version 0.13.0a).
* Add a client backed based on async-http-client.
* Encode keys when rendering a query string.
* New entity decoder based on json4s' extract.
* Content-Length now accepts a Long.
* Upgrade to circe-0.3, json4s-3.3, and other patch releases.
* Fix deadlocks in blaze resulting from default executor on single-CPU machines.
* Refactor `DecodeFailure` into a new `RequestFailure` hierarchy.
* New methods for manipulating `UrlForm`.
* All parsed headers get a `parse` method to construct them from their value.
* Improve error message for unsupported media type decoding error.
* Introduce `BlazeClientConfig` class to simplify client construction.
* Unify client executor service semantics between blaze-client and async-http-client.
* Update default response message for UnsupportedMediaType failures.
* Add a `lenient` flag to blazee configuration to accept illegal characters in headers.
* Remove q-value from `MediaRange` and `MediaType`, replaced by `MediaRangeAndQValue`.
* Add `address` to `Server` trait.
* Lazily construct request body in Servlet NIO to support HTTP 100.
* Common operations pushed down to `MessageOps`.
* Fix loop in blaze-client when no connection can be established.
* Privatize most of the blaze internal types.
* Enable configuration of blaze server parser lengths.
* Add trailer support in blaze client.
* Provide an optional external executor to blaze clients.
* Fix Argonaut string interpolation

# v0.12.4 (2016-03-10)
* Fix bug on rejection of invalid URIs.
* Do not send `Transfer-Encoding` or `Content-Length` headers for 304 and others.
* Don't quote cookie values.

# v0.12.3 (2016-02-24)
* Upgrade to jawn-0.8.4 to fix decoding escaped characters in JSON.

# v0.12.2 (2016-02-22)
* ~~Upgrade to jawn-0.8.4 to fix decoding escaped characters in JSON.~~ Oops.

# v0.12.1 (2016-01-30)
* Encode keys as well as values when rendering a query.
* Don't encode '?' or '/' when encoding a query.

# v0.12.0 (2016-01-15)
* Refactor the client API for resource safety when not reading the entire body.
* Rewrite client connection pool to support maximum concurrent
  connections instead of maximum idle connections.
* Optimize body collection for better connection keep-alive rate.
* Move `Service` and `HttpService`, because a `Client` can be viewed as a `Service`.
* Remove custom `DateTime` in favor of `java.time.Instant`.
* Support status 451 Unavailable For Legal Reasons.
* Various blaze-client optimizations.
* Don't let Blaze `IdentityWriter` write more than Content-Length bytes.
* Remove `identity` `Transfer-Encoding`, which was removed in HTTP RFC errata.
* In blaze, `requireClose` is now the return value of `writeEnd`.
* Remove body from `Request.toString` and `Response.toString`.
* Move blaze parser into its own class.
* Trigger a disconnect if an ignored body is too long.
* Configurable thread factories for happier profiling.
* Fix possible deadlock in default client execution context.

# v0.11.3 (2015-12-28)
* Blaze upgrade to fix parsing HTTP responses without a reason phrase.
* Don't write more than Content-Length bytes in blaze.
* Fix infinite loop in non-blocking Servlet I/O.
* Never write a response body on HEAD requests to blaze.
* Add missing `'&'` between multivalued k/v pairs in `UrlFormCodec.encode`

# v0.11.2 (2015-12-04)
* Fix stack safety issue in async servlet I/O.
* Reduce noise from timeout exceptions in `ClientTimeoutStage`.
* Address file descriptor leaks in blaze-client.
* Fix `FollowRedirect` middleware for 303 responses.
* Support keep-alives for client requests with bodies.

# v0.11.1 (2015-11-29)
* Honor `connectorPoolSize` and `bufferSize` parameters in `BlazeBuilder`.
* Add convenient `ETag` header constructor.
* Wait for final chunk to be written before closing the async context in non-blocking servlet I/O.
* Upgrade to jawn-streamz-0.7.0 to use scalaz-stream-0.8 across the board.

# v0.11.0 (2015-11-20)
* Upgrade to scalaz-stream 0.8
* Add Circe JSON support module.
* Add ability to require content-type matching with EntityDecoders.
* Cleanup blaze-client internals.
* Handle empty static files.
* Add ability to disable endpoint authentication for the blaze client.
* Add charset encoding for Argonaut JSON EntityEncoder.

# v0.10.1 (2015-10-07)
* Processes render data in chunked encoding by default.
* Incorporate type name into error message of QueryParam.
* Comma separate Access-Control-Allow-Methods header values.
* Default FallThrough behavior inspects for the FallThrough.fallthroughKey.

# v0.10.0 (2015-09-03)
* Replace `PartialService` with the `Fallthrough` typeclass and `orElse` syntax.
* Rename `withHeaders` to `replaceAllHeaders`
* Set https endpoint identification algorithm when possible.
* Stack-safe `ProcessWriter` in blaze.
* Configureable number of connector threads and buffer size in blaze-server.

# v0.9.3 (2015-08-27)
* Trampoline recursive calls in blaze ProcessWriter.
* Handle server hangup and body termination correctly in blaze client.

# v0.9.2 (2015-08-26)
* Bump http4s-websockets to 1.0.3 to properly decode continuation opcode.
* Fix metrics incompatibility when using Jetty 9.3 backend.
* Preserve original headers when appending as opposed to quoting.

# v0.8.5 (2015-08-26)
* Preserve original headers when appending as opposed to quoting.
* Upgrade to jawn-0.8.3 to avoid transitive dependency on GPL2 jmh

# v0.9.1 (2015-08-19)
* Fix bug in servlet nio handler.

# v0.9.0 (2015-08-15)
* Require Java8.
* `StaticFile` uses the filename extension exclusively to determine media-type.
* Add `/` method to `Uri`.
* Add `UrlFormLifter` middleware to aggregate url-form parameters with the query parameters.
* Add local address information to the `Request` type.
* Add a Http method 'or' (`|`) extractor.
* Add `VirtualHost` middleware for serving multiple sites from one server.
* Add websocket configuration to the blaze server builder.
* Redefine default timeout status code to 500.
* Redefine the `Service` arrow result from `Task[Option[_]]` to `Task[_]`.
* Don't extend `AllInstances` with `Http4s` omnibus import object.
* Use UTF-8 as the default encoding for text bodies.
* Numerous bug fixes by numerous contributors!

# v0.8.4 (2015-07-13)
* Honor the buffer size parameter in gzip middleware.
* Handle service exceptions in servlet backends.
* Respect asyncTimeout in servlet backends.
* Fix prefix mounting bug in blaze-server.
* Do not apply CORS headers to unsuccessful OPTIONS requests.

# v0.8.3 (2015-07-02)
* Fix bug parsing IPv4 addresses found in URI construction.

# v0.8.2 (2015-06-22)
* Patch instrumented handler for Jetty to time async contexts correctly.
* Fix race condition with timeout registration and route execution in blaze client
* Replace `ConcurrentHashMap` with synchronized `HashMap` in `staticcontent` package.
* Fix static content from jars by avoiding `"//"` in path uris when serving static content.
* Quote MediaRange extensions.
* Upgrade to jawn-streamz-0.5.0 and blaze-0.8.2.
* Improve error handling in blaze-client.
* Respect the explicit default encoding passed to `decodeString`.

# v0.8.1 (2015-06-16)
* Authentication middleware integrated into the server package.
* Static content tools integrated into the server package.
* Rename HttpParser to HttpHeaderParser and allow registration and removal of header parsers.
* Make UrlForm EntityDecoder implicitly resolvable.
* Relax UrlForm parser strictness.
* Add 'follow redirect' support as a client middleware.
* Add server middleware for auto retrying uris of form '/foo/' as '/foo'.
* Numerous bug fixes.
* Numerous version bumps.

# ~~v0.8.0 (2015-06-16)~~
* Mistake.  Go straight to v0.8.1.

# v0.7.0 (2015-05-05)
* Add QueryParamMatcher to the dsl which returns a ValidationNel.
* Dsl can differentiate between '/foo/' and '/foo'.
* Added http2 support for blaze backend.
* Added a metrics middleware usable on all server backends.
* Websockets are now modeled by an scalaz.stream.Exchange.
* Add `User-Agent` and `Allow` header types and parsers.
* Allow providing a Host header to the blaze client.
* Upgrade to scalaz-stream-7.0a.
* Added a CORS middleware.
* Numerous bug fixes.
* Numerous version bumps.

# v0.6.5 (2015-03-29)
* Fix bug in Request URI on servlet backend with non-empty context or servlet paths.
* Allow provided Host header for Blaze requests.

# v0.6.4 (2015-03-15)
* Avoid loading javax.servlet.WriteListener when deploying to a servlet 3.0 container.

# ~~v0.6.3 (2015-03-15)~~
* Forgot to pull origin before releasing.  Use v0.6.4 instead.

# v0.6.2 (2015-02-27)
* Use the thread pool provided to the Jetty servlet builder.
* Avoid throwing exceptions when parsing headers.
* Make trailing slash insignificant in service prefixes on servlet containers.
* Fix mapping of servlet query and mount prefix.

# v0.6.1 (2015-02-04)
* Update to blaze-0.5.1
* Remove unneeded error message (90b2f76097215)
* GZip middleware will not throw an exception if the AcceptEncoding header is not gzip (ed1b2a0d68a8)

# v0.6.0 (2015-01-27)

## http4s-core
* Remove ResponseBuilder in favor of Response companion.
* Allow '';'' separators for query pairs.
* Make charset on Message an Option.
* Add a `flatMapR` method to EntityDecoder.
* Various enhancements to QueryParamEncoder and QueryParamDecoder.
* Make Query an IndexedSeq.
* Add parsers for Location and Proxy-Authenticate headers.
* Move EntityDecoder.apply to `Request.decode` and `Request.decodeWith`
* Move headers into `org.http4s.headers` package.
* Make UriTranslation respect scriptName/pathInfo split.
* New method to resolve relative Uris.
* Encode query and fragment of Uri.
* Codec and wrapper type for URL-form-encoded bodies.

## http4s-server
* Add SSL support to all server builders.

## http4s-blaze-server
* Add Date header to blaze-server responses.
* Close connection when error happens during body write in blaze-server.

## http4s-servlet
* Use asynchronous servlet I/O on Servlet 3.1 containers.
* ServletContext syntax for easy mounting in a WAR deployment.
* Support Dropwizard Metrics collection for servlet containers.

## http4s-jawn
* Empty strings are a JSON decoding error.

## http4s-argonaut
* Add codec instances for Argonaut's CodecJson.

## http4s-json4s
* Add codec instances for Json4s' Reader/Writer.

## http4s-twirl
* New module to support Twirl templates

## http4s-scala-xml
* Split scala-xml support into http4s-scala-xml module.
* Change inferred type of `scala.xml.Elem` to `application/xml`.

## http4s-client
* Support for signing oauth-1 requests in client.

## http4s-blaze-client
* Fix blaze-client when receiving HTTP1 response without Content-Length header.
* Change default blaze-client executor to variable size.
* Fix problem with blaze-client timeouts.

# v0.5.4 (2015-01-08)
* Upgrade to blaze 0.4.1 to fix header parsing issue in blaze http/1.x client and server.

# v0.5.3 (2015-01-05)
* Upgrade to argonaut-6.1-M5 to match jawn. [#157](https://github.com/http4s/http4s/issues/157)

# v0.5.2 (2015-01-02)
* Upgrade to jawn-0.7.2.  Old version of jawn was incompatible with argonaut. [#157]](https://github.com/http4s/http4s/issues/157)

# v0.5.1 (2014-12-23)
* Include context path in calculation of scriptName/pathInfo. [#140](https://github.com/http4s/http4s/issues/140)
* Fix bug in UriTemplate for query params with multiple keys.
* Fix StackOverflowError in query parser. [#147](https://github.com/http4s/http4s/issues/147)
* Allow ';' separators for query pairs.

# v0.5.0 (2014-12-11)
* Client syntax has evloved and now will include Accept headers when used with EntityDecoder
* Parse JSON with jawn-streamz.
* EntityDecoder now returns an EitherT to make decoding failure explicit.
* Renamed Writable to EntityEncoder
* New query param typeclasses for encoding and decoding query strings.
* Status equality now discards the reason phrase.
* Match AttributeKeys as singletons.
* Added async timeout listener to servlet backends.
* Start blaze server asynchronously.
* Support specifying timeout and executor in blaze-client.
* Use NIO for encoding files.

# v0.4.2 (2014-12-01)
* Fix whitespace parsing in Authorization header [#87](https://github.com/http4s/http4s/issues/87)

# v0.4.1 (2014-11-20)
* `Uri.query` and `Uri.fragment` are no longer decoded. [#75](https://github.com/http4s/http4s/issues/75)

# v0.4.0 (2014-11-18)

* Change HttpService form a `PartialFunction[Request,Task[Response]]`
  to `Service[Request, Response]`, a type that encapsulates a `Request => Task[Option[Response]]`
* Upgrade to scalaz-stream-0.6a
* Upgrade to blaze-0.3.0
* Drop scala-logging for log4s
* Refactor ServerBuilders into an immutable builder pattern.
* Add a way to control the thread pool used for execution of a Service
* Modernize the Renderable/Renderer framework
* Change Renderable append operator from ~ to <<
* Split out the websocket codec and types into a seperate package
* Added ReplyException, an experimental way to allow an Exception to encode
  a default Response on for EntityDecoder etc.
* Many bug fixes and slight enhancements

# v0.3.0 (2014-08-29)

* New client API with Blaze implementation
* Upgrade to scalaz-7.1.0 and scalaz-stream-0.5a
* JSON Writable support through Argonaut and json4s.
* Add EntityDecoders for parsing bodies.
* Moved request and response generators to http4s-dsl to be more flexible to
  other frameworks'' syntax needs.
* Phased out exception-throwing methods for the construction of various
  model objects in favor of disjunctions and macro-enforced literals.
* Refactored imports to match the structure followed by [scalaz](https://github.com/scalaz/scalaz).

# v0.2.0 (2014-07-15)

* Scala 2.11 support
* Spun off http4s-server module. http4s-core is neutral between server and
the future client.
* New builder for running Blaze, Jetty, and Tomcat servers.
* Configurable timeouts in each server backend.
* Replace Chunk with scodec.bits.ByteVector.
* Many enhancements and bugfixes to URI type.
* Drop joda-time dependency for slimmer date-time class.
* Capitalized method names in http4s-dsl.

# v0.1.0 (2014-04-15)

* Initial public release.<|MERGE_RESOLUTION|>--- conflicted
+++ resolved
@@ -8,7 +8,24 @@
 ordered chronologically, so each release contains all changes described below
 it.
 
-<<<<<<< HEAD
+# v0.22.0-M3 (2021-02-02)
+
+Inherits the fixes of v0.21.18
+
+# v0.21.18 (2021-02-02)
+
+## http4s-blaze-server
+
+### Bug fixes
+
+* [#4337](https://github.com/http4s/http4s/pull/4337): Pass the `maxConnections` parameter to the blaze infrastructure correctly. The `maxConnections` value was being passed as the `acceptorThreads`, leaving `maxConnections` set to its Blaze default of 512.
+
+## http4s-ember-core
+
+### Bug fixes
+
+* [#4335](https://github.com/http4s/http4s/pull/4335): Don't render an empty body with chunked transfer encoding on response statuses that don't permit a body (e.g., `204 No Content`).
+ 
 # v0.22.0-M2 (2021-02-02)
 
 This release fixes a [High Severity vulnerability](https://github.com/http4s/http4s/security/advisories/GHSA-xhv5-w9c5-2r2w) in blaze-server.
@@ -41,22 +58,6 @@
 * play-json-2.10.0-RC1
 * simpleclient-0.10.0 (Prometheus)
 
-=======
-# v0.21.18 (2021-02-02)
-
-## http4s-blaze-server
-
-### Bug fixes
-
-* [#4337](https://github.com/http4s/http4s/pull/4337): Pass the `maxConnections` parameter to the blaze infrastructure correctly. The `maxConnections` value was being passed as the `acceptorThreads`, leaving `maxConnections` set to its Blaze default of 512.
-
-## http4s-ember-core
-
-### Bug fixes
-
-* [#4335](https://github.com/http4s/http4s/pull/4335): Don't render an empty body with chunked transfer encoding on response statuses that don't permit a body (e.g., `204 No Content`).
- 
->>>>>>> 8a779851
 # v0.21.17 (2021-02-02)
 
 This release fixes a [High Severity vulnerability](https://github.com/http4s/http4s/security/advisories/GHSA-xhv5-w9c5-2r2w) in blaze-server.
