---
menu: main
weight: 101
title: Changelog
---

Maintenance branches are merged before each new release. This change log is
ordered chronologically, so each release contains all changes described below
it.

<<<<<<< HEAD
# v0.22.4 (2021-09-02)

This is binary compatibile with v0.22.3.  It includes the CORS bugfix in v0.21.28.

## http4s-server

### Bugfixes

* [#5130](https://github.com/http4s/http4s/pull/5130): Fix the parsing of empty `Origin` headers to be a parse failure instead of `Origin.Null`.

## Dependency updates

* scodec-bits-1.1.28

# v0.21.28 (2021-09-02)
=======
# v0.21.29 (2021-09-21)

This release contains important security patches for blaze-client, blaze-server, ember-client, ember-server, and jetty-client.  It is binary compatible with the 0.21.x series.

## Various modules

* [GHSA-5vcm-3xc3-w7x3](https://github.com/http4s/http4s/security/advisories/GHSA-5vcm-3xc3-w7x3): Patches a vulnerability when unencoded user inputs are rendered in the model.  Malicious characters in these inputs can be used in [splitting attacks](https://owasp.org/www-community/attacks/HTTP_Response_Splitting).
  * Header values.  `\r`, `\n`, and `\u0000` values are now replaced with spaces.
  * Header names.  Headers with invalid names are now dropped.
  * Status reason phrases.  Invalid phrases are now omitted.
  * URI authority registered names.  Requests with invalid reg-names now raise an exception.
  * URI paths.  Requests with invalid URI paths now raise an exception.

# v0.21.28
>>>>>>> 214e217a

This is a bugfix to yesterday's patch.  It is not a security issue, but a correctness issue.

This release is binary compatible with 0.21.x.

## http4s-server

### Breaking changes

* [#5144](https://github.com/http4s/http4s/pull/5144): In the `CORS` middleware, respond to preflight `OPTIONS` requests with a 200 status.  It was previously passing through to the wrapped `Http`, most of which won't respond to `OPTIONS`.  The breaking change is that the constraint is promoted from `Functor` to `Applicative`.  The `Functor` version is left for binary compatibility with a runtime warning.

# v0.22.3 (unreleased)

This release includes a security patch to  [GHSA-52cf-226f-rhr6](https://github.com/http4s/http4s/security/advisories/GHSA-52cf-226f-rhr6), along with all changes in 0.21.26 and 0.21.27.

Binary compatible with the 0.22.2 series, with the exception of static forwarders in `HttpApp.apply`, `HttpApp.local`.  Unless you are calling `HttpApp` from a language other than Scala, you are not affected.

## http4s-core

### Binary breaking changes

* [#5071](https://github.com/http4s/http4s/pull/5071): Weakens constraints on `HttpApp.apply` and `HttpApp.local` from `Sync` to `Defer`.  This change is technically binary breaking, but will only affect static methods called via interop from a language other than Scala.

### Semantic changes

* [#5073](https://github.com/http4s/http4s/pull/5073): `withEntity` now replaces any existing headers with the same name with the headers from the `EntityEncoder`.  In v0.21, known single headers were replaced and recurring headers were appended.  Beginning in 0.22.0, everything was appended, which commonly resulted in duplicate `Content-Type` headers.  There is no longer a global registry of headers to infer singleton vs. recurring semantics, but in practice, `EntityEncoder` headers are single, so this is more correct and more similar to the pre-0.22 behavior.

### Bugfixes

* [#5070](https://github.com/http4s/http4s/pull/5070): Fix `Accept-Language` parser on the wildcard (`*`) tag with a quality value
* [#5105](https://github.com/http4s/http4s/pull/5105): Parse `UTF-8` charset tag on `Content-Disposition` filenames case-insensitively. This was a regression from 0.21.

### Enhancements

* [#5042](https://github.com/http4s/http4s/pull/5042): Add a modeled header for `Access-Control-Request-Method`.
* [#5076](https://github.com/http4s/http4s/pull/5076): Create `Uri.Host` from an ip4s `IpAddress`

### Documentation

* [#5061](https://github.com/http4s/http4s/pull/5061): Document that the `Allow` header MUST return the allowed methods.

### Dependency updates

* blaze-0.15.2

## http4s-client

### Enhancements

* [#5023](https://github.com/http4s/http4s/pull/5023): Parameterize the signature algorithm in the OAuth 1 middleware.  HMAC-SHA256 and HMAC-SHA512 are now supported in addition to HMAC-SHA1.

## http4s-server

### Bugfixes

* [#5056](https://github.com/http4s/http4s/pull/5056): In `GZip` middleware, don't add a `Content-Encoding` header if the response type doesn't support an entity.

### Enhancements

* [#5112](https://github.com/http4s/http4s/pull/5112): Make `CORS` middleware configurable via `toHttpRoutes` and `toHttpApp` constructors.

## http4s-blaze-core

### Bugfixes

* [#5126](https://github.com/http4s/http4s/pull/5126): Upgrades to a Blaze version that uses a monotonic timer in the `TickWheelExecutor`.  This will improve scheduling correctness in the presence of an erratic clock.

## http4s-blaze-server

### Bugfixes

* [#5075](https://github.com/http4s/http4s/pull/5075): Render the blaze version correctly in the default startup banner

## http4s-ember-core

### Bugfixes

* [#5043](https://github.com/http4s/http4s/pull/5043): Fix several bugs where a body stream silenty ends if the peer closes its end of the socket without finishing writing. This now raises an error.

## http4s-ember-client

### Bugfixes

* [#5041](https://github.com/http4s/http4s/pull/5041): Don't keep alive HTTP/1.0 connections without a `Connection: keep-alive` header.

## http4s-ember-server

### Deprecations

* [#5040](https://github.com/http4s/http4s/pull/5040): `maxConcurrency` is renamed to `maxConnections`.  The former is now deprecated.

## http4s-dsl

### Enhancements

* [#5063](https://github.com/http4s/http4s/pull/5063): Added `->>` infix extractor for a resource-oriented view of routing. Use this to define resource paths only once, and generate proper `405` responses with a correct `Allow` header when the method is not handled.

## Dependency updates

* blaze-0.15.2
* netty-4.1.67

# v0.21.27 (2021-08-31)

This is a security release.  It is binary compatible with the 0.21.x series.

## http4s-server

### Security patches

* [GHSA-52cf-226f-rhr6](https://github.com/http4s/http4s/security/advisories/GHSA-52cf-226f-rhr6):
* Deprecates `apply` method that takes a `CORSConfig`, and `httpRoutes` anad `httpApp` that take no config.  The default configuration disables most actual CORS protection, and has several deficiences even when properly configured.  See the GHSA for a full discussion.  tl;dr: start from `CORS.policy`.
* The deprecated implementation now ignores the `allowCredentials` setting when `anyOrigin` is true, and logs a warning.  If you insist on using the deprecated version, old behavior can be restored by setting `anyOrigin` to false and `allowOrigins` to `Function.const(true)`.
* No longer renders an `Access-Control-Allow-Credentials: false` headerFor safety, the `allowCredentials` setting is now Please see the GHSA for a full discussion.
* The replacement implementation, created from the new `CORS.policy`, additionally fixes the following defects:
  * No longer returns a `403 Forbidden` response when CORS checks fail.  The enforcement point of CORS is the user agent.  Any failing checks just suppress CORS headers in the http4s response.
  * Add  `Access-Control-Request-Headers` to the `Vary` header on preflight responses when it can affect the response. This is important for caching.
  * Validate the  `Access-Control-Request-Headers`, and return no CORS headers if any of the headers are disallowed.
   * Remote `Vary: Access-Control-Request-Method` and `Access-Control-Max-Age` headers from non-preflight responses.  These are only relevant in preflight checks.

## http4s-blaze-server

### Bugfixes

* [#5125](https://github.com/http4s/http4s/pull/5125): Upgrade to a blaze that uses monotonic time in the `TickWheelExecutor`. This is unrelated to the GHSA, but guards against a theoretical scheduling problem if the system clock is erratic.

## Dependency updates

* blaze-0.14.18

# v0.21.26 (2021-08-12)

The 0.21 series is no longer actively maintained by the team, but we'll continue to entertain binary compatible patches.  All users are still encouraged to upgrade to 0.22 (for Cats-Effect 2) or 0.23 (the latest stable series, on Cats-Effect 3).

## http4s-ember-client

### Enhancements

* [#5064](https://github.com/http4s/http4s/pull/5064): Add a conservative retry policy for dead connections.  Connections can be terminated on the server side while idling in our pool, which does not manifest until we attempt to read the response.  This is now raised as a `java.nio.channels.ClosedChannelException`.   A `retryPolicy` configuration has been added to the `EmberClientBuilder`.  The default policy handles the error and resubmits the request if:
   * The request method is idempotent OR has an `Idempotency-Key` header
   * Less than 2 attempts have been made
   * Ember detects that the connection was closed without reading any bytes

# v0.22.2 (2021-08-06)

## http4s-core

### Enhancements

* [#5011](https://github.com/http4s/http4s/pull/5011): Add constant  for status code `418 I'm a teapot`. #save418 🫖
* [#5013](https://github.com/http4s/http4s/pull/5013): Create `RequestPrelude` and `ResponsePrelude` views of `Request` and `Response`, respectively.  These projections omit the body and vault attributes, which permit an `Order` and `Hash` (and therefore `Eq`) instance that `Request` and `Response` do not.  These can be useful in logging, metrics, and caching.

### Deprecations

* [#5015](https://github.com/http4s/http4s/pull/5015): Deprecate the old `Uri.uri`, `MediaType.mediaType`, and `QValue.q` literals.  Intepolators for each are available via `org.http4s.implicits._`

## Dependency updates

* cats-effect-2.5.3
* tomcat-9.0.52

# v0.22.1 (2021-07-30)

## http4s-core

### Bugfixes

* [#4956](https://github.com/http4s/http4s/pull/4956): Catch non-fatal exceptions, notably `DateTimeException`, in `QueryParamDecoder`s.

### Enhancements

* [#4956](https://github.com/http4s/http4s/pull/4956): Add `QueryParamCodec`s for more `java.time` types.

## Documentation

* [#5012](https://github.com/http4s/http4s/pull/5012): Document `MatrixVar` support;

## http4s-client

### Bugfixes

* [#4933](https://github.com/http4s/http4s/pull/4933): Append the `EntityDecoder`'s `Accept` headers to any explicit headers instead of replacing them.  This was a regression from the 0.21 line.

## http4s-boopickle

### Cross builds

* [#4991](https://github.com/http4s/http4s/pull/4991): `http4s-boopickle` is now cross-published for Scala 3

## Dependency updates

* boopickle-1.4.0
* cats-effect-2.5.2
* dropwizard-metrics-4.2.3
* scala-xml-2.0.1
* slf4j-api-1.7.32

# v0.22.0

This is the first production release with Scala 3 support, and continues to support Cats-Effect 2.  All users of the 0.21 series are encouraged to upgrade to at least this version.  Users needing Cats-Effect 3 are invited to upgrade to http4s-0.23.

All subsequent 0.22.x releases will be binary compatible with this.

Includes all changes from v0.21.25.

## http4s-core

### Bugfixes

* [#4933](https://github.com/http4s/http4s/pull/4933): Don't eagerly parse non-matching headers

### Breaking changes

* [#4895](https://github.com/http4s/http4s/pull/4895): Refresh MimeDb.  This is pedantically incompatible, but we don't think you'll notice.

## http4s-dsl

### Bugfixes

* [#4923](https://github.com/http4s/http4s/pull/4923): Define `as` as an infix operator in Scala 3

## http4s-blaze-client

### Documentation

* [#4930](https://github.com/http4s/http4s/pull/4930): Add scaladoc to `BlazeClientBuilder`

## http4s-ember-server

### Enhancements

* [#4803](https://github.com/http4s/http4s/pull/4803): Add web socket support

## http4s-jetty-server

### Bugfixes

* [#4967](https://github.com/http4s/http4s/pull/4967): Fix error parsing IPv6 addresses

## Dependency updates

* jawn-1.2.0
* prometheus-client-0.11.0

# v0.21.25 (2021-07-18)

## http4s-blaze-client

### Bugfixes

* [#4831](https://github.com/http4s/http4s/pull/4831): Fix blaze-client handling of early responses
* [#4958](https://github.com/http4s/http4s/pull/4958): Reuse idle timeout stage.  This also addresses a performance regression identified in v0.21.23.

### Enhancements

* [#4906](https://github.com/http4s/http4s/pull/4906): Recycle more connections than before

## Dependency updates

* dropwizard-metrics-4.2.2
* fs2-2.5.9
* jetty-9.4.43
* log4s-1.10.0
* netty-4.1.66
* slf4j-1.7.31
* tomcat-9.0.50

# v0.22.0-RC1 (2021-05-26)

Includes the changes of 0.21.24, including the [vulnerability fix](https://github.com/http4s/http4s-ghsa-6h7w-fc84-x7p6) to `StaticFile.fromUrl`.

## http4s-core

### Breaking changes

* [#4787](https://github.com/http4s/http4s/pull/4787): Various header selection refinements:
  * `Header.Select#toRaw` now takes an `F[A]` and returns a `NonEmptyList[Header.Raw]`. This is necessary because headers without a `Semigroup` (e.g., `Set-Cookie`) can't be combined into a single header value.
  * The old `Header.Select#toRaw` is renamed to `toRaw1`.  This version still accepts a single value and returns a single raw header.
  * `Header.Select#from` now returns an `Option[Ior[NonEmptyList[ParseFailure], NonEmptyList[A]]]`. The `Ior` lets us return both a value and "warnings" when a repeating header contains both valid and invalid entries.
  * Add `Headers#getWithWarnings` to return the `Ior` result.
* [#4788](https://github.com/http4s/http4s/pull/4788): Extend `ServerSentEvent` with comments.  The `data` field is now optional. `retry` is changed from a `Long` to a `FiniteDuration`.  `data` spanning multiple lines are now rendered as multiple `data:` fields per the spec.

### Bugfixes

* [#4873](https://github.com/http4s/http4s/pull/4873): Catch exceptions in `ParseResult.fromParser`. Don't throw when parsing a media range in the `Content-Type` parser.

## Dependency updates

* blaze-0.15.1
* circe-0.14.1
* play-json-2.9.2 (downgrade)

# v0.21.24 (2021-05-26)

0.21 is EOL.  Bugfixes and community submissions will be considered for discretionary releases, but the development team will now focus on later branches.

Contains a vulnerability fix for `StaticFile.fromUrl`.

## http4s-blaze-core

### Vulnerability fixes

* [GHSA-6h7w-fc84-x7p6](https://github.com/http4s/http4s/security/advisories/GHSA-6h7w-fc84-x7p6): Don't leak the existence of a directory serverside when using `StaticFile.fromUrl` with non-file URLs.

### Enhancements

* [#4880](https://github.com/http4s/http4s/pull/4880): Handle exceptions when the tick wheel executor is shutdown as a warning instead of a stack trace error.

## http4s-ember-client

### Enhancements

* [#4881](https://github.com/http4s/http4s/pull/4881): Add `checkEndpointIdentification` flag to Ember. When true, sets `HTTPS` as the endpoint validation algorithm. Defaults to true.

## Dependency Updates

* blaze-0.14.17

# v0.22.0-M8 (2021-05-21)

Includes the changes of v0.21.23.  This is the first release with support for Scala 3.0.0.  We intend to make this a production release as soon as circe-0.14 is out.

There are several package renames in the backends.  To help, we've provided a Scalafix:

1. Add to your `projects/plugins.sbt`:

   ```scala
   addSbtPlugin("ch.epfl.scala" % "sbt-scalafix" % "0.9.28")
   ```

2. Run the following:

   ```sh
   sbt ";scalafixEnable; scalafix github:http4s/http4s/v0_22"
   ```

## Crossbuilds

* Adds Scala 3
* Drops Scala-3.0.0-RC2

## http4s-async-http-client

### Breaking changes

* [#4854](https://github.com/http4s/http4s/pull/485)4: Rename package from `org.http4s.client.asynchttpclient` to `org.http4s.asynchttpclient`

## http4s-client

### Breaking changes

* [#4747](https://github.com/http4s/http4s/pull/4747): Move `ConnectionManager`, `PoolManager`, and `WaitQueueTimeoutException` into blaze-client and make private. It did not prove to be a generally useful connection pool outside blaze.

## http4s-core

### Breaking changes

* [#4757](https://github.com/http4s/http4s/pull/4757): Response is no longer a case class. It is not a proper product type, and no equality should be implied given the streaming bodies.

### Bug fixes

* [#4739](https://github.com/http4s/http4s/pull/4739): Postpone using query model until we need it.  Helps with various corner cases linked in the ticket.
* [#4756](https://github.com/http4s/http4s/pull/4756): Tweak default `responseColor` of `Logger.colored` so it can be called.
* [#4824](https://github.com/http4s/http4s/pull/4824): Fix `Message#removeCookie` to allow removing multiple cookies.

### Enhancements

* [#4797](https://github.com/http4s/http4s/pull/4797): Add `Header.ToRaw[Headers]` instance

## http4s-blaze-client

### Breaking changes

* [#4838](https://github.com/http4s/http4s/pull/4838): Rename package from `org.http4s.client.blaze` to `org.http4s.blaze.client`

## http4s-blaze-server

### Breaking changes

* [#4847](https://github.com/http4s/http4s/pull/4847): Rename package from `org.http4s.server.blaze` to `org.http4s.blaze.server`

## http4s-jetty-client

### Breaking changes

* [#4743](https://github.com/http4s/http4s/pull/4743): Rename package from `org.http4s.client.jetty` to `org.http4s.jetty.client`

## http4s-jetty-server

### Breaking changes

* [#4743](https://github.com/http4s/http4s/pull/4743): Rename package from `org.http4s.server.jetty` to `org.http4s.jetty.server`
* [#4746](https://github.com/http4s/http4s/pull/4746): Module renamed from `http4s-jetty` to `http4s-jetty-server`.

## http4s-server

### Breaking changes

* [#4785](https://github.com/http4s/http4s/pull/4785): Remove unsued `Functor[G]` parameter to `AutoSlash` middleware
* [#4827](https://github.com/http4s/http4s/pull/4827): Convert `CORSConfig` from a case class to an abstract type for future binary compatibility

## Dependency updates

* blaze-0.15.0
* cats-parse-0.3.4
* case-insensitive-1.1.4
* circe-0.14.0-M7
* ip4s-2.0.3
* jawn-1.1.2
* jawn-fs2-1.1.3
* keypool-0.3.5
* literally-1.0.2
* log4cats-1.3.1
* log4s-1.10.0-M7
* scala-xml-2.0.0
* vault-2.1.13

# v0.21.23 (2021-05-16)

This is the final planned release in the 0.21 series.  Bugfixes and community submissions will be considered for discretionary releases, but the development team will now focus on later branches.

## http4s-blaze-client

### Bugfixes

* [#4810](https://github.com/http4s/http4s/pull/4810): Read from idle blaze-client connections to prevent retaining (and trying to use) half-closed connections.
* [#4812](https://github.com/http4s/http4s/pull/4812): Remove request retry on EOF from blaze-client. This could theoretically resubmit non-idempotent requests. The problem the retry attempted to solve is mitigated by #4810.
* [#4815](https://github.com/http4s/http4s/pull/4815): Fix "`IdleTimeoutStage` isn't connected" errors by waiting for the final write to finish before returning the connection to the pool.

## http4s-blaze-core

### Bugfixes

* [#4796](https://github.com/http4s/http4s/pull/4796): Reset the idle timeout after `readRequest` completes, not when it's called.  Affects both blaze-server and blaze-client.

## http4s-blaze-server

### Bugfixes

* [#4753](https://github.com/http4s/http4s/pull/4753): Distinguish between reserved and unknown websocket frame opcodes. Resolves a `MatchError`.
* [#4792](https://github.com/http4s/http4s/pull/4792): Fixes HTTP/2 connections on modern JDKs by replacing legacy ALPN libraries.
* [#4796](https://github.com/http4s/http4s/pull/4796): Reset idle timeout when `readRequest` completes, not when it's called.

### Enhancements

* [#4761](https://github.com/http4s/http4s/pull/4761): Use the `TickWheelExecutor` to schedule timeouts with less locking.  Change how the parser is acquired to reduce lock contention in `Http1ServerStage`.  Significant increases in throughput are observed on small requests with many cores.

## http4s-circe

### Enhancements

* [#4736](https://github.com/http4s/http4s/pull/4736): Add `streamJsonArrayDecoder`

## http4s-ember-core

### Enhancements

* [#4735](https://github.com/http4s/http4s/pull/4735): Simplify message parsing by parsing everything up to the `\r\n` in one pass. The max header size and max prelude size settings should keep memory consumption limited.

## http4s-ember-server

### Bugfixes

* [#4750](https://github.com/http4s/http4s/pull/4750): Drain the socket's read buffer only after the response is written to the socket. Resolves several flavors of network error.
* [#4823](https://github.com/http4s/http4s/pull/4823): Implement persistent connection logic for HTTP/1.0 requests.

## http4s-jetty

### Bugfixes

* [#4783](https://github.com/http4s/http4s/pull/4783): Fix bug with shared `ThreadPool` being destroyed. Prefer a `Resource[F, ThreadPool]` whose lifecycle shares Jetty's.  For compatibility, prevent the default from being destroyed.

## http4s-server

### Enhancements

* [#4793](https://github.com/http4s/http4s/pull/4793): Make use of IPv4 vs. IPv6 as default address explicit. Applies to all backends.

## Dependency updates

* blaze-0.14.16
* cats-2.6.1
* cats-effect-2.5.1
* dropwizard-metrics-4.2.0
* discipline-core-1.1.5
* jackson-databind-2.12.3
* fs2-2.5.6
* scalacheck-1.15.4
* scodec-bits-1.1.27
* tomcat-9.0.46

# v0.22.0-M7 (2021-04-10)

Contains all the changes of v0.21.22.

## Cross builds

* Add Scala-3.0.0-RC2
* Drop Scala-3.0.0-RC1

## http4s-play-json

* There is not yet an http4s-play-json build for Scala 3.0.0-RC2 because play-json doesn't yet support it.  A PR is open upstream, and we will revive it in the next release.

## Dependency updates

* blaze-0.15.0-M3
* case-insensitive-1.1.2
* cats-parse-0.3.2
* circe-0.14.0-M5
* ip4s-2.0.1
* jawn-1.1.1
* jawn-fs2-1.1.1
* keypool-0.3.3
* log4cats-1.2.2
* log4s-1.10.0-M6
* literally-1.0.0
* scala-xml-2.0.0-RC1
* vault-2.1.9

# v0.21.22 (2021-04-06)

## http4s-blaze-client

### Enhancements

* [#4699](https://github.com/http4s/http4s/pull/4699): Add custom DNS resolver support to `BlazeClientBuilder`

## http4s-ember-server

* [#4715](https://github.com/http4s/http4s/pull/4715): Fix regression in SSL handshake resulting in Connection Refused errors

## Dependency upgrades

* cats-2.5.0
* cats-effect-2.4.1
* fs2-2.5.4
* netty-4.1.63
* scodec-bits-1.1.25
* tomcat-9.0.45
* twirl-1.5.1

# v0.22.0-M6 (2021-03-29)

Includes all the changes of v0.21.21.

## http4s-core

### Breaking changes

* [#4588](https://github.com/http4s/http4s/pull/4588): Additional consistency in modeled headers around `.value` (removed in favor of the typeclass) and `.parse` (present on the companion)
* [#4580](https://github.com/http4s/http4s/pull/4580): Rename `Uri.Path.fromString` to `Uri.Path.unsafeFromString`.
* [#4581](https://github.com/http4s/http4s/pull/4581): Rename `Query.fromString` to `Query.unsafeFromString`.
* [#4602](https://github.com/http4s/http4s/pull/4602): Remove `ipv4` and `ipv6` macros that clash with ip4s'.
* [#4603](https://github.com/http4s/http4s/pull/4603): Drop deprecated members of `org.http4s.util`.
* [#4604](https://github.com/http4s/http4s/pull/4604): Fix rendering of UTF-8-encoded `Content-Disposition` parameters.  The `parameters` map is now keyed by a `CIString`.
* [#4630](https://github.com/http4s/http4s/pull/4630): Use Typesafe Literally to implement the literal interpolators. This should have zero impact on user code, but does affect binary compatibility.

## http4s-dsl

### Breaking changes

* [#4640](https://github.com/http4s/http4s/pull/4640): Change `apply(Headers.ToRaw*)` syntax to `headers(Headers.Raw)`. The overload from 0.21 was ambiguous with the new header model in 0.22.

## http4s-boopickle

### Breaking changes

* [#4590](https://github.com/http4s/http4s/pull/4590): Move implicits to `org.http4s.booPickle.implicits._`. The thinking is evolving here, and this is likely to be reverted before 0.22.0 final.

## http4s-scala-xml

### Breaking changes

* [#4621](https://github.com/http4s/http4s/pull/4621): Revert the `implicits` decoding back to how it was in 0.21.  Set up safer defaults for the default `SAXParserFactory`, corresponding to what will be in scala-xml-2.0.

### Dependency updates

* async-http-client-2.12.3
* case-insensitive-1.1.0
* jackson-databind-2.12.2
* literally-1.0.0-RC1 (new)
* log4cats-1.2.1
* vault-2.1.8

# v0.21.21 (2021-03-29)

## http4s-client

### Enhancements

* [#4614](https://github.com/http4s/http4s/pull/4614): Support for `Idempotent-Key` header in `Retry` middleware
* [#4636](https://github.com/http4s/http4s/pull/4636): Add `isErrorOrStatus` to `RetryPolicy` to support retrying on different response statuses than the default set

## http4s-server

### Bugfixes

* [#4638](https://github.com/http4s/http4s/pull/4646): In `Caching` middleware, don't send `private` alongside `no-store`. These are contradictory directives.
* [#4654](https://github.com/http4s/http4s/pull/4654): Return a 404 instead of 500 when requesting a path whose parent is a file instead of a directory

## http4s-ember-client

### Enhancements

* [#4637](https://github.com/http4s/http4s/pull/4637): Clarify which timeout is firing in the error message

## http4s-ember-server

### Bugfixes

* [#4637](https://github.com/http4s/http4s/pull/4637): On reused connections, wait for the idle period, not the shorter header timeout, for the next byte.

## http4s-play-json

### Enhancements

* [#4595](https://github.com/http4s/http4s/pull/4595): Streamline `Writes[Uri]` and `Reads[Uri]` instances

## http4s-scala-xml

### Bugfixes

* [#4620](https://github.com/http4s/http4s/pull/4620): Make XML chraset inference compliant with RFC7303

### Enhancements

* [#4622](https://github.com/http4s/http4s/pull/4622): Encode `scala.xml.Elem` with an XML declaration, including the charset.

## Dependency updates

* cats-effect-2.4.0
* jetty-9.4.39
* netty-4.1.60
* scalatags-0.9.4
* tomcat-9.0.44

# v0.22.0-M5 (2021-03-03)

This is the first release with Scala 3 support.  Scala 3.0.0-RC1 is supported for all modules except http4s-boopickle, http4s-scalatags, and http4s-twirl.

## http4s-core

### Breaking

#### New header model

This release brings a new model for headers.  The model based on subtyping and general type projection used through http4s-0.21 is replaced by a `Header` typeclass.

* There is no longer a `Header.Parsed`.  All headers are stored in `Headers` as `Header.Raw`.
* `Header.Raw` is no longer a subtype of `Header`.  `Header` is now a typeclass.
* New modeled headers can be registered simply by providing an instance of `Header`. The global registry, `HttpHeaderParser`, is gone.
* `Headers` are created and `put` via a `Header.ToRaw` magnet pattern.  Instances of `ToRaw` include `Raw`, case classes with a `Header` instance, `(String, String)` tuples, and `Foldable[Header.ToRaw]`.  This makes it convenient to create headers from types that don't share a subtyping relationship, and preserves a feel mostly compatible with the old `Headers.of`.
* `HeaderKey` is gone. To retrieve headers from the `Headers`, object, pass the type in `[]` instead of `()` (e.g., `headers.get[Location]`).
* `from` no longer exists on the companion object of modeled headers.  Use the `get[X]` syntax.
* `unapply` no longer exists on most companion objects of modeled headers.  This use dto be an alias to `from`.
* "Parsed" headers are no longer memoized, so calling `headers.get[X]` twice will reparse any header with a name matching `Header[X].name` a second time.  It is not believed that headers were parsed multiple times often in practice.  Headers are still not eagerly parsed, so performance is expected to remain about the same.
* The `Header` instance carries a phantom type, `Recurring` or `Single`.  This information replaces the old `HeaderKey.Recurring` and `HeaderKey.Singleton` marker classes, and is used to determine whether we return the first header or search for multiple headers.
* Given `h1: Headers` and `h2.Headers`, `h1.put(h2)` and `h1 ++ h2` now replace all headers in `h1` whose key appears in `h2`.  They previously replaced only singleton headers and appended recurring headers.  This behavior was surprising to users, and required the global registry.
* An `add` operation is added, which requires a value with a `HeaderKey.Recurring` instance.  This operation appends to any existing headers.
* `Headers#toList` is gone, but `Headers#headers` returns a `List[Header.Raw]`. The name was changed to call attention to the fact that the type changed to raw headers.

See [#4415](https://github.com/http4s/http4s/pull/4415), [#4526](https://github.com/http4s/http4s/pull/4526), [#4536](https://github.com/http4s/http4s/pull/4536), [#4538](https://github.com/http4s/http4s/pull/4538), [#4537](https://github.com/http4s/http4s/pull/4537), [#5430](https://github.com/http4s/http4s/pull/5430), [#4540](https://github.com/http4s/http4s/pull/4540), [#4542](https://github.com/http4s/http4s/pull/4542), [#4543](https://github.com/http4s/http4s/pull/4543), [#4546](https://github.com/http4s/http4s/pull/4546), [#4549](https://github.com/http4s/http4s/pull/4549), [#4551](https://github.com/http4s/http4s/pull/4551), [#4545](https://github.com/http4s/http4s/pull/4545), [#4547](https://github.com/http4s/http4s/pull/4547), [#4552](https://github.com/http4s/http4s/pull/4552), [#4555](https://github.com/http4s/http4s/pull/4555), [#4559](https://github.com/http4s/http4s/pull/4559), [#4556](https://github.com/http4s/http4s/pull/4556), [#4562](https://github.com/http4s/http4s/pull/4562), [#4558](https://github.com/http4s/http4s/pull/4558), [#4563](https://github.com/http4s/http4s/pull/4563), [#4564](https://github.com/http4s/http4s/pull/4564), [#4565](https://github.com/http4s/http4s/pull/4565), [#4566](https://github.com/http4s/http4s/pull/4566), [#4569](https://github.com/http4s/http4s/pull/4569), [#4571](https://github.com/http4s/http4s/pull/4571), [#4570](https://github.com/http4s/http4s/pull/4570), [#4568](https://github.com/http4s/http4s/pull/4568), [#4567](https://github.com/http4s/http4s/pull/4567), [#4537](https://github.com/http4s/http4s/pull/4537), [#4575](https://github.com/http4s/http4s/pull/4575), [#4576](https://github.com/http4s/http4s/pull/4576).

#### Other breaking changes

* [#4554](https://github.com/http4s/http4s/pull/4554): Remove deprecated `DecodeResult` methods

#### Enhancements

* [#4579](https://github.com/http4s/http4s/pull/4579): Regenerate MimeDB from the IANA registry

# v0.22.0-M4 (2021-03-02)

## http4s-core

### Breaking changes

* [#4242](https://github.com/http4s/http4s/pull/4242): Replace internal models of IPv4, IPv6, `java.net.InetAddress`, and `java.net.SocketAddress` with ip4s.  This affects the URI authority, various headers, and message attributes that refer to IP addresses and hostnames.
* [#4352](https://github.com/http4s/http4s/pull/4352): Remove deprecated `Header.Recurring.GetT` and ``Header.get(`Set-Cookie`)``.
* [#4364](https://github.com/http4s/http4s/pull/4364): Remove deprecated `AsyncSyntax` and `NonEmpyListSyntax`. These were unrelated to HTTP.
* [#4407](https://github.com/http4s/http4s/pull/4407): Relax constraint on `EntityEncoder.fileEncoder` from `Effect` to `Sync`. This is source compatible.
* [#4519](https://github.com/http4s/http4s/pull/4519): Drop unused `Sync` constraints on `MultipartParser`, `Part`, and `KleisliSyntax`. This is source compatible.

## http4s-laws

### Breaking changes

* [#4519](https://github.com/http4s/http4s/pull/4519): Drop unused `Arbitrary` and `Shrink` constraints on `LawAdapter#booleanPropF`. This is source compatible.

## http4s-server

### Breaking changes

* [#4519](https://github.com/http4s/http4s/pull/4519): Drop unused `Functor` constraints in `HSTS`, `Jsonp`, `PushSupport`, `TranslateUri`, and `UriTranslation` middlewares. Drop unused `Sync` and `ContextShift` constraints in `staticcontent` package. These are source compatible.

## http4s-server

### Breaking changes

* [#4519](https://github.com/http4s/http4s/pull/4519): Drop unused `Async` constraint in `ServletContainer`. Drop unused `ContextShift` in `ServletContextSyntax`. These are source compatible.

## http4s-async-http-client

### Breaking changes

* [#4519](https://github.com/http4s/http4s/pull/4519): Drop unused `Sync` constraint on `AsyncHttpClientStats`. This is source compatible.

## http4s-prometheus

### Breaking changes

* [#4519](https://github.com/http4s/http4s/pull/4519): Drop unused `Sync` constraint on `PrometheusExportService`. This is source compatible.

## http4s-argonaut

### Removal

* [#4409](https://github.com/http4s/http4s/pull/4409): http4s-argonaut is no longer published

## http4s-json4s

### Removal

* [#4410](https://github.com/http4s/http4s/pull/4410): http4s-json4s, http4s-json4s-native, and http4s-json4s-jackson are no longer published

## http4s-play-json

### Breaking changes

* [#4371](https://github.com/http4s/http4s/pull/4371): Replace jawn-play with an internal copy of the facade to work around `withDottyCompat` issues.

## http4s-scala-xml

### Breaking changes

* [#4380](https://github.com/http4s/http4s/pull/4380): Move the implicits from the root package to a Cats-like encoding.  Suggest replacing `import org.http4s.scalaxml._` with `import org.http4s.scalaxml.implicits._`.

## Dependencies

* blaze-0.15.0-M2
* case-insensitive-1.0.0
* cats-parse-0.3.1
* circe-0.14.0-M4
* ip4s-2.0.0-RC1
* jawn-1.1.0
* jawn-play (dropped)
* keypool-0.3.0
* log4cats-1.2.0
* log4s-1.0.0-M5
* play-json-2.10.0-RC2
* scala-xml-2.0.0-M5
* vault-2.1.7

# v0.21.20 (2021-03-02)

## http4s-core

### Enhancements

* [#4479](https://github.com/http4s/http4s/pull/4479): Add a `Hash[QValue]` instance
* [#4512](https://github.com/http4s/http4s/pull/4512): Add `DecodeResult.successT` and `DecodeResult.failureT`, consistent with `EitherT`.  Deprecate the overloaded versions they replace.

### Deprecations

* [#4444](https://github.com/http4s/http4s/pull/4444): Deprecate the `RequestCookieJar` in favor of the `CookieJar` middleware 

## http4s-ember-core

### Bugfixes

* [#4429](https://github.com/http4s/http4s/pull/4429), [#4466](https://github.com/http4s/http4s/pull/4466): Fix a few corner cases in the parser with respect to chunk boundaries

## http4s-servlet

### Enhancements

* [#4544](https://github.com/http4s/http4s/pull/4544): Remove redundant calculation and insertion of request attributes into the Vault

## Dependency upgrades

* cats-2.4.1
* cats-effect-2.3.2
* dropwizard-metrics-4.1.18
* fs2-2.5.3
* jetty-9.4.38
* json4s-3.6.11
* scalacheck-1.15.3

# v0.21.19 (2021-02-13)

## http4s-core

### Deprecations

* [#4337](https://github.com/http4s/http4s/pull/4337): Deprecate `Header.Recurring.GetT`, which is unused

## http4s-client

### Bugfixes

* [#4403](https://github.com/http4s/http4s/pull/4403): Remove `Content-Coding` and `Content-Length` headers after decompressing in the `GZip` middleware.

## http4s-ember-core

### Bugfixes

* [#4348](https://github.com/http4s/http4s/pull/4348): Handle partially read bodies in persistent connections when the connection is recycled.

## http4s-ember-server

### Enhancements

* [#4400](https://github.com/http4s/http4s/pull/4400): Implement the `ConnectionInfo` and `SecureSession` request vault attributes, for parity with the Blaze and Servlet backends

## http4s-argonaut

* [#4366](https://github.com/http4s/http4s/pull/4370): Deprecate http4s-argonaut.  It won't be published starting in 0.22.

## http4s-json4s, http4s-json4s-jackson, http4s-json4s-native

### Deprecations

* [#4370](https://github.com/http4s/http4s/pull/4370): Deprecate the http4s-json4s modules.  They won't be published starting in 0.22.

## http4s-scalatags

### Enhancements

* [#3850](https://github.com/http4s/http4s/pull/3850): Relax constraint on encoders from `TypedTag[String]` to `Frag[_, String]`

## Dependency updates

* cats-2.4.1
* netty-4.1.59.Final
* okio-2.9.0
* tomcat-9.0.43

# v0.22.0-M3 (2021-02-02)

Inherits the fixes of v0.21.18

# v0.21.18 (2021-02-02)

## http4s-blaze-server

### Bug fixes

* [#4337](https://github.com/http4s/http4s/pull/4337): Pass the `maxConnections` parameter to the blaze infrastructure correctly. The `maxConnections` value was being passed as the `acceptorThreads`, leaving `maxConnections` set to its Blaze default of 512.

## http4s-ember-core

### Bug fixes

* [#4335](https://github.com/http4s/http4s/pull/4335): Don't render an empty body with chunked transfer encoding on response statuses that don't permit a body (e.g., `204 No Content`).
 
# v0.22.0-M2 (2021-02-02)

This release fixes a [High Severity vulnerability](https://github.com/http4s/http4s/security/advisories/GHSA-xhv5-w9c5-2r2w) in blaze-server.

## http4s-blaze-server

* [GHSA-xhv5-w9c5-2r2w](https://github.com/http4s/http4s/security/advisories/GHSA-xhv5-w9c5-2r2w): Additionally to the fix in v0.21.17, drops support for NIO2.

## http4s-core

### Enhancements

* [#4286](https://github.com/http4s/http4s/pull/4286): Improve performance by using `oneOf` and caching a URI parser. This was an identified new hotspot in v0.22.0-M1.

### Breaking changes

* [#4259](https://github.com/http4s/http4s/pull/4259): Regenerate `MimeDb` from the IANA database. This shifts around some constants in a binary incompatible way, but almost nobody will notice.
* [#4327](https://github.com/http4s/http4s/pull/4237): Shifted the parsers around in `Uri` to prevent deadlocks that appeared since M1.  This should not be visible, but is binary breaking.

## http4s-prometheus

### Breaking changes

* [#4273](https://github.com/http4s/http4s/pull/4273): Change metric names from `_count` to `_count_total` to match Prometheus' move to the OpenMetrics standard.  Your metrics names will change!  See [prometheus/client_java#615](https://github.com/prometheus/client_java/pull/615) for more details from the Prometheus team.

## Dependency updates

* jawn-fs2-1.0.1
* keypool-0.3.0-RC1 (moved to `org.typelevel`)
* play-json-2.10.0-RC1
* simpleclient-0.10.0 (Prometheus)

# v0.21.17 (2021-02-02)

This release fixes a [High Severity vulnerability](https://github.com/http4s/http4s/security/advisories/GHSA-xhv5-w9c5-2r2w) in blaze-server.

## http4s-blaze-server

### Security patches

* [GHSA-xhv5-w9c5-2r2w](https://github.com/http4s/http4s/security/advisories/GHSA-xhv5-w9c5-2r2w): blaze-core, a library underlying http4s-blaze-server, accepts connections without bound.  Each connection claims a file handle, a scarce resource, leading to a denial of service vector.

  `BlazeServerBuilder` now has a `maxConnections` property, limiting the number of concurrent connections.  The cap is not applied to the NIO2 socket server, which is now deprecated. 

## http4s-ember-core

### Enhancements

* [#4331](https://github.com/http4s/http4s/pull/4331): Don't render an empty chunked payload if a request has neither a `Content-Length` or `Transfer-Encoding` and the method is one of `GET`, `DELETE`, `CONNECT`, or `TRACE`. It is undefined behavior for those methods to send payloads.

## http4s-ember-server

### Bugfixes

* [#4281](https://github.com/http4s/http4s/pull/4281): Add backpressure to ember startup, so the server is up before `use` returns.

### Enhancements

* [#4244](https://github.com/http4s/http4s/pull/4244): Internal refactoring of how the stream of server connections is parallelized and terminated.
* [#4287](https://github.com/http4s/http4s/pull/4287): Replace `onError: Throwable => Response[F]` with `withErrorHandler: PartialFunction[Thrwable, F[Response[F]]`.  Error handling is invoked earlier, allowing custom responses to parsing and timeout failures.

## http4s-ember-client

### Enhancements

* [#4301](https://github.com/http4s/http4s/pull/4301): Add an `idleConnectionTime` to `EmberClientBuilder`. Discard stale connections from the pool and try to acquire a new one.

## http4s-servlet

### Bugfixes

* [#4309](https://github.com/http4s/http4s/pull/4309): Call `GenericServlet.init` when intializing an `Http4sServlet`.  Avoids `NullPointerExceptions` from the `ServletConfig`.

## Documentation

* [#4261](https://github.com/http4s/http4s/pull/4261): Better `@see` links throughout the Scaladoc

## Dependency upgrades

* blaze-0.14.15
* okhttp-4.9.1

# v0.22.0-M1 (2021-01-24)

This is a new series, forked from main before Cats-Effect 3 support was merged.  It is binary incompatible with 0.21, but contains several changes that will be necessary for Scala 3 (Dotty) support. It builds on all the changes from v1.0.0-M1 through v1.0.0-M10, which are not echoed here.

The headline change is that all parboiled2 parsers have been replaced with cats-parse.

## Should I switch?

* Users who had been tracking the 1.0 series, but are not prepared for Cats Effect 3, should switch to this series.
* Users who wish to remain on the bleeding edge, including Cats Effect 3, should continue track the 1.0 series.
* Users who need a stable release should remain on the 0.21 series for now.

## http4s-core

### Breaking changes

* [#3855](https://github.com/http4s/http4s/pull/3855): All parboiled2 parsers are replaced by cats-parse.  parboiled2 was not part of the public API, nor are our cats-parse parsers.  Users may observe a difference in the error messages and subtle semantic changes.  We've attempted to minimize them, but this is a significant underlying change.  See also: [#3897](https://github.com/http4s/http4s/pull/3897), [#3901](https://github.com/http4s/http4s/pull/3901), [#3954](https://github.com/http4s/http4s/pull/3954), [#3958](https://github.com/http4s/http4s/pull/3958), [#3995](https://github.com/http4s/http4s/pull/3995), [#4023](https://github.com/http4s/http4s/pull/4023), [#4001](https://github.com/http4s/http4s/pull/4001), [#4013](https://github.com/http4s/http4s/pull/4013), [#4042](https://github.com/http4s/http4s/pull/4042), [#3982](https://github.com/http4s/http4s/pull/3982), [#4071](https://github.com/http4s/http4s/pull/4071), [#4017](https://github.com/http4s/http4s/pull/4017), [#4132](https://github.com/http4s/http4s/pull/4132), [#4154](https://github.com/http4s/http4s/pull/4154), [#4200](https://github.com/http4s/http4s/pull/4200), [#4202](https://github.com/http4s/http4s/pull/4202), [#4206](https://github.com/http4s/http4s/pull/4206), [#4201](https://github.com/http4s/http4s/pull/4201), [#4208](https://github.com/http4s/http4s/pull/4208), [#4235](https://github.com/http4s/http4s/pull/4235), [#4147](https://github.com/http4s/http4s/pull/4147), [#4238](https://github.com/http4s/http4s/pull/4238) [#4238](https://github.com/http4s/http4s/pull/4243)
* [#4070](https://github.com/http4s/http4s/pull/4070): No longer publish a `scala.annotations.nowarn` annotation in the 2.12 build.  This is provided in the standard library in 2.12.13, and isn't necessary at runtime in any version.
* [#4138](https://github.com/http4s/http4s/pull/4138): Replace boolean with `Weakness` sum type in `EntityTag` model
* [#4148](https://github.com/http4s/http4s/pull/4148): Lift `ETag.EntityTag` out of header and into the `org.http4s` package
* [#4164](https://github.com/http4s/http4s/pull/4164): Removal of several deprecated interfaces.  Most were non-public binary compatibility shims, or explicit cats instances that had been superseded by new implicits.  Some exceptions:
* [#4145](https://github.com/http4s/http4s/pull/4145): Port macros in `org.http4s.syntax.literals` to Scala 3.  Deprecated macros that were on various companion objects will not be in the Scala 3 releases.

### Bugfixes

* [#4017](https://github.com/http4s/http4s/pull/4017): Render a final `-` in a byte ranges without an end value

## http4s-laws

### Breaking changes

* [#4144](https://github.com/http4s/http4s/pull/4144): Add `LawsAdapter` to create `PropF` for effectful properties.  Restate various Entity codec laws in terms of it.
* [#4164](https://github.com/http4s/http4s/pull/4164): Removed arbitrary instances for `CIString`. These are provided by case-insensitive.

## http4s-server

### Breaking changes

* [#4164](https://github.com/http4s/http4s/pull/4164): Removed deprecated `SSLConfig`, `KeyStoreBits`, `SSLContextBits`, and `SSLBits`.

## http4s-testing

### Breaking changes

* [#4164](https://github.com/http4s/http4s/pull/4164): No longer a publicly published package. All public API was previously deprecated.

## Dependency upgrades

* async-http-client-2.12.2
* cats-parse-0.3.0
* circe-0.14.0-M3
* jackson-databind-2.12.1
* jawn-1.0.3
* log4cats-1.2.0-RC1 (now under `org.typelevel`)
* log4s-1.0.0-M4
* okio-2.10.0
* vault-2.1.0-M14 (now under `org.typelevel`)

## Dependency removals

* parboiled2

# v1.0.0-M10 (2020-12-31)

## http4s-client

### Enhancements

* [#4051](https://github.com/http4s/http4s/pull/4051): Add `customized` function to `Logger` middleware that takes a function to produce the log string. Add a `colored` implementation on that that adds colors to the logs.

## Dependency updates

* argonaut-6.3.3

# v0.21.16 (2021-01-24)

## http4s-laws

### Bugfixes

* [#4243](https://github.com/http4s/http4s/pull/4243): Don't generate ipv6 addresses with only one section shorted by `::`

## http4s-blaze-core

### Bugfixes

* [#4143](https://github.com/http4s/http4s/pull/4143): Fix race condition that leads to `WritePendingException`. A tradeoff of this change is that some connections that were previously reused must now be closed.

## http4s-blaze-client

### Bugfixes

* [#4152](https://github.com/http4s/http4s/pull/4152): Omit implicit `Content-Length: 0` header when rendering GET, DELETE, CONNECT, and TRACE requests.

## http4s-ember-client

### Bugfixes

* [#4179](https://github.com/http4s/http4s/pull/4179): Render requests in "origin form", so the request line contains only the path of the request, and host information is only in the Host header.  We were previously rendering the fulll URI on the request line, which the spec mandates all servers to handle, but clients should not send when not speaking to a proxy.

## http4s-ember-server

### Enhancements

* [#4179](https://github.com/http4s/http4s/pull/4179): Support a graceful shutdown

## http4s-circe

### Enhancements

* [#4124](https://github.com/http4s/http4s/pull/4124): Avoid intermediate `ByteBuffer` duplication

## Dependency updates

* dropwizard-metrics-4.1.17
* netty-4.1.58.Final
* play-json-29.9.2
* scalatags-0.9.3

# v0.21.15 (2020-12-31)

## http4s-core

### Enhancements

* [#4014](https://github.com/http4s/http4s/pull/4014): Tolerate spaces in cookie headers. These are illegal per RFC6265, but commonly seen in the wild.
* [#4113](https://github.com/http4s/http4s/pull/4113): Expose a mixed multipart decoder that buffers large file parts to a temporary file.

## http4s-server

### Enhancements

* [#4026](https://github.com/http4s/http4s/pull/4026): Add `Resource`-based constructors to the `BracketRequestResponse` middleware.
o* [#4037](https://github.com/http4s/http4s/pull/4037): Normalize some default settings between server backends to standard http4s defaults, to make a more similar experience between backends.  This changes some defaults for Ember and Jetty backends.

## http4s-jetty

### Enhancements

* [#4032](https://github.com/http4s/http4s/pull/4032): Add an `HttpConfiguration` parameter to the Jetty builder to support deeper configuration than what is otherwise available on the builer.  Use it for both HTTP/1 and HTTP/2.

## http4s-jetty-client

### Enhancements

* [#4110](https://github.com/http4s/http4s/pull/4110): Provide an `SslContextFactory` in the default configuration. Before this, secure requests would throw a `NullPointerException` unless a custom Jetty `HttpClient` was used.

## Documentation

* [#4020](https://github.com/http4s/http4s/pull/4020): Improvements to scaladoc. Link to other projects' scaladoc where we can and various cleanups of our own.
* [#4025](https://github.com/http4s/http4s/pull/4025): Publish our own API URL, so other scaladoc can link to us

## http4s-circe

* [#4012](https://github.com/http4s/http4s/pull/4012): Add sensitive EntityDecoders for circe that filter JSON that couldn't be decoded before logging it.

## Dependency bumps

* cats-2.3.1
* cats-effect-2.3.1
* discipline-core-1.1.3
* fs2-2.5.0
* jackson-databind-2.11.4
* netty-4.1.56.Final
* scodec-bits-1.1.23

# v1.0.0-M9 (2020-12-12)

## http4s-core

### Breaking changes

* [#3913](https://github.com/http4s/http4s/pull/3913): Regenerated the `MimeDb` trait from the IANA registry. This shifts a few constants around and is binary breaking, but the vast majority of users won't notice.

## Dependency updates

* jackson-databind-2.12.0

# v0.21.14 (2020-12-11)

## http4s-core

### Bugfixes

* [#3966](https://github.com/http4s/http4s/pull/3966): In `Link` header, retain the first `rel` attribute when multiple are present

### Enhancements

* [#3937](https://github.com/http4s/http4s/pull/3937): Add `Order[Charset]` and `Hash[Charset]` instances
* [#3969](https://github.com/http4s/http4s/pull/3969): Add `Order[Uri]`, `Hash[Uri]`, and `Show[Uri]`. Add the same for its component types.
* [#3966](https://github.com/http4s/http4s/pull/3966): Add `Order[Method]` instance

## http4s-server

### Enhancements

* [#3977](https://github.com/http4s/http4s/pull/3977): Add a `BracketRequestResponse` middleware, to reflect lifecycles between acquiring the `F[Response[F]]` and completion of the response body `Stream[F, Byte]`.  Introduces a new `ConcurrentRequests` middleware, and refactors `MaxActiveRequests` on top of it.

## http4s-okhttp-client

### Bugfixes

* [#4006](https://github.com/http4s/http4s/pull/4006): Set `Content-Length` header on requests where available instead of always chunking

## http4s-metrics

### Bugfixes

* [#3977](https://github.com/http4s/http4s/pull/3977): Changes from `BracketRequestResponse` middleware may address reported leaks in `decreaseActiveRequests`.  Corrects a bug in `recordHeadersTime`.  Also can now record times for abnormal terminations.

## Internals

Should not affect end users, but noted just in case:

* [#3964](https://github.com/http4s/http4s/pull/3964): Replace `cats.implicits._` imports with `cats.syntax.all._`. Should not be user visible.
* [#3963](https://github.com/http4s/http4s/pull/3963), [#3983](https://github.com/http4s/http4s/pull/3983): Port several tests to MUnit. This helps with CI health.
* [#3980](https://github.com/http4s/http4s/pull/3980): Integrate new sbt-http4s-org plugin with sbt-spiewak

## Dependency bumps

* cats-2.3.0
* cats-effect-2.3.0
* dropwizard-metrics-4.1.16
* scodec-bits-1.1.22

# v1.0.0-M8 (2020-11-26)

## Breaking changes

### http4s-client

* [#3903](https://github.com/http4s/http4s/pull/3903): Method apply syntax (e.g., `POST(body, uri)`) returns a `Request[F]` instead of `F[Request[F]]`

# v0.21.13 (2020-11-25)

## Bugfixes

### Most modules

* [#3932](https://github.com/http4s/http4s/pull/3932): Fix `NoClassDefFoundError` regression.  An example:

  ```
  [info]   java.lang.NoClassDefFoundError: cats/effect/ResourceLike
  [info]   at org.http4s.client.Client$.$anonfun$fromHttpApp$2(Client.scala:246)
  ```

  A test dependency upgrade evicted our declared cats-effect-2.2.0 dependency, so we built against a newer version than we advertise in our POM.  Fixed by downgrading the test dependency and inspecting the classpath.  Tooling will be added to avoid repeat failures.

# v0.21.12 (2020-11-25)

## Bugfixes

### http4s-core

* [#3911](https://github.com/http4s/http4s/pull/3911): Support raw query strings. Formerly, all query strings were stored as a vector of key-value pairs, which was lossy in the percent-encoding of sub-delimiter characters (e.g., '+' vs '%2B').  Queries constructed with `.fromString` will be rendered as-is, for APIs that assign special meaning to sub-delimiters.
* [#3921](https://github.com/http4s/http4s/pull/3921): Fix rendering of URIs with colons. This was a regression in v0.21.9.

### http4s-circe

* [#3906](https://github.com/http4s/http4s/pull/3906): Fix streamed encoder for empty stream. It was not rendering the `[F`.

## Enhancements

### http4s-core

* [#3902](https://github.com/http4s/http4s/pull/3902): Add `Hash` and `BoundedEnumerable` instances for `HttpVersion`
* [#3909](https://github.com/http4s/http4s/pull/3909): Add `Order` instance for `Header` and `Headers`

## Dependency upgrades

* fs2-2.4.6
* jetty-9.4.35.v20201120

# v1.0.0-M7 (2020-11-20)

## Breaking changes

### http4s-dsl

* [#3876](https://github.com/http4s/http4s/pull/3876): Replace `dsl.Http4sDsl.Path` with `core.Uri.Path`. The new `Path` in 1.0 is rich enough to support the DSL's routing needs, and this eliminates a conversion between models on every `->` extractor.  This change is source compatible in typical extractions.

## Dependency updates

* argonaut-6.3.2

# v0.21.11 (2020-11-20)

## Enhancements

### http4s-core

* [#3864](https://github.com/http4s/http4s/pull/3864): Cache a `Right` of the common `HttpVersion`s for its `ParseResult`.

### http4s-circe

* [#3891](https://github.com/http4s/http4s/pull/3891): Encode JSON streams in their constituent chunks instead of a chunk-per-`Json`. This can significantly reduce the network flushes on most backends.

### http4s-dsl

* [#3844](https://github.com/http4s/http4s/pull/3844): Add `MatrixVar` extractor for [Matrix URIs](https://www.w3.org/DesignIssues/MatrixURIs.html)

### http4s-async-http-client

* [#3859](https://github.com/http4s/http4s/pull/3859): Add `AsyncHttpClient.apply` method that takes an already constructed async-http-client. This is useful for keeping a handle on bespoke of the client, such as its stats. Adds a functional `AsyncHttpClientStats` wrapper around the native stats class.

## Internals

These changes should be transparent, but are mentioned for completeness.

### Dotty preparations

* [#3798](https://github.com/http4s/http4s/pull/3798): Parenthesize some arguments to lambda functions.

### Build

* [#3868](https://github.com/http4s/http4s/pull/3868), [#3870](https://github.com/http4s/http4s/pull/3870): Start building with sbt-github-actions.

## Dependency updates

* discipline-1.1.2
* dropwizard-metrics-4.1.15
* jackson-databind-2.11.3
* jawn-1.0.1
* netty-4.1.54.Final
* okio-2.9.0
* tomcat-9.0.40

~~# v0.21.10 (2020-11-20)~~

Cursed release, accidentally tagged from main.
Proceed directly to 0.21.11.

# v1.0.0-M6 (2020-11-11)

## Breaking changes

* [#3758](https://github.com/http4s/http4s/pull/3758): Refactor query param infix operators for deprecations in Scala 2.13. Not source breaking.
* [#3366](https://github.com/http4s/http4s/pull/3366): Add `Method` and `Uri` to `UnexpectedStatus` exception to improve client error handling. Not source breaking in most common usages.

# v0.21.9 (2020-11-11)

## Bugfixes

* [#3757](https://github.com/http4s/http4s/pull/3757): Restore mixin forwarders in `Http4sDsl` for binary compatibility back to v0.21.0.  These were removed in v0.21.6 by [#3492](https://github.com/http4s/http4s/pull/3492), but not caught by an older version of MiMa.
* [#3752](https://github.com/http4s/http4s/pull/3752): Fix rendering of absolute `Uri`s with no scheme.  They were missing the `//`.
* [#3810](https://github.com/http4s/http4s/pull/3810): In okhttp-client, render the request body synchronously on an okhttp-managed thread. There was a race condition that could truncate bodies.

## Enhancements

* [#3609](https://github.com/http4s/http4s/pull/3609): Introduce `Forwarded` header
* [#3789](https://github.com/http4s/http4s/pull/3789): In Ember, apply `Transfer-Encoding: chunked` in the absence of contrary information
* [#3815](https://github.com/http4s/http4s/pull/3815): Add `Show`, `Hash`, and `Order` instances to `QueryParamKey` and `QueryParamValue`
* [#3820](https://github.com/http4s/http4s/pull/3820): In jetty-client, eliminate uninformative request logging of failures

## Dotty preparations

Dotty support remains [in progress](https://github.com/http4s/http4s/projects/5), though many http4s features can be used now in compatibility mode.

* [#3767](https://github.com/http4s/http4s/pull/3767): Name "unbound placeholders."
* [#3757](https://github.com/http4s/http4s/pull/3757): Replace `@silent` annotations with `@nowarn`.

## Dependency updates

* blaze-0.14.14
* discipline-specs2-1.1.1
* dropwizard-metrics-4.1.14
* fs2-2.4.5
* jetty-9.4.34.v20201102
* log4s-1.9.0
* scalacheck-1.15.1

# v1.0.0-M5 (2020-10-16)

## Bugfixes

* [#3714](https://github.com/http4s/http4s/pull/3638): Use correct prefix when composing with `Router`
* [#3738](https://github.com/http4s/http4s/pull/3738): In `PrometheusExportService`, correctly match the `/metrics` endpoint

## Breaking changes

* [#3649](https://github.com/http4s/http4s/pull/3649): Make `QueryParam` a subclass of `QueryParamLike`
* [#3440](https://github.com/http4s/http4s/pull/3440): Simplify `Method` model. Drop `PermitsBody`, `NoBody`, and `Semantics` mixins. No longer a case class.

## Enhancements

* [#3638](https://github.com/http4s/http4s/pull/3638): Model `Access-Control-Expose-Headers`
* [#3735](https://github.com/http4s/http4s/pull/3735): Add `preferGzipped` parameter to `WebjarServiceBuilder`

## Dependency updates

* argonaut-6.3.1

# v0.21.8 (2020-10-16)

## Security

* [GHSA-8hxh-r6f7-jf45](https://github.com/http4s/http4s/security/advisories/GHSA-8hxh-r6f7-jf45): The version of Netty used by async-http-client is affected by [CVE-2020-11612](https://app.snyk.io/vuln/SNYK-JAVA-IONETTY-564897).  A server we connect to with http4s-async-http-client could theoretically respond with a large or malicious compressed stream and exhaust memory in the client JVM. This does not affect any release in the 1.x series.

## Bugfixes

* [#3666](https://github.com/http4s/http4s/pull/3666): In CSRF middleware, always use the `onFailure` handler instead of a hardcoded 403 response
* [#3716](https://github.com/http4s/http4s/pull/3716): Fail in `Method.fromString` when a token is succeeded by non-token characters.
* [#3743](https://github.com/http4s/http4s/pull/3743): Fix `ListSep` parser according to RFC.

## Enhancements

* [#3605](https://github.com/http4s/http4s/pull/3605): Improve header parsing in Ember
* [#3634](https://github.com/http4s/http4s/pull/3634): Query parameter codecs for `LocalDate` and `ZonedDate`
* [#3659](https://github.com/http4s/http4s/pull/3659): Make requests to mock client cancelable
* [#3701](https://github.com/http4s/http4s/pull/3701): In `matchHeader`, only parse headers with matching names. This improves parsing laziness.
* [#3641](https://github.com/http4s/http4s/pull/3641): Add `FormDataDecoder` to decode `UrlForm` to case classes via `QueryParamDecoder`

## Documentation

* [#3693](https://github.com/http4s/http4s/pull/3693): Fix some typos
* [#3703](https://github.com/http4s/http4s/pull/3703): Fix non-compiling example in streaming.md
* [#3670](https://github.com/http4s/http4s/pull/3670): Add scaladocs for various headers, including RFC links
* [#3692](https://github.com/http4s/http4s/pull/3692): Mention partial unification is no longer needed in Scala 2.13
* [#3710](https://github.com/http4s/http4s/pull/3710): Add docs for `OptionalValidatingQueryParamDecoderMatcher`
* [#3712](https://github.com/http4s/http4s/pull/3712): Add integrations.md with feature comparison of backends

## Miscellaneous

* [#3742](https://github.com/http4s/http4s/pull/3742): Drop JDK14 tests for JDK15

## Dependency updates

* dropwizard-metrics-4.1.13
* cats-2.2.0
* cats-effect-2.2.0
* fs2-2.4.4
* jetty-9.4.32.v20200930
* json4s-3.6.10
* netty-4.1.53.Final (async-http-client transitive dependency)
* okhttp-4.9.0
* play-json-2.9.1
* scalafix-0.9.21
* scalatags-0.9.2
* tomcat-9.0.39

# v1.0.0-M4 (2020-08-09)

This milestone merges the changes in 0.21.7.
It is not binary compatible with 1.0.0-M3

## Breaking changes

* [#3577](https://github.com/http4s/http4s/pull/3577): Add a model of the `Max-Forwards` header.
* [#3567](https://github.com/http4s/http4s/pull/3577): Add a model of the `Content-Language` header.
* [#3555](https://github.com/http4s/http4s/pull/3555): Support for UTF-8 basic authentication, per [RFC7617](https://tools.ietf.org/html/rfc7617). Attempt to decode Basic auth credentials as UTF-8, falling back to ISO-8859-1. Provide a charset to `BasicCredentials` that allows encoding with an arbitrary charset, defaulting to UTF-8. 
* [#3583](https://github.com/http4s/http4s/pull/3583): Allow configuration of `CirceInstances` to permit duplicate keys
* [#3587](https://github.com/http4s/http4s/pull/3587): Model `Access-Control-Allow-Headers` header

## Documentation

* [#3571](https://github.com/http4s/http4s/pull/3571): Fix comments in deprecated `AgentToken`, `AgentComment`, and `AgentProduct`.

## Dependency updates

* dropwizard-metrics-4.1.12

# v0.21.7 (2020-08-08)

## Bugfixes

* [#3548](https://github.com/http4s/http4s/pull/3548): Fixes `IllegalStateException` when a path matches a directory in `ResourceService`
* [#3546](https://github.com/http4s/http4s/pull/3546): In ember, encode headers as ISO-8859-1. Includes performance improvements
* [#3550](https://github.com/http4s/http4s/pull/3550): Don't attempt to decompress empty response bodies in `GZip` client middleware
* [#3598](https://github.com/http4s/http4s/pull/3598): Fix connection keep-alives in ember-client
* [#3594](https://github.com/http4s/http4s/pull/3594): Handle `FileNotFoundException` in `StaticFile.fromURL` by returning a 404 response
* [#3625](https://github.com/http4s/http4s/pull/3625): Close `URLConnection` in `StaticFile.fromURL` when the resource is not expired
* [#3624](https://github.com/http4s/http4s/pull/3624): Use client with the http4s defaults instead of a the Jetty defaults in `JettyClientBuilder#resource` and `JettyClientBuilder#stream`

## Enhancements

* [#3552](https://github.com/http4s/http4s/pull/3552): Add `liftKleisli` operation to `Client.` This is useful for integration with [natchez](https://github.com/tpolecat/natchez).
* [#3566](https://github.com/http4s/http4s/pull/3566): Expose `RetryPolicy.isErrorOrRetriablestatus`
* [#3558](https://github.com/http4s/http4s/pull/3558): Add `httpRoutes` and `httpApp` convenience constructors to `HSTS` middleware
* [#3559](https://github.com/http4s/http4s/pull/3559): Add `httpRoutes` and `httpApp` convenience constructors to `HttpsRedirect` middleware
* [#3623](https://github.com/http4s/http4s/pull/3623): Add `configure` method to allow more configurations of async-http-client
* [#3607](https://github.com/http4s/http4s/pull/3607): Add request key to the connection manager debug logs in blaze-client
* [#3602](https://github.com/http4s/http4s/pull/3602): Support trailer headers in Ember.
* [#3603](https://github.com/http4s/http4s/pull/3603): Enable connection reuse in ember-server.
* [#3601](https://github.com/http4s/http4s/pull/3601): Improve ember-client by adding `keep-alive`, a `Date` header if not present, and a configurable `User-Agent` header if not present.

## Refactoring

* [#3547](https://github.com/http4s/http4s/pull/3547): Refactor the ember request parser

## Documentation

* [#3545](https://github.com/http4s/http4s/pull/3545): Refresh the getting started guide to match the current template.
* [#3595](https://github.com/http4s/http4s/pull/3595): Show handling of `Year.of` exceptions in DSL tutorial

## Dependency upgrades

* cats-effect-2.1.4
* dropwizard-metrics-4.1.11
* jetty-9.4.31.v20200723
* okhttp-4.8.1
* tomcat-9.0.37

# v1.0.0-M3 (2020-06-27)

This milestone merges the changes in 0.21.6.
It is binary compatible with 1.0.0-M2.

# v0.21.6 (2020-06-27)

## Bugfixes

* [#3538](https://github.com/http4s/http4s/pull/3538): In ember, fix request and response parser to recognize chunked transfer encoding. In chunked messages, bodies were incorrectly empty.

## Enhancements

* [#3492](https://github.com/http4s/http4s/pull/3538): Split the request extractors in the server DSL into `org.http4s.dsl.request`. This leaner DSL does not deal with bodies, and does not require an `F[_]` parameter. Use of the existing `http4s-dsl` is unaffected.

## Dependency updates

* blaze-0.14.13

# v1.0.0-M2 (2020-06-25)

This is the first milestone release in the 1.x series.
It is not binary compatible with prior releases.

## Where is M1?

Unpublished. The release build from the tag failed, and the fix required a new tag.

## Breaking changes

* [#3174](https://github.com/http4s/http4s/pull/3174): Drop http4s-prometheus dependency on http4s-dsl
* [#2615](https://github.com/http4s/http4s/pull/2615): Model the `Server` header
* [#3206](https://github.com/http4s/http4s/pull/2615): Model the `Content-Location` header
* [#3264](https://github.com/http4s/http4s/pull/3264): Remove unused `EntityEncoder` argument in `PlayInstances`.
* [#3257](https://github.com/http4s/http4s/pull/3257): Make `SameSite` cookie attribute optional
* [#3291](https://github.com/http4s/http4s/pull/3291): Remove unused `F[_]` parameter from `Server`
* [#3241](https://github.com/http4s/http4s/pull/3241): Port all macros to blackbox in anticipation of Dotty support
* [#3323](https://github.com/http4s/http4s/pull/3323): Drop deprecated `ArbitraryInstances#charsetRangesNoQuality`
* [#3322](https://github.com/http4s/http4s/pull/3322): Drop deprecated `getAs` and `prepAs` methods from `Client`
* [#3371](https://github.com/http4s/http4s/pull/3271): In http4s-metrics, add `rootCause` field to `TerminationType.Abnormal` and `TerminationType.Error`.  Add `TerminationType.Canceled`
* [#3335](https://github.com/http4s/http4s/pull/3335): Remove unused `Bracket` instance in `Client#translate`
* [#3390](https://github.com/http4s/http4s/pull/3390): Replace `org.http4s.util.CaseInsensitiveString` with `org.typelevel.ci.CIString`
* [#3221](https://github.com/http4s/http4s/pull/3221): Implement a `Uri.Path` type to replace the type alias for `String`
* [#3450](https://github.com/http4s/http4s/pull/3450): Model `Accept-Patch` header as a `NonEmptyList[MediaType]`
* [#3463](https://github.com/http4s/http4s/pull/3450): Model `Access-Control-Allow-Credentials` header as a nullary case class.
* [#3325](https://github.com/http4s/http4s/pull/3325): Add a WebSocket builder with a `Pipe[F, WebSocketFrame, WebSocketFrame]` to unify sending and receiving.
* [#3373](https://github.com/http4s/http4s/pull/3373): Parameterize `ClassLoader` for `ResourceService` and `WebjarService`. Changes the `CacheStrategy`'s `uriPath` argument to `Uri.Path`.
* [#3460](https://github.com/http4s/http4s/pull/3460): Remove deprecated `Service` and related aliases
* [#3529](https://github.com/http4s/http4s/pull/3529): Refresh the `MediaType`s constants from the IANA registry. Not source breaking, but shifts constants in a binary breaking way.

## Enhancements

* [#3320](https://github.com/http4s/http4s/pull/3320): Reimplement `Media#as` with `F.rethrow`

## Deprecations

* [#3359](https://github.com/http4s/http4s/pull/3359): Deprecate the `org.http4s.util.execution` package.
* [#3422](https://github.com/http4s/http4s/pull/3359): Deprecate `BlazeClientBuilder#withSslContextOption`.

# Documentation

* [#3374](https://github.com/http4s/http4s/pull/3374): Add a deployment tutorial, including for GraalVM. See also #[3416](https://github.com/http4s/http4s/pull/3416).
* [#3410](https://github.com/http4s/http4s/pull/3410): Suggest a global execution context for the argument to `BlazeClientBuilder`

## Internal refactoring

* [#3386](https://github.com/http4s/http4s/pull/3386): Drop internal argonaut parser in favor of jawn's
* [#3266](https://github.com/http4s/http4s/pull/3266): Replace `fs2.compress` with `fs2.compression`

## Dependency updates

* argonaut-6.3.0
* async-http-client-2.12.1
* blaze-http-0.14.13
* play-json-2.9.0
* simpleclient-0.9.0 (Prometheus)

~~# v1.0.0-M1 (2020-06-25)~~

Did not publish successfully from tag.

# v0.21.5 (2020-06-24)

This release is fully backward compatible with 0.21.4.

## New modules

* [#3372](https://github.com/http4s/http4s/pull/3372): `http4s-scalafix`: starting with this release, we have integrated Scalafix rules into the build.  All our Scalafix rules will be published as both snapshots and with core releases.  The http4s-scalafix version is equivalent to the output version of the scalafix rules.  The scalafix rules are intended to assist migrations with deprecations (within this series) and breaking changes (in the upcoming push to 1.0).

## Bugfixes

* [#3476](https://github.com/http4s/http4s/pull/3476): Fix crash of `GZip` client middleware on responses to `HEAD` requests
* [#3488](https://github.com/http4s/http4s/pull/3488): Don't call `toString` on input of `ResponseLogger` on cancellation. The input is usually a `Request`. We filter a set of default sensitive headers in `Request#toString`, but custom headers can also be sensitive and could previously be leaked by this middleware.
* [#3521](https://github.com/http4s/http4s/pull/3521): In async-http-client, raise errors into response body stream when thrown after we've begun streaming. Previously, these errors were logged, but the response body was truncated with no value indicating failure.
* [#3520](https://github.com/http4s/http4s/pull/3520): When adding a query parameter to a `Uri` with a blank query string (i.e., the URI ends in '?'), don't prepend it with a `'&'` character. This is important in OAuth1 signing.
* [#3518](https://github.com/http4s/http4s/pull/3518): Fix `Cogen[ContentCoding]` in the testing arbitraries to respect the case-insensitivity of the coding field.
* [#3501](https://github.com/http4s/http4s/pull/3501): Explicitly use `Locale.ENGLISH` when comparing two `ContentCoding`'s coding fields. This only matters if your default locale has different casing semantics than English for HTTP token characters.

## Deprecations

* [#3441](https://github.com/http4s/http4s/pull/3441): Deprecate `org.http4s.util.threads`, which is not related to HTTP
* [#3442](https://github.com/http4s/http4s/pull/3442): Deprecate `org.http4s.util.hashLower`, which is not related to HTTP
* [#3466](https://github.com/http4s/http4s/pull/3466): Deprecate `util.decode`, which may loop infinitely on certain malformed input.  Deprecate `Media#bodyAsText` and `EntityDecoder.decodeString`, which may loop infinitely for charsets other than UTF-8.  The latter two methods are replaced by `Media#bodyText` and `EntityDecoder.decodeText`.
* [#3372](https://github.com/http4s/http4s/pull/3372): Deprecate `Client.fetch(request)(f)` in favor of `Client#run(request).use(f)`. This is to highlight the dangers of using `F.pure` or similar as `f`, which gives access to the body after the client may have recycled the connection.  For training and code reviewing purposes, it's easier to be careful with `Resource#use` than convenience methods like `fetch` that are `use` in disguise. This change can be fixed with our new http4s-scalafix.

## Enhancements

* [#3286](https://github.com/http4s/http4s/pull/3286): Add `httpRoutes` constructor for `Autoslash middleware`
* [#3382](https://github.com/http4s/http4s/pull/3382): Use more efficient String compiler in `EntityDecoder[F, String]`
* [#3439](https://github.com/http4s/http4s/pull/3439): Add `Hash[Method]` instance. See also [#3490](https://github.com/http4s/http4s/pull/3490).
* [#3438](https://github.com/http4s/http4s/pull/3438): Add `PRI` method
* [#3474](https://github.com/http4s/http4s/pull/3474): Add `httpApp` and `httpRoutes` constructors for `HeaderEcho` middleware
* [#3473](https://github.com/http4s/http4s/pull/3473): Add `httpApp` and `httpRoutes` constructors for `ErrorHandling` middleware
* [#3472](https://github.com/http4s/http4s/pull/3472): Add `httpApp` and `httpRoutes` constructors for `EntityLimiter` middleware
* [#3487](https://github.com/http4s/http4s/pull/3487): Add new `RequestID` middleware.
* [#3515](https://github.com/http4s/http4s/pull/3472): Add `httpApp` and `httpRoutes` constructors for `ErrorAction` middleware
* [#3513](https://github.com/http4s/http4s/pull/3513): Add `httpRoutes` constructor for `DefaultHead`. Note that `httpApp` is not relevant.
* [#3497](https://github.com/http4s/http4s/pull/3497): Add `logBodyText` functions to `Logger` middleware to customize the logging of the bodies

## Documentation

* [#3358](https://github.com/http4s/http4s/pull/3358): Replaced tut with mdoc
* [#3421](https://github.com/http4s/http4s/pull/3421): New deployment tutorial, including GraalVM
* [#3404](https://github.com/http4s/http4s/pull/3404): Drop reference to http4s-argonaut61, which is unsupported.
* [#3465](https://github.com/http4s/http4s/pull/3465): Update sbt version used in `sbt new` command
* [#3489](https://github.com/http4s/http4s/pull/3489): Remove obsolete scaladoc about `Canceled` in blaze internals

## Internals

* [#3478](https://github.com/http4s/http4s/pull/3478): Refactor `logMessage` in client and server logging middlewares

## Dependency updates

* scala-2.13.2
* boopickle-1.3.3
* fs2-2.4.2
* metrics-4.1.9 (Dropwizard)
* jetty-9.4.30
* json4s-3.6.9
* log4cats-1.1.1
* okhttp-4.7.2
* scalafix-0.9.17
* scalatags-0.9.1
* tomcat-9.0.36

# v0.21.4 (2020-04-28)

This release is fully backward compatible with 0.21.3.

## Bugfixes

* [#3338](https://github.com/http4s/http4s/pull/3338): Avoid incorrectly responding with an empty body in http4s-async-http-client

## Enhancements

* [#3303](https://github.com/http4s/http4s/pull/3303): In blaze, cache `Date` header value 
* [#3350](https://github.com/http4s/http4s/pull/3350): Use stable host address in `ConnectionFailure` message. Makes code more portable post-JDK11.

## Deprecation

* [#3361](https://github.com/http4s/http4s/pull/3361): Deprecate the `org.http4s.util.execution` package.

## Documentation

* [#3279](https://github.com/http4s/http4s/pull/3279): Improve Prometheus middleware usage example

## Dependency updates

* fs2-2.3.0
* okhttp-4.5.0
* scalafix-0.9.12
* scala-xml-1.3.0
* specs2-4.9.3

# v0.20.23 (2020-04-28)

This release restores backward compatibility with the 0.20 series.
This is the final planned release in the 0.20 series.

## Compatibility

* [#3362](https://github.com/http4s/http4s/pull/3362): Restores binary compatibility in http4s-jetty back to 0.20.21.

# v0.20.22 (2020-04-28)

This release is backward compatible with 0.20, except for http4s-jetty.
This incompatibility will be corrected in 0.20.23.

## Breaking changes

* [#3333](https://github.com/http4s/http4s/pull/3333): Add Http2c support to jetty-server. This accidentally broke binary compatibility, and will be patched in v0.20.23.

## Bugfixes

* [#3326](https://github.com/http4s/http4s/pull/3326): In `WebjarService`, do not use OS-specific directory separators
* [#3331](https://github.com/http4s/http4s/pull/3326): In `FileService`, serve index.html if request points to directory

## Enhancements

* [#3327](https://github.com/http4s/http4s/pull/3327): Add `httpRoutes` and `httpApp` convenience constructors to `Date` middleware
* [#3381](https://github.com/http4s/http4s/pull/3327): Add `httpRoutes` and `httpApp` convenience constructors to `CORS` middleware
* [#3298](https://github.com/http4s/http4s/pull/3298): In `Logger` client and server middlewares, detect any media types ending in `+json` as non-binary

## Deprecations

* [#3330](https://github.com/http4s/http4s/pull/3330): Deprecate `BlazeServerBuilder#apply()` in favor of passing an `ExecutionContext` explicitly.  Formerly, `ExecutionContext.global` was referenced by the default builder, and would spin up its thread pool even if the app never used the global execution context.
* [#3361](https://github.com/http4s/http4s/pull/3361): Deprecate `org.http4s.util.bug`, which is for internal use only.

## Backports

These appeared in previous releases, but have been backported to 0.20.x

* [#2591](https://github.com/http4s/http4s/pull/2591): Change literal interpolator macros to use unsafe methods to avoid triggering Wartremover's EitherProjectionPartial warning
* [#3115](https://github.com/http4s/http4s/pull/3115): Drop UTF-8 BOM when decoding
* [#3148](https://github.com/http4s/http4s/pull/3148): Add `HttpRoutes.strict`
* [#3185](https://github.com/http4s/http4s/pull/3185): In blaze, recover `EOF` on `bodyEncoder.write` to close connection
* [#3196](https://github.com/http4s/http4s/pull/3196): Add convenience functions to `Caching` middleware

## Build improvements

* Start testing on JDK14

## Dependency updates

* blaze-0.14.12
* metrics-4.1.6
* jetty-9.4.28.v20200408
* scala-2.12.11
* tomcat-9.0.34

# v0.21.3 (2020-04-02)

This release is fully backward compatible with 0.21.2.

# Bugfixes

* [#3243](https://github.com/http4s/http4s/pull/3243): Write ember-client request to socket before reading response

## Enhancements

* [#3196](https://github.com/http4s/http4s/pull/3196): Add convenience functions to `Caching` middleware. 
* [#3155](https://github.com/http4s/http4s/pull/3155): Internal `j.u.c.CompletionStage` conversions.

## Dependency updates

* cats-2.1.1
* okhttp-4.4.1

# v0.20.21 (2020-04-02)

This release is fully backward compatible with 0.20.20.

## Dependency updates

* argonaut-6.2.5
* jetty-9.4.27.v20200227
* metrics-4.1.5 (Dropwizard)
* tomcat-9.0.33

# v0.21.2 (2020-03-24)

This release is fully backward compatible with 0.21.1.

## Security fixes
* [GHSA-66q9-f7ff-mmx6](https://github.com/http4s/http4s/security/advisories/GHSA-66q9-f7ff-mmx6): Fixes a local file inclusion vulnerability in `FileService`, `ResourceService`, and `WebjarService`.
  * Request paths with `.`, `..`, or empty segments will now return a 400 in all three services.  Combinations of these could formerly be used to escape the configured roots and expose arbitrary local resources.
  * Request path segments are now percent-decoded to support resources with reserved characters in the name.

## Bug fixes

* [#3261](https://github.com/http4s/http4s/pull/3261): In async-http-client, fixed connection release when body isn't run, as well as thread affinity.

## Enhancements

* [#3253](https://github.com/http4s/http4s/pull/3253): Preparation for Dotty support. Should be invisible to end users, but calling out because it touches a lot.

# v0.20.20 (2020-03-24)

This release is fully backward compatible with 0.20.19.

## Security fixes
* [GHSA-66q9-f7ff-mmx6](https://github.com/http4s/http4s/security/advisories/GHSA-66q9-f7ff-mmx6): Fixes a local file inclusion vulnerability in `FileService`, `ResourceService`, and `WebjarService`.
  * Request paths with `.`, `..`, or empty segments will now return a 400 in all three services.  Combinations of these could formerly be used to escape the configured roots and expose arbitrary local resources.
  * Request path segments are now percent-decoded to support resources with reserved characters in the name.

## Enhancements

* [#3167](https://github.com/http4s/http4s/pull/3167): Add `MetricsOps.classifierFMethodWithOptionallyExcludedPath`.name.

# v0.18.26 (2020-03-24)

This release is fully backward compatible with 0.18.25.

## Security fixes
* [GHSA-66q9-f7ff-mmx6](https://github.com/http4s/http4s/security/advisories/GHSA-66q9-f7ff-mmx6): Fixes a local file inclusion vulnerability in `FileService`, `ResourceService`, and `WebjarService`.
  * Request paths with `.`, `..`, or empty segments will now return a 400 in all three services.  Combinations of these could formerly be used to escape the configured roots and expose arbitrary local resources.
  * Request path segments are now percent-decoded to support resources with reserved characters in the name.

# v0.21.1 (2020-02-13)

This release is fully backward compatible with v0.21.0, and includes all the changes from v0.20.18.

## Bug fixes

* [#3192](https://github.com/http4s/http4s/pull/3192): Parse `SameSite` cookie attribute and values case insensitively.

## Enhancements

* [#3185](https://github.com/http4s/http4s/pull/3185): In blaze-server, recover `EOF` to close the connection instead of catching it. This reduces log noise in Cats Effect implementations that wrap uncaught exceptions.

## Dependency updates

* jawn-fs2-1.0.0: We accidentally released v0.21.0 against an RC of jawn-fs2. This is fully compatible.

# v0.20.19 (2020-02-13)

This release is fully backward compatible with 0.20.18.

## Bugfixes

* [#3199](https://github.com/http4s/http4s/pull/3199): When `Uri#withPath` is called without a slash and an authority is defined, add a slash to separate them.

## Enhancements

* [#3199](https://github.com/http4s/http4s/pull/3199): 
  * New `addSegment` alias for `Uri#/`
  * New `Uri#addPath` function, which splits the path segments and adds each, URL-encoded.

# v0.20.18 (2020-02-13)

This release is fully backward compatible with 0.20.17.

## Bugfixes

* [#3178](https://github.com/http4s/http4s/pull/3178): In `TomcatBuilder`, use the correct values for the `clientAuth` connector attribute.
* [#3184](https://github.com/http4s/http4s/pull/3184): 
  * Parse cookie attribute names case insensitively.
  * Preserve multiple extended cookie attributes, delimited by a `';'`
  * Support cookie domains with a leading `'.'`

## Enhancements

* [#3190](https://github.com/http4s/http4s/pull/3190): Remove reflection from initialization of `HttpHeaderParser`. This allows modeled headers to be parsed when running on Graal. The change is fully transparent on the JVM.

## Dependency updates

* argonaut-6.2.4
* async-http-client-2.10.5
* tomcat-9.0.31

# v0.21.0 (2020-02-09)

This release is fully compatible with 0.21.0-RC4.  Future releases in the 0.21.x series will maintain binary compatibility with this release.  All users on the 0.20.x or earlier are strongly encouraged to upgrade.

## Dependency updates

* argonaut-6.2.4
* circe-0.13.0

# v0.21.0-RC5 (2020-02-08)

This release is binary compatible with 0.21.0-RC4.

We announced this as built on circe-0.13.0.  That was not correct, but is fixed in 0.21.0.

## Enhancements

* [#3148](https://github.com/http4s/http4s/pull/3148): Add `HttpRoutes.strict` and `ContextRoutes.strict` for routes that require only an `Applicative`, at the cost of evaluating `combineK`ed routes strictly.

## Dependency updates

* async-http-client-2.10.5
* cats-effect-2.1.1
* scalatags-0.8.5

# v0.21.0-RC4 (2020-02-04)

This release is binary incompatible with 0.21.0-RC2, but is source compatible.

## Breaking changes

### Binary

* [#3145](https://github.com/http4s/http4s/pull/3145): Relax constraints from `Effect` to `Sync` in `resourceService`, `fileService`, and `webjarService`.

# v0.21.0-RC3 (2020-02-03)

This release is binary incompatible with 0.21.0-RC2, but should be source compatible, with deprecations.

## Breaking changes

### Binary

* [#3126](https://github.com/http4s/http4s/pull/3126): Remove unnecessary `Applicative` constraints from http4s-circe
* [#3124](https://github.com/http4s/http4s/pull/3124): Relax constraints from `Effect` to `Sync` in `FileService`.
* [#3136](https://github.com/http4s/http4s/pull/3136): In `WebSocketBuilder`, add `filterPingPongs` parameter, default true.  When false, `send` and `receive` will see pings and pongs sent by the client.  The server still responds automatically to pings.  This change should be transparent to existing users.
* [#3138](https://github.com/http4s/http4s/pull/3124): Remove unnecessary `Applicative` constraints on `EntityEncoder` instances in several modules.

### Semantic
  
* [#3139](https://github.com/http4s/http4s/pull/3139): Changes `Router` to find the longest matching prefix by path segments rather than character-by-character.  This is arguably a bug fix.  The old behavior could cause unexpected matches, is inconsistent with the servlet mappings that inspired `Router`, and is unlikely to have been intentionally depended on.

### Deprecation

* [#3134](https://github.com/http4s/http4s/pull/3132): Deprecate `JettyBuilder#withSSLContext` in favor of new methods in favor of new `withSslContext*` methods.
* [#3132](https://github.com/http4s/http4s/pull/3132): Deprecate `BlazeServerBuilder#withSSLContext` and `BlazeServerBuilder#withSSL` in favor of new `withSslContext*` methods.
* [#3140](https://github.com/http4s/http4s/pull/3140): Deprecate `JettyBuilder#withSSL`, to match `BlazeServerBuilder`. It's still necessary in Tomcat, which doesn't take a `ServletContext`.  Deprecate `SSLConfig`, `KeyStoreBits`, and `SSLContextBits`, which had already been removed from public API.

## Bugfixes

* [#3140](https://github.com/http4s/http4s/pull/3140): In `TomcatBuilder`, fix mapping of `SSLClientAuthMode` to Tomcat's connector API.

## Enhancements

* [#3134](https://github.com/http4s/http4s/pull/3132): In `JettyBuilder`, add `withSslContext` and `withSslContextAndParameters` to permit full control of `SSLParameters`.  Add `withoutSsl`.
* [#3132](https://github.com/http4s/http4s/pull/3132): In `BlazeBuilder`, add `withSslContext` and `withSslContextAndParameters` to permit full control of `SSLParameters`.  Add `withoutSsl`.

## Dependency updates

* cats-effect-2.1.0
* fs2-2.2.2

# v0.21.0-RC2 (2020-01-27)

## Breaking changes

### Binary and source

* [#3110](https://github.com/http4s/http4s/pull/3110): Change `MessageFailure#toHttpResponse` to return a `Response[F]` instead of an `F[Response[F]]`, and relax constraints accordingly. Drops the `inHttpResponse` method.
* [#3107](https://github.com/http4s/http4s/pull/3107): Add `covary[F[_]]` method to `Media` types.  Should not break your source unless you have your own `Media` subclass, which you shouldn't.

### Binary only

* [#3098](https://github.com/http4s/http4s/pull/3098): Update `MimeDB` from IANA registry. 

### Deprecation

* [#3087](https://github.com/http4s/http4s/pull/3087): Deprecate the public http4s-testing module.  This was mostly Specs2 matchers, the majority of which block threads.  This is not to be confused with http4s-laws, which depends only on Discipline and is still maintained.

## Bugfixes

* [#3105](https://github.com/http4s/http4s/pull/3105): Fix "cannot have more than one pending write request" error in blaze-server web sockets.
* [#3115](https://github.com/http4s/http4s/pull/3115): Handle BOM at the head of a chunk in `decode`.

## Enhancements

* [#3106](https://github.com/http4s/http4s/pull/3106): Interrupt response body in `DefaultHead` middleware. This optimization saves us from draining a potentially large response body that, because `HEAD` is a safe method, should not have side effects.
* [#3095](https://github.com/http4s/http4s/pull/3095): Add `Request#asCurl` method to render a request as a curl command.  Renders the method, URI, and headers, but not yet the body.

# v0.20.17 (2020-01-25)

This release is fully compatible with 0.20.16.

## Bugfixes

* [#3105](https://github.com/http4s/http4s/pull/3105): Fix "cannot have more than one pending write request" error in blaze-server web sockets.

## Dependency updates

* simpleclient-0.8.1 (Prometheus)
  
# v0.18.25 (2020-01-21)

## Bug fixes
* [#3093](https://github.com/http4s/http4s/pull/3093): Backport [#3086](https://github.com/http4s/http4s/pull/3086): Fix connection leak in blaze-client pool manager when the next request in the queue is expired.

# v0.21.0-RC1 (2020-01-21)

## Breaking changes

* [#3012](https://github.com/http4s/http4s/pull/3012): Use `HttpApp` instead of `HttpRoutes` in `Http4sServlet`. The servlet builders themselves retain compatibility.
* [#3078](https://github.com/http4s/http4s/pull/3078): Wrap Java exceptions in `ConnectionFailure` when a blaze-client fails to establish a connection. This preserves information about which host could not be connected to.
* [#3062](https://github.com/http4s/http4s/pull/3062): http4s' JSON support is now built on jawn-1.0.0, which is a binary break from jawn-0.14.x.  This comes with a bump to circe-0.13.  Most circe-0.13 modules are binary compatible with circe-0.12, but note that circe-parser is not.
* [#3055](https://github.com/http4s/http4s/pull/3055): Add fs2-io's TLS support to ember-client.  The `sslContext: Option[(ExecutionContext, SSLContext)]` argument is replaced by a `tlsContext: Option[TLSContext]`.`

## Enhancements

* [#3004](https://github.com/http4s/http4s/pull/3004): Add `classloader` argument to `StaticFile.fromResource` 
* [#3007](https://github.com/http4s/http4s/pull/3007): Add `classloader` argument to `TomcatBuilder`
* [#3008](https://github.com/http4s/http4s/pull/3008): Consistently use `collection.Seq` across Scala versions in DSL
* [#3031](https://github.com/http4s/http4s/pull/3031): Relax `Router.apply` constraint from `Sync` to `Monad`
* [#2821](https://github.com/http4s/http4s/pull/2821): Add `Media` supertype of `Message` and `Part`, so multipart parts can use `EntityDecoder`s
* [#3021](https://github.com/http4s/http4s/pull/3021): Relax `Throttle.apply` constraint from `Sync` to `Monad`. Add a `mapK` operation to `TokenBucket`.
* [#3056](https://github.com/http4s/http4s/pull/3056): Add `streamJsonArrayEncoder*` operations to circe support, to encode a `Stream` of `A` to a JSON array, given an encoder for `A`.
* [#3053](https://github.com/http4s/http4s/pull/3053): Remove unneeded `Functor[G]` constraint on `HeaderEcho.apply`.
* [#3054](https://github.com/http4s/http4s/pull/3054): Add `SameSite` cookie support
* [#2518](https://github.com/http4s/http4s/pull/2518): Add `status` methods to `Client` that take a `String` or `Uri`
* [#3069](https://github.com/http4s/http4s/pull/3069): Add `ContextMiddleware.const` function
* [#3070](https://github.com/http4s/http4s/pull/3070): Add `NonEmptyTraverse` instance to `ContextRequest`
* [#3060](https://github.com/http4s/http4s/pull/3060): Stop mixing context bounds and implicits in `CirceInstances`.
* [#3024](https://github.com/http4s/http4s/pull/3024): Add `withQueryParams` and `withMultiValueQueryParams` to `QueryOps`
* [#3092](https://github.com/http4s/http4s/pull/3092): Add TLS support to ember-server via fs2-io.

## Dependency updates

* cats-2.1.0
* circe-0.13.0-RC1
* fs2-2.2.0
* jawn-1.0.0
* jawn-fs2-1.0.0-RC2
* okhttp-4.3.1
* play-json-2.8.1
* scalacheck-1.14.3
* scalatags-0.8.4
* specs2-4.8.3

# v0.20.16 (2020-01-21)

## Bugfixes

* [#3086](https://github.com/http4s/http4s/pull/3086): Fix connection leak in blaze-client pool manager when the next request in the queue is expired.

## Breaking changes

* [#3053](https://github.com/http4s/http4s/pull/3053): Deprecate `HttpDate.now`, which is not referentially transparent. Prefer `HttpDate.current`.

## Enhancements

* [#3049](https://github.com/http4s/http4s/pull/3049): Add new `Date` server middleware
* [#3051](https://github.com/http4s/http4s/pull/3051): Add `HttpDate.current` convenience constructor, based on `Clock`.
* [#3052](https://github.com/http4s/http4s/pull/3052): Add `Caching` server middleware.
* [#3065](https://github.com/http4s/http4s/pull/3065): Add `ErrorAction` server middleware
* [#3082](https://github.com/http4s/http4s/pull/3082): Wrap `UnresolvedAddressException` in blaze in an `UnresolvedAddressException` subtype that contains the address that could not resolve to aid diagnostics.  This is a conservative change.  See [#3078](https://github.com/http4s/http4s/pull/3078) for the wrapper forthcoming in http4s-0.21.

## Documentation

* [#3017](https://github.com/http4s/http4s/pull/3017): Correct the documentation in `Timeout.apply`
* [#3020](https://github.com/http4s/http4s/pull/3020): Update scaladoc to compiling example code on OptionalMultiQueryParamDecoderMatcher

## Dependency updates

* async-http-client-2.10.4
* jetty-9.4.26.v20200117
* metrics-4.1.2 (Dropwizard)
* log4s-1.8.2
* okhttp-3.14.6
* simpleclient-0.8.0 (Prometheus)
* tomcat-9.0.30

# v0.20.15 (2019-11-27)

## Enhancements

* [#2966](https://github.com/http4s/http4s/pull/2966): Add `HttpsRedirect` middleware
* [#2965](https://github.com/http4s/http4s/pull/2965): Add `Request#addCookies` method
* [#2887](https://github.com/http4s/http4s/pull/2887): Support realm in the `OAuth1` header

## Bug fixes

* [#2916](https://github.com/http4s/http4s/pull/2916): Ensure that `Metrics` only decrements active requests once
* [#2889](https://github.com/http4s/http4s/pull/2889): In `Logger`, log the prelude if `logBody` and `logHeaders` are false

# v0.20.14 (2019-11-26)

## Bug fixes

* [#2909](https://github.com/http4s/http4s/pull/2909): Properly propagate streamed errors in jetty-client
* The blaze upgrade fixes the "SSL Handshake WRAP produced 0 bytes" error on JDK 11.

## Enhancements

* [#2911](https://github.com/http4s/http4s/pull/2911): Add missing bincompat syntax to `org.http4s.implicits`.

## Dependency updates

* blaze-0.14.11
* circe-0.11.2
* jawn-0.14.3
* jetty-9.4.24.v20191120
* tomcat-9.0.29

# v0.20.13 (2019-11-05)

## Bug fixes

* [#2946](https://github.com/http4s/http4s/pull/2946): Restore binary compatibility of private `UrlCodingUtils`. [#2930](https://github.com/http4s/http4s/pull/2930) caused a breakage in rho.
* [#2922](https://github.com/http4s/http4s/pull/2922): Handle Content-Length longer that Int.MaxValue in chunked uploads
* [#2941](https://github.com/http4s/http4s/pull/2941): Fix for `BlockingHttp4sServlet` with shifted IO.
* [#2953](https://github.com/http4s/http4s/pull/2953): Fix connection info in servlet backend.  The local and remote addresses were reversed.
* [#2942](https://github.com/http4s/http4s/pull/2942): Fix `Request.addcookie` to consolidate all `Cookie` headers into one.
* [#2957](https://github.com/http4s/http4s/pull/2957): Shift the write to Blocker in `BlockingServletIo`

## Enhancements

* [#2948](https://github.com/http4s/http4s/pull/2948): Add all missing `ContentCoding`s from the IANA registry.

## Dependency updates

* blaze-0.14.9

# v0.20.12 (2019-10-31)

## Enhancements

* [#2930](https://github.com/http4s/http4s/pull/2830): Move private `UrlCodingUtils` to the `Uri` companion object, make public

## Dependency updates

* jawn-0.14.2
* jetty-9.4.22
* json4s-0.14.2
* metrics-4.1.1
* okhttp-3.14.4
* play-json-2.7.4
* tomcat-9.0.27
* twirl-1.4.2

# v0.21.0-M5 (2019-09-19)

## Breaking changes

* [#2815](https://github.com/http4s/http4s/pull/2815): Allow `Allow` header to specify an empty set of methods.
* [#2832](https://github.com/http4s/http4s/pull/2836): Add natural transformation to `ResponseGenerator` to allow the `F` and `G` to work in unison. Relevant for http4s-directives.

## Enhancements

* [#2836](https://github.com/http4s/http4s/pull/2836): Add `additionalSocketOptions` to ember configs
* [#2869](https://github.com/http4s/http4s/pull/2869): Add JsonDebugErrorHandler middleware
* [#2830](https://github.com/http4s/http4s/pull/2830): Add encoder and decoder helpers to `Uri` companion

## Documentation

* [#2733](https://github.com/http4s/http4s/pull/2733): Add CSRF documentation

## Dependency updates

* async-http-client-2.10.2
* cats-2.0.0
* cats-effect-2.0.0
* circe-0.12.1
* fs2-2.0.0
* keypool-2.0.0
* log4cats-core-1.0.0
* okhttp-4.2.0
* jawn-fs2-0.15.0
* tomcat-9.0.24
* vault-2.0.0

# v0.20.11 (2019-09-19)

## Breaking changes

* [#2792](https://github.com/http4s/http4s/pull/2792): Drop support for Scala 2.13.0-M5. Users of Scala 2.13 should be on a stable release of Scala on the http4s-0.21 release series.
* [#2800](https://github.com/http4s/http4s/pull/2800): Revert [#2785](https://github.com/http4s/http4s/pull/2785), using `F[A]` instead of `G[A]` in `EntityResponseGenerator`, which broke directives.

## Bug fixes

* [#2807](https://github.com/http4s/http4s/pull/2807): In jetty-client, don't follow redirects with the internal client, which throws an exception in the http4s wrapper.

## Enhancements

* [#2817](https://github.com/http4s/http4s/pull/2817): In jetty-client, disable internal client's default `Content-Type` to prevent default `application/octet-stream` for empty bodies.

## Dependency updates

* jetty-9.4.20

# v0.21.0-M4 (2019-08-14)

## Dependency updates

* cats-core-2.0.0-RC1
* cats-effect-2.0.0-RC1
* circe-0.12.0-RC1
* discipline-1.0.0
* keypool-0.2.0-RC1
* log4cats-1.0.0-RC1
* vault-2.0.0-RC1

# v0.20.10 (2019-08-14)

## Breaking changes

* [#2785](https://github.com/http4s/http4s/pull/2785): Use `F[A]` instead of `G[A]` in the DSL's `EntityResponseGenerator`. This change is binary compatible, but not source compatible for users of `Http4sDsl2` where `F` is not `G`. This is uncommon.

## Bug fixes

* [#2778](https://github.com/http4s/http4s/pull/2778): Don't truncate signing keys in CSRF middleware to 20 bytes, which causes a loss of entropy.

## Enhancements

* [#2776](https://github.com/http4s/http4s/pull/2776): Add `MaxActiveRequest` middleware
* [#2724](https://github.com/http4s/http4s/pull/2724): Add `QueryParamEncoder[Instant]` and `QueryParamDecoder[Instant]`. Introduce `QueryParamCodec` for convenience.
* [#2777](https://github.com/http4s/http4s/pull/2777): Handle invalid `Content-Range` requests with a 416 response and `Accept-Range` header.

# v0.20.9 (2019-08-07)

## Bug fixes

* [#2761](https://github.com/http4s/http4s/pull/2761): In blaze-client, don't add `ResponseHeaderTimeoutStage` when `responseHeaderTimeout` is infinite. This prevents an `IllegalArgumentException` when debug logging is turned on.
* [#2762](https://github.com/http4s/http4s/pull/2762): Fix text in warnings when blaze-client timeouts are questionably ordered.

# v0.21.0-M3 (2019-08-02)

## Breaking changes

* [#2572](https://github.com/http4s/http4s/pull/2572): Make `Http1Stage` private to `org.http4s`, which we highly doubt anybody extended directly anyway.

## Bug fixes

* [#2727](https://github.com/http4s/http4s/pull/2727): Fix `UserInfo` with `+` sign

## Enhancements

* [#2623](https://github.com/http4s/http4s/pull/2623): Propagate cookies in `FollowRedirect` client middleware

## Documentation

* [#2717](https://github.com/http4s/http4s/pull/2717): Update quickstart for v0.21
* [#2734](https://github.com/http4s/http4s/pull/2734): Add missing comma in code sample
* [#2740](https://github.com/http4s/http4s/pull/2740): Clarify `Method` imports for client DSL

## Internals

* [#2747](https://github.com/http4s/http4s/pull/2717): Create .mergify.yml

## Dependency upgrades

* better-monadic-for-0.3.1
* cats-effect-2.0.0-M5
* log4cats-0.4.0-M2
* okhttp-4.0.1

# v0.20.8 (2019-08-02)

## Enhancements

* [#2550](https://github.com/http4s/http4s/pull/2550): Adjust default timeouts and add warnings about misconfiguration

## Dependency updates

* blaze-0.14.8
* cats-effect-1.4.0

# v0.20.7 (2019-07-30)

## Bug fixes
* [#2728](https://github.com/http4s/http4s/pull/2728): Preserve division of `request.uri.path` into `scriptName` and `pathInfo` when calling `withPathInfo`.
* [#2737](https://github.com/http4s/http4s/pull/2737): Fix deadlock in blaze-server web socket shutdown.

## Enhancements
* [#2736](https://github.com/http4s/http4s/pull/2736): Implement a `connectTimeout` in blaze-client, defaulted to 10 seconds.  Prevents indefinite hangs on non-responsive hosts.

## Documentation
* [#2741](https://github.com/http4s/http4s/pull/2741): Improve docs surrounding auth middleware and fall through.

## Dependency upgrades
- blaze-0.14.7
- tomcat-9.0.22

# v0.21.0-M2 (2019-07-09)

This release drops support for Scala 2.11 and adds the `http4s-ember-server` and `http4s-ember-client` backends.  Ember is new and experimental, but we intend for it to become the reference implementation.  Notably, it only requires a `Concurrent` constraint.

## Bugfixes
* [#2691](https://github.com/http4s/http4s/pull/2691): Fix deadlock in client by releasing current connection before retrying in `Retry` client middleware.  The constraint is upgraded to `Concurrent`.
* [#2693](https://github.com/http4s/http4s/pull/2693): Fix deadlock in client by releasing current connection before retrying in `FollowRedirect` client middleware.  The constraint is upgraded to `Concurrent`.
* [#2671](https://github.com/http4s/http4s/pull/2671): Upgrade `Uri.UserInfo` to a case class with username and password, fixing encoding issues. This is for RFC 3986 compliance, where it's deprecated for security reasons. Please don't use this.
* [#2704](https://github.com/http4s/http4s/pull/2704): Remove unused `Sync` constraint on `Part.formData`.

## Breaking changes
* [#2654](https://github.com/http4s/http4s/pull/2654): Extract an http4s-laws module from http4s-testing, with no dependency on Specs2.  The arbitraries, laws, and tests are now laid out in a similar structure to cats and cats-effect.
* [#2665](https://github.com/http4s/http4s/pull/2665): Change `withBlock` to `withBlocker` in `OkHttpBuilder`
* [#2661](https://github.com/http4s/http4s/pull/2661): Move string contexts macros for literals from `org.http4s` to `org.http4s.implicits`
* [#2679](https://github.com/http4s/http4s/pull/2679): Replace `Uri.IPv4` with `Uri.Ipv4Address`, including an `ipv4` interpolator and interop with `Inet4Address`.
* [#2694](https://github.com/http4s/http4s/pull/2694): Drop Scala 2.11 support 
* [#2700](https://github.com/http4s/http4s/pull/2700): Replace `Uri.IPv6` with `Uri.Ipv6Address`, including an `ipv6` interpolator and interop with `Inet6Address`.

## Enhancements
* [#2656](https://github.com/http4s/http4s/pull/2656): Add `emap` and `emapValidatedNel` to `QueryParamDecoder`
* [#2696](https://github.com/http4s/http4s/pull/2696): Introduce `http4s-ember-server` and `http4s-ember-client`

## Documentation
* [#2658](https://github.com/http4s/http4s/pull/2658): Link to http4s-jdk-http-client
* [#2668](https://github.com/http4s/http4s/pull/2668): Clarify scaladoc for `Uri.Scheme`

## Internal
* [#2655](https://github.com/http4s/http4s/pull/2655): Tune JVM options for throughput

## Dependency updates
* async-http-client-2.10.1
* circe-0.12.0-M4
* json4s-3.6.7
* okhttp-4.0.0
* specs2-core-4.6.0

# v0.20.6 (2019-07-09)

## Bug fixes
* [#2705](https://github.com/http4s/http4s/pull/2705): Upgrades blaze to close `SSLEngine` when an `SSLStage` shuts down. This is useful in certain `SSLContext` implementations.  See [blaze#305](https://github.com/http4s/blaze/pull/305) for more.

## Dependency upgrades
- blaze-0.14.6

~~# v0.20.5 (2019-07-09)~~

Cursed release.  Sonatype staging repo closed in flight.

# v0.20.4 (2019-07-06)

## Bug fixes
* [#2687](https://github.com/http4s/http4s/pull/2687): Don't throw in `Uri.fromString` on invalid ports
* [#2695](https://github.com/http4s/http4s/pull/2695): Handle EOF in blaze-server web socket by shutting down stage

## Enhancements
* [#2673](https://github.com/http4s/http4s/pull/2673): Add `GZip` middleware for client

## Documentation
* [#2668](https://github.com/http4s/http4s/pull/2668): Clarifications in `Uri.Scheme` scaladoc

## Dependency upgrades
- blaze-0.14.5
- jetty-9.14.19.v20190610 (for client)

# v0.21.0-M1 (2019-06-17)

## Breaking changes
* [#2565](https://github.com/http4s/http4s/pull/2565): Change constraint on server `Metrics` from `Effect` to `Sync`
* [#2551](https://github.com/http4s/http4s/pull/2551): Refactor `AuthMiddleware` to not require `Choice` constraint
* [#2614](https://github.com/http4s/http4s/pull/2614): Relax various `ResponseGenerator` constraints from `Monad` to `Applicative` in http4s-dsl.
* [#2613](https://github.com/http4s/http4s/pull/2613): Rename implicit `http4sKleisliResponseSyntax` and its parameter name.
* [#2624](https://github.com/http4s/http4s/pull/2624): In `BlazeServerBuilder`, don't depend on laziness of `SSLContext`. `None` now disables the secure context. The default argument tries to load `Some(SSLContext.getDefault())`, but falls back to `None` in case of failure.
* [#2493](https://github.com/http4s/http4s/pull/2493): Scala 2.13 support and related upgrades
  * Scala 2.13.0-M5 is dropped.
  * All modules are supported on 2.11, 2.12, and 2.13 again.
  * Use cats-effect-2.0's new `Blocker` in place of `ExecutionContext` where appropriate

## Enhancements
* [#2591](https://github.com/http4s/http4s/pull/2590): Add `MediaType.unsafeParse` and `QValue.unsafeFromString`. 
* [#2548](https://github.com/http4s/http4s/pull/2548): Add `Client#translate`
* [#2622](https://github.com/http4s/http4s/pull/2622): Add `Header#renderedLength`

## Docs
* [#2569](https://github.com/http4s/http4s/pull/2569): Fix typo in CORS scaladoc
* [#2608](https://github.com/http4s/http4s/pull/2608): Replace `Uri.uri` with `uri` in tuts
* [#2626](https://github.com/http4s/http4s/pull/2626): Fix typos in root package and DSL docs
* [#2635](https://github.com/http4s/http4s/pull/2635): Remove obsolete scaladoc from client
* [#2645](https://github.com/http4s/http4s/pull/2645): Fix string literal in router example in static file docs

## Internal
* [#2563](https://github.com/http4s/http4s/pull/2563): Refactor `EntityDecoder#decode`
* [#2553](https://github.com/http4s/http4s/pull/2553): Refactor `Timeout`
* [#2564](https://github.com/http4s/http4s/pull/2564): Refactor boopickle and circe decoders
* [#2580](https://github.com/http4s/http4s/pull/2580): Refactor server `RequestLogger`
* [#2581](https://github.com/http4s/http4s/pull/2581): Remove redundant braces in various types
* [#2539](https://github.com/http4s/http4s/pull/2539): Narrow cats imports
* [#2582](https://github.com/http4s/http4s/pull/2582): Refactor `DefaultHead`
* [#2590](https://github.com/http4s/http4s/pull/2590): Refactor `GZip`
* [#2591](https://github.com/http4s/http4s/pull/2590): Refactor literal macros to not use `.get`
* [#2596](https://github.com/http4s/http4s/pull/2596): Refactor `MimeLoader`
* [#2542](https://github.com/http4s/http4s/pull/2542): Refactor `WebjarService`
* [#2555](https://github.com/http4s/http4s/pull/2555): Refactor `FileService`
* [#2597](https://github.com/http4s/http4s/pull/2597): Optimize internal hex encoding
* [#2599](https://github.com/http4s/http4s/pull/2599): Refactor `ChunkAggregator`
* [#2574](https://github.com/http4s/http4s/pull/2574): Refactor `FollowRedirect`
* [#2648](https://github.com/http4s/http4s/pull/2648): Move `mimedb-generator` from a project to an internal SBT plugin. Run with `core/generateMimeDb`.

## Dependency updates
* cats-2.0.0-M4
* cats-effect-2.0.0-M4
* circe-0.12.0-M3
* discipline-0.12.0-M3
* fs2-1.1.0-M1
* jawn-0.14.2
* jawn-fs2-0.15.0-M1
* json4s-3.6.6
* log4s-1.8.2
* parboiled-2.0.1 (internal fork)
* play-json-2.7.4
* sbt-doctest-0.9.5 (tests only)
* sbt-native-packager-1.3.22 (examples only)
* sbt-site-1.4.0 (docs only)
* sbt-tpolecat-0.1.6 (compile time only)
* scalacheck-1.14.0
* scalatags-0.7.0 (2.12 and 2.13 only)
* scalaxml-1.2.0
* specs2-4.5.1 
* mockito-core-2.28.2 (tests only)
* tut-0.6.12 (docs only)
* twirl-1.4.2
* vault-2.0.0-M2

# v0.20.3 (2019-06-12)

## Bug fixes
* [#2638](https://github.com/http4s/http4s/pull/2638): Fix leaking sensitive headers in server RequestLogger

# v0.18.24 (2019-06-12)

## Bug fixes
* [#2639](https://github.com/http4s/http4s/pull/2639): Fix leaking sensitive headers in server RequestLogger

## Dependency updates
- cats-1.6.1
- jetty-9.4.19.v20190610
- tomcat-9.0.21

# v0.20.2 (2019-06-12)

## Bug fixes
* [#2604](https://github.com/http4s/http4s/pull/2604): Defer creation of `SSLContext.getDefault()` in blaze-client
* [#2611](https://github.com/http4s/http4s/pull/2611): Raise errors with `getResource()` into effect in `StaticFile`

## Enhancements
* [#2567](https://github.com/http4s/http4s/pull/2567): Add `mapK` to `AuthedRequest`.  Deprecate `AuthedService` in favor of `AuthedRoutes`.

## Internals
* [#2579](https://github.com/http4s/http4s/pull/2579): Skip Travis CI on tags

## Dependency updates
* blaze-0.14.4
* cats-core-1.6.1
* cats-effect-1.3.1
* fs2-1.0.5 (except Scala 2.13.0-M5)
* okhttp-3.14.2
* tomcat-9.0.21

# v0.20.1 (2019-05-16)

Users of blaze-client are strongly urged to upgrade.  This patch fixes a bug and passes new tests, but we still lack 100% confidence in it.  The async-http-client backend has proven stable for a large number of users.

## Bug fixes
* [#2562](https://github.com/http4s/http4s/pull/2562): Fix issue in `PoolManager` that causes hung requests in blaze-client.
* [#2571](https://github.com/http4s/http4s/pull/2571): Honor `If-None-Match` request header in `StaticFile`

## Enhancements
* [#2532](https://github.com/http4s/http4s/pull/2532): Add queue limit to log message when client wait queue is full
* [#2535](https://github.com/http4s/http4s/pull/2535): Add `translate` to `HttpRoutes` and `HttpApp`

## Documentation
* [#2533](https://github.com/http4s/http4s/pull/2533): Fix link to Metrics middleware
* [#2538](https://github.com/http4s/http4s/pull/2538): Add @MartinSnyder's presentation, update giter8 instructions
* [#2559](https://github.com/http4s/http4s/pull/2559): Add @gvolpe's presentation and http4s-tracer

## Internals
* [#2525](https://github.com/http4s/http4s/pull/2525): Pointful implementation of `AuthMiddleware.noSpider`
* [#2534](https://github.com/http4s/http4s/pull/2534): Build with xenial and openjdk8 on Travis CI
* [#2530](https://github.com/http4s/http4s/pull/2530): Refactoring of `authentication.challenged`
* [#2531](https://github.com/http4s/http4s/pull/2531): Refactoring of `PushSupport`
* [#2543](https://github.com/http4s/http4s/pull/2543): Rename maintenance branches to `series/x.y`
* [#2549](https://github.com/http4s/http4s/pull/2549): Remove workarounds in `BlazeClient` for [typelevel/cats-effect#487](https://github.com/typelevel/cats-effect/issues/487)
* [#2575](https://github.com/http4s/http4s/pull/2575): Fix the Travis CI release pipeline

## Dependency updates
* blaze-0.14.2
* cats-effect-1.3.0
* jetty-server-9.4.18.v20190429
* metrics-core-4.1.0
* sbt-native-packager-1.3.21 (examples only)
* tomcat-9.0.20

# v0.20.0 (2019-04-22)

## Announcements

### blaze-client stability

We are declaring this a stable release, though we acknowledge a handful of lingering issues with the blaze-client.  Users who have trouble with the blaze backend are invited to try the async-http-client, okhttp, or jetty-client backends instead.

### Scala 2.13 compatibility

When our dependencies are published for Scala 2.13.0-RC1, we will publish for it and drop support for Scala 2.13.0-M5.  We know it's out there, and we're as anxious as you.

### cats-2 and http4s-0.21

Cats 2.0 is expected soon, and a Cats Effect 2.0 is under discussion.  These will be binary compatible with their 1.x versions, with the exception of their laws modules.  We intend to publish http4s-0.21 on these when they are available in order to provide a compatible stack for our own laws.

### EOL of 0.18

This marks the end of active support for the 0.18 series.  Further releases in that series will require a pull request and an accompanying tale of woe.

## Breaking changes
* [#2506](https://github.com/http4s/http4s/pull/2506): Raise `DecodeFailure` with `MonadError` in `Message#as` rather than relying on effect to catch in `fold`. Requires a new `MonadError` constraint.

## Bugfixes
* [#2502](https://github.com/http4s/http4s/pull/2502): Stop relying on undefined behavior of `fold` to catch errors in client.

## Enhancements
* [#2508](https://github.com/http4s/http4s/pull/2508): Add `mediaType` String context macro for validating literals.  Provide the same for `uri` and `qValue`, deprecating `Uri.uri` and `QValue.q`.
* [#2520](https://github.com/http4s/http4s/pull/2520): Parameterize `selectorThreadFactory` for blaze server.  This allows setting the priority for selector threads.

## Documentation
* [#2488](https://github.com/http4s/http4s/pull/2488): Fix bad link in changelog
* [#2494](https://github.com/http4s/http4s/pull/2494): Add note on queue usage to `BlazeWebSocketExample`
* [#2509](https://github.com/http4s/http4s/pull/2509): Add Formation as adopter
* [#2516](https://github.com/http4s/http4s/pull/2516): Drop redundant `enableWebSockets` in blaze example.

## Internals
* [#2521](https://github.com/http4s/http4s/pull/2521): Add utility conversion for `java.util.concurrent.CompletableFuture` to `F[_]: Concurrent`

## Dependency updates
* blaze-0.14.0
* jetty-9.4.16.v20190411
* kind-projector-0.10.0 (build only)
* okhttp-3.14.1
* mockito-core-2.27.0 (test only)
* sbt-jmh-0.3.6 (benchmarks only)
* tomcat-9.0.19
* tut-plugin-0.6.11 (docs only)

# v0.20.0-RC1 (2019-04-03)

## Breaking changes
* [#2471](https://github.com/http4s/http4s/pull/2471): `Headers` is no longer an `Iterable[Header]`
* [#2393](https://github.com/http4s/http4s/pull/2393): Several changes related to 2.13 support:
  * Replace `Seq` with `List` on:
    * `` `Accept-Ranges.`.rangeUnits``
    * ``CacheDirective.`no-cache`.fieldNames``
    * `CacheDirective.private.fieldNames`
    * `LanguageTag.subTags`
    * `MediaType.fileExtensions`
    * `` `User-Agent`.other``
  * Replace `Seq` with `immutable.Seq` on:
    * `Query#multiParams.values`
    * `Query#params.values`
    * `Uri#multipParams.values`
  * `Query` is no longer a `Seq[Query.KeyValue]`
  * `RequestCookieJar` is no longer an `Iterable[RequestCookie]`.

## Enhancements
* [#2466](https://github.com/http4s/http4s/pull/2466): Provide better message for `WaitQueueFullFailure`
* [#2479](https://github.com/http4s/http4s/pull/2479): Refresh `MimeDb` from the IANA registry
* [#2393](https://github.com/http4s/http4s/pull/2393): Scala 2.13.0-M5 support
  * All modules except http4s-boopickle
  * `Monoid[Headers]` instance

## Bugfixes
* [#2470](https://github.com/http4s/http4s/pull/2470): Don't wait indefinitely if a request timeout happens while borrowing a connection in blaze-client.

## Documentation
* [#2469](https://github.com/http4s/http4s/pull/2469): Add scala-steward to adopters
* [#2472](https://github.com/http4s/http4s/pull/2472): Add http4s-chatserver demo
* [#2478](https://github.com/http4s/http4s/pull/2478): Better scaladoc for `HttpApp`
* [#2480](https://github.com/http4s/http4s/pull/2480): Enhance documentation of static rendering

## Other
* [#2474](https://github.com/http4s/http4s/pull/2474): Skip another blaze test that fails only on CI

## Dependency upgrades
* argonaut-6.2.3
* blaze-0.14.0-RC1
* sbt-jmh-0.3.5 (benchmarks only)
* sbt-native-packager (example only)
* scalatags-0.6.8

# v0.20.0-M7 (2019-03-20)

## Bugfixes
* [#2450](https://github.com/http4s/http4s/pull/2450): Fix `CirceInstances.builder` initialization, which referenced unintialized eager vals.

## Enhancements
* [#2435](https://github.com/http4s/http4s/pull/2435): Log information about canceled requests in `ResponseLogger`
* [#2429](https://github.com/http4s/http4s/pull/2429): Add `httpRoutes` and `httpApp` convenience constructors to `ChunkAggregator`
* [#2446](https://github.com/http4s/http4s/pull/2446): Introduce `Http4sDsl2[F[_], G[_]]` trait to support `http4s-directives` library.  `Http4sDsl` extends it as `Http4sDsl[F, F]`.  This change should be invisible to http4s-dsl users.
* [#2444](https://github.com/http4s/http4s/pull/2444): New modeled headers for `If-Match` and `If-Unmodified-Since`
* [#2458](https://github.com/http4s/http4s/pull/2458): Building on bugfix in [#2453](https://github.com/http4s/http4s/pull/2453), don't clean up the stage if it's going to be shut down anyway

## Documentation
* [#2432](https://github.com/http4s/http4s/pull/2432): Fix Github URL in Scaladoc for tagged versions
* [#2440](https://github.com/http4s/http4s/pull/2440): Fix broken links in client documentation
* [#2447](https://github.com/http4s/http4s/pull/2447): Clarification of webjar path on static files
* [#2448](https://github.com/http4s/http4s/pull/2448): Update copyright year
* [#2454](https://github.com/http4s/http4s/pull/2454): Update `mountService` reference to `withHttpApp`
* [#2455](https://github.com/http4s/http4s/pull/2455): Remove dangling reference to `G` parameter in `HttpApp` scaladoc
* [#2460](https://github.com/http4s/http4s/pull/2460): Add `circuit-http4s` to adopters

## Other
* [#2464](https://github.com/http4s/http4s/pull/2464): Temporarily disable blaze tests that fail only on CI while running on CI.

## Dependency upgrades
* async-http-client-2.8.1
* fs2-1.0.4
* json4s-3.6.5
* okhttp-3.14.0
* play-json-2.7.2
* sbt-explicit-depenendencies-0.2.9 (build only)
* sbt-native-packager-1.3.19 (example only)

# v0.18.23 (2019-03-19)

## Bug fixes
* [#2453](https://github.com/http4s/http4s/pull/2453): Fix bug in blaze-client that unnecessarily recycled connections.

## Dependency upgrades
- jetty-9.4.15.v20190215
- log4s-1.7.0
- metrics-4.0.5
- mockito-2.25.1 (test only)
- scodec-bits-1.1.9
- tomcat-9.0.17

# v0.20.0-M6 (2019-02-16)

## Breaking changes
* [#2369](https://github.com/http4s/http4s/pull/2369): Make `log` operation on logging middlewares return an `F[Unit]` to support pure logging.
* [#2370](https://github.com/http4s/http4s/pull/2370): `Prometheus.apply` returns in `F[_]` to represent its effect on the collector registry.
* [#2398](https://github.com/http4s/http4s/pull/2398): Add media ranges to `jsonDecoderAdaptive` to support overriding the media type in an `EntityDecoder`
* [#2396](https://github.com/http4s/http4s/pull/2396): Parameterize `Logger` middlewares to work with any `Http[G, F]` instead of requiring `HttpApp[F]`.
* [#2318](https://github.com/http4s/http4s/pull/2318): Replace `AttributeMap` with `io.christopherdavenport.Vault`
* [#2414](https://github.com/http4s/http4s/pull/2414): Default to a no-op cookie store in async-http-client for more uniform behavior with other clients
* [#2419](https://github.com/http4s/http4s/pull/2419): Relax constraint on `Retry` middleware from `Effect` to `Sync`

## Bugfixes
* [#2421](https://github.com/http4s/http4s/pull/2421): Fix buggy use of `toString` in async-http-client when rendering URIs.

## Enhancements
* [#2364](https://github.com/http4s/http4s/pull/2364): Scalafix `allocate` to `allocated`
* [#2366](https://github.com/http4s/http4s/pull/2366): Add `chunkBufferMaxSize` parameter to `BlazeClientBuilder` and `BlazeServerBuilder`. Change default to 10kB.
* [#2316](https://github.com/http4s/http4s/pull/2316): Support custom error messages in circe, argonaut, and jawn.
* [#2403](https://github.com/http4s/http4s/pull/2403): Add `MemoryAllocationExports` to `PrometheusExportService`
* [#2355](https://github.com/http4s/http4s/pull/2355), [#2407](https://github.com/http4s/http4s/pull/2407): Add new `HttpMethodOverride` middleware
* [#2391](https://github.com/http4s/http4s/pull/2391): Add `Authorization` to `*` as a default allowed header in default CORS config
* [#2424](https://github.com/http4s/http4s/pull/2424): Include Chunked Transfer-Encoding header in Multipart Requests

## Documentation
* [#2378](https://github.com/http4s/http4s/pull/2378): Fix typo in `EntityDecoder` scaladoc
* [#2374](https://github.com/http4s/http4s/pull/2374): Include scheme in CORS examples
* [#2399](https://github.com/http4s/http4s/pull/2399): Link to @kubukoz' presentation
* [#2418](https://github.com/http4s/http4s/pull/2418): Fix typo in CORS documentation
* [#2420](https://github.com/http4s/http4s/pull/2420): Add Raster Foundry to adopters

## Internal
* [#2359](https://github.com/http4s/http4s/pull/2359): Remove code coverage checks
* [#2382](https://github.com/http4s/http4s/pull/2382): Refactor the blaze-server pipeline construction
* [#2401](https://github.com/http4s/http4s/pull/2401), [#2408](https://github.com/http4s/http4s/pull/2408), [#2409](https://github.com/http4s/http4s/pull/2409): Stop building with sbt-rig, deal with fallout
* [#2422](https://github.com/http4s/http4s/pull/2422): Use Scala 2.12.8 and slash-syntax in SBT files

## Dependency upgrades
* async-http-client-2.7.0
* cats-1.6.0
* circe-0.11.1
* fs2-1.0.3
* jawn-fs2-0.14.2
* json4s-3.6.4
* log4s-1.7.0
* mockito-core-2.24.5 (tests only)
* okhttp-3.13.1
* parboiled-1.0.1 (http4s' internal fork)
* play-json-2.7.1
* sbt-build-info-0.9.0 (build only)
* sbt-native-packager-1.3.18 (examples only)
* sbt-updates-0.4.0 (build only)
* tomcat-9.0.6
* twirl-1.4.0

# v0.18.22 (2019-02-13)

## Enhancements
* [#2389](https://github.com/http4s/http4s/pull/2389): Add `RequestKey` to Logging when eviction is necessary

# v0.20.0-M5 (2019-01-12)

Consider the blaze beta and all other modules RC quality. Don't forget
there is a scalafix to assist migration from 0.18!

## Breaking changes
* [#2308](https://github.com/http4s/http4s/pull/2308): Change `allocate` to `allocated` on backend builders for consistency with `cats.effect.Resource#allocated`.
* [#2332](https://github.com/http4s/http4s/pull/2332): Make double slashes behave more reasonably in the DSL.
* [#2351](https://github.com/http4s/http4s/pull/2351): Change `clientAuthMode` on server builders from `Boolean` to sum type `SSLClientAuthMode`

## Enhancements
* [#2309](https://github.com/http4s/http4s/pull/2308): Specialize `TimeoutException` to `WaitQueueTimeoutException` in client pool manager.  Do not retry this by default in `Retry` middleware.
* [#2342](https://github.com/http4s/http4s/pull/2342): Add `expectOption` and `expectOptionOr` which behave like `expect` and `expectOr` respectively, but return `None` on `404` and `410` responses and `Some[A]` on other successful responses.  Other status codes still raise an error.
* [#2328](https://github.com/http4s/http4s/pull/2328): Add a `SecureSession` attribute to server requests to expose the SSL session ID, the cipher suite, the key size, and a list of X509 certificates.

## Documentation
* [#2337](https://github.com/http4s/http4s/pull/2337): Use `tut:silent` on imports in docs
* [#2336](https://github.com/http4s/http4s/pull/2336): Add example of building a server from a `Resource`

## Internal
* [#2310](https://github.com/http4s/http4s/pull/2310): Use max of 16 cores in `-Ybackend-parallelism`
* [#2332](https://github.com/http4s/http4s/pull/2332): Don't make `F` evidence parameter a val in jetty-client `ResponseListener`.

## Dependency upgrades
* blaze-0.14.0-M2
* circe-0.11.0
* jawn-0.14.1
* jawn-fs2-0.14.1
* json4s-3.6.3
* metrics-4.0.5
* okhttp-3.12.1
* play-json-2.6.13
* scalafix-0.9.1 (scalafix only)
* tomcat-9.0.14

# v0.20.0-M4 (2018-12-05)

## Bugfixes
* [#2283](https://github.com/http4s/http4s/pull/2283): Fix client metrics bug that decremented active requests and recorded time before the resource was released.
* [#2288](https://github.com/http4s/http4s/pull/2288): Stop leaking `IdleTimeoutStage`s in the blaze client.  They were not always removed properly, leading to multiple timeout stages remaining in a connection's blaze pipeline.
* [#2281](https://github.com/http4s/http4s/pull/2281): Fix `ClassCastException` on `decode` of an empty `Chunk`
* [#2305](https://github.com/http4s/http4s/pull/2305): Correctly shut down the blaze-client

## Enhancements
* [#2275](https://github.com/http4s/http4s/pull/2275): Set default prefix for Prometheus and Dropwizard metrics backends.
* [#2276](https://github.com/http4s/http4s/pull/2276): Make scalafix Github based instead of binary based
* [#2285](https://github.com/http4s/http4s/pull/2285): Finish deprecating `BlazeServer` in favor of `BlazeServerBuilder`.  The former's internals are now expressed in terms of the latter.
* [#2286](https://github.com/http4s/http4s/pull/2286): Improvements to scalafix
  * Fix `withEntitywithEntity` bug in migration
  * Migration to `BlazeServerBuilder`
  * Fix `MessageSyntax#withBody`
  * Import `ResponseCookie` instead of an alias to the old `Cookie`

# Documentation
* [#2297](https://github.com/http4s/http4s/pull/2297): Remove appveyor badge

## Dependency upgrades
* cats-1.5.0
* cats-effect-1.1.0
* jetty-9.4.14.v20181114
* kind-projector-0.9.9 (internal)
* mockito-2.23.4 (tests only)
* okhttp-3.12.0
* play-json-2.6.11
* simpleclient-0.6.0 (Prometheus)
* sbt-1.2.7 (build only)
* sbt-native-packager-1.3.15 (examples only)
* tut-0.6.10 (docs only)

# v0.20.0-M3 (2018-11-13)

## Breaking changes
* [#2228](https://github.com/http4s/http4s/pull/2228): Support more attributes for the response cookie in `CSRF` middleware. Configuration is now done through a builder, similar to backends.
* [#2269](https://github.com/http4s/http4s/pull/2269): In the client DSL, move the body parameter ahead of the `Uri`. This works around an ambiguous overload that previously made it impossible to call `(Uri, Header)` on methods that take a body.
* [#2262](https://github.com/http4s/http4s/pull/2262): Replace `Seq` with `Chain` in `UrlForm`.
* [#2197](https://github.com/http4s/http4s/pull/2262): Require `Signal` rather than `SignallingRef` in `serveWhile`

## Bugfixes
* [#2260](https://github.com/http4s/http4s/pull/2260): Fix leak in blaze-client on a canceled connection
* [#2258](https://github.com/http4s/http4s/pull/2258): Fix deadlocks in the blaze-client pool manager under cancellation and certain other failures.

## Enhancements
* [#2266](https://github.com/http4s/http4s/pull/2266): Support flag query parameters (i.e., parameters with no value) in the DSL with `FlagQueryParamMatcher`.
* [#2240](https://github.com/http4s/http4s/pull/2240): Add `.resource`, `.stream`. and `.allocate` constructors to all server and client builders.
* [#2242](https://github.com/http4s/http4s/pull/2242): Support setting socket channel options on blaze-server.
* [#2270](https://github.com/http4s/http4s/pull/2270): Refresh `MimeDB` from the IANA registry.

## Internal
* [#2250](https://github.com/http4s/http4s/pull/2250): Ignore http4s updates in scalafix-inputs
* [#2267](https://github.com/http4s/http4s/pull/2267): Drop appveyor continuous integration
* [#2256](https://github.com/http4s/http4s/pull/2256): Bump base version of scalafix to 0.18.21.
* [#2271](https://github.com/http4s/http4s/pull/2271): Fix compilation error introduced between [#2228](https://github.com/http4s/http4s/pull/2228) and [#2262](https://github.com/http4s/http4s/pull/2262).

## Documentation
* [#2255](https://github.com/http4s/http4s/pull/2255): Improve scalafix docs

## Dependency upgrades
* blaze-0.14.0-M11
* tomcat-9.0.13

# v0.20.0-M2 (2018-11-05)

## Bug fixes
* [#2239](https://github.com/http4s/http4s/pull/2239): Fix hang when `.allocate` on a client builder fails

## Breaking changes
* [#2207](https://github.com/http4s/http4s/pull/2207): Remove `PathNormalizer`. The functionality is now on `Uri.removeDotSegments`.
* [#2210](https://github.com/http4s/http4s/pull/2210): Streamline instances:
  * `Http4s`, `Http4sInstances`, and `Http4sFunctions` are deprecated
  * Move instances `F[A]` for cats type classes `F` into companions of `A`
  * `Http4sDsl` no longer mixes in `UriFunctions`
  * `EntityEncoderInstances` and `EntityDecoderInstances` are removed. The instances moved to the companion objects.
* [#2243](https://github.com/http4s/http4s/pull/2243): Cleanup `ServerBuilder` defaults and traits
  * Make `ServerBuilder` private.  The public server builders (e.g., `BlazeServerBuilder`) remain, but they no longer implement a public interface.
  * Remove `IdleTimeoutSupport`, `AsyncTimeout`, `SSLKeyStoreSupport`, `SSLContextSupport`, and `WebSocketSupport` traits. The properties remain on the public server builders.
  * Deprecated defaults on those support companion objects, in favor of `org.http4s.server.defaults`.
* [#2063](https://github.com/http4s/http4s/pull/2063): Cancel request whenever a blaze server connection is shutdown.
* [#2234](https://github.com/http4s/http4s/pull/2234): Clean up `Message` trait
  * Remove deprecated `EffectMessageSyntax`, `EffectRequestSyntax`, `EffectResponseSyntax` traits and associated objects
  * Remove `MessageOps`, `RequestOps`, and `ResponseOps` and put the removed methods, sans unneeded implicit parameters, directly in the classes
  * Deprecate `replaceAllHeaders`, pointing to `withHeaders` instead.
  * Deprecate `withType`, which takes a `MediaType` and just wraps it in a `Content-Type`
  * Add `withoutAttribute` and `withoutTrailerHeaders` to complement the with variants
  * Correct `filterHeaders`' scaladoc comment, which described the opposite of the behavior
  * Fix bug in `withoutContentType`

## Enhancements
* [#2205](https://github.com/http4s/http4s/pull/2205): Add new `ResponseTiming` middleware, which adds a header to the Response as opposed to full `MetricsOps`.
* [#2222](https://github.com/http4s/http4s/pull/2222): Add `shutdownTimeout` property to `JettyBuilder`.  Shutdown of the server waits for existing connections to complete for up to this duration before a hard shutdown with a `TimeoutException`.
* [#2227](https://github.com/http4s/http4s/pull/2227): Add `withMaxHeaderLength` setter to `BlazeClientBuilder`
* [#2230](https://github.com/http4s/http4s/pull/2230): `DefaultServerErrorHandler` only handles `NonFatal` `Throwable`s, instead of all `Throwable`s that aren't `VirtualMachineError`s
* [#2237](https://github.com/http4s/http4s/pull/2237): Support parsing cookies with trailing semi-colons. This is invalid per spec, but seen often in the wild.
* [#1687](https://github.com/http4s/http4s/pull/1687): Add a modeled `Link` header.
* [#2244](https://github.com/http4s/http4s/pull/2244): Refactor blaze-server idle timeout
  * Quiet `Abnormal NIO1HeadStage termination\njava.util.concurrent.TimeoutException: Timeout of 30 seconds triggered. Killing pipeline.` error logging, even on idling persistent connections.  This is reduced to a debug log.
  * Use a `TickWheelExecutor` resource per blaze-server instead of a global that does not shut down when the server does.

## Bug fixes
* [#2239](https://github.com/http4s/http4s/pull/2239): Fix hang when `.allocate` on a client builder fails
* [#2214](https://github.com/http4s/http4s/pull/2214): Add a scalafix from http4s-0.18.20 to 0.20.0-M2.  See [upgrading](https://http4s.org/v0.20/upgrading/) for instructions.
* [#2241](https://github.com/http4s/http4s/pull/2241): Restrict internal `IdleTimeoutStage` to a `FiniteDuration`.  Fixes an exception when converting to milliseconds when debug logging.

## Documentation
* [#2223](https://github.com/http4s/http4s/pull/2223): Fix color of EOL label on v0.19
* [#2226](https://github.com/http4s/http4s/pull/2226): Correct erroneous `Resource` in 0.19.0-M3 changelog

## Internal
* [#2219](https://github.com/http4s/http4s/pull/2219): Allow test failures on openjdk11 until we can fix the SSL issue
* [#2221](https://github.com/http4s/http4s/pull/2194): Don't grant MiMa exceptions for 0.19.1, which will never be

## Dependency upgrades
* async-http-client-2.6.0
* blaze-0.14.0-M10
* circe-0.10.1
* json4s-3.6.2
* sbt-native-packager-1.3.12 (examples only)
* tut-0.6.9 (docs only)

# v0.20.0-M1 (2018-10-27)

Due to the inadvertent release of 0.19.0, we have opened a new minor version.  The stable release with MiMa enforcement will be v0.20.0.

## Breaking changes
* [#2159](https://github.com/http4s/http4s/pull/2159): Add a `responseHeaderTimeout` property to `BlazeServerBuilder`. Responses that timeout are completed with `Response.timeout`, which defaults to 503 Service Unavailable.  `BlazeServerBuilder` now requires a `Timer[F]`.
* [#2177](https://github.com/http4s/http4s/pull/2177): Deprecate `org.http4s.syntax.async`, which was not directly relevant to HTTP.
* [#2131](https://github.com/http4s/http4s/pull/2131): Refactor server metrics
  * `http4s-server-metrics` module merged into `http4s-dropwizard-metrics`
  * `http4s-prometheus-server-metrics` module merged into `http4s-prometheus-metrics`
  * The `org.http4s.server.middleware.metrics.Metrics` middleware now takes a `MetricsOps`, implemented by Dropwizard, Prometheus, or your custom interpreter.
* [#2180](https://github.com/http4s/http4s/pull/2180): Change default response on `Timeout` middlware to `503 Service Unavailable`

## Enhancements
* [#2159](https://github.com/http4s/http4s/pull/2159): Set default client request timeout to 1 minute
* [#2163](https://github.com/http4s/http4s/pull/2163): Add `mapK` to `Request` and `Response`
* [#2168](https://github.com/http4s/http4s/pull/2168): Add `allocate` to client builders
* [#2174](https://github.com/http4s/http4s/pull/2159): Refactor the blaze-client timeout architecture.
  * A `TickWheelExecutor` is now allocated per client, instead of globally.
  * Request rendering and response parsing is now canceled more aggressively on timeout.
* [#2184](https://github.com/http4s/http4s/pull/2184): Receive response concurrently with sending request in blaze client. This reduces waste when the server is not interested in the entire request body.
* [#2190](https://github.com/http4s/http4s/pull/2190): Add `channelOptions` to blaze-client to customize socket options.

## Bug fixes
* [#2166](https://github.com/http4s/http4s/pull/2166): Fix request timeout calculation in blaze-client to resolve "Client response header timeout after 0 millseconds" error.
* [#2189](https://github.com/http4s/http4s/pull/2189): Manage the `TickWheelTimer` as a resource instead of an `F[A, F[Unit]]`. This prevents a leak in (extremely unlikely) cases of cancellation.

## Internal
* [#2179](https://github.com/http4s/http4s/pull/2179): Method to silence expected exceptions in tests
* [#2194](https://github.com/http4s/http4s/pull/2194): Remove ill-conceived, zero-timeout unit tests
* [#2199](https://github.com/http4s/http4s/pull/2199): Make client test sizes proportional to the number of processors for greater Travis stability

## Dependency upgrades
* alpn-boot-8.1.13.v20181017 (examples only)
* blaze-0.14.0-M9
* sbt-native-packager-1.3.11 (examples only)

# v0.18.21 (2018-11-05)

## Bug fixes
* [#2231](https://github.com/http4s/http4s/pull/2231): Fix off-by-one error that lets blaze-client wait queue grow one past its limit

# v0.18.20 (2018-10-18)

## Bug fixes
* [#2181](https://github.com/http4s/http4s/pull/2181): Honor `redactHeadersWhen` in client `RequestLogger` middleware

## Enhancements
* [#2178](https://github.com/http4s/http4s/pull/2178): Redact sensitive headers by default in `Retry` middleware. Add `retryWithRedactedHeaders` function that parameterizes the headers predicate.

## Documentation
* [#2147](https://github.com/http4s/http4s/pull/2147): Fix link to v0.19 docs

## Internal
* [#2130](https://github.com/http4s/http4s/pull/2130): Build with scala-2.12.7 and sbt-1.2.3

# ~~v0.19.0 (2018-10-05)~~

This release is identical to v0.19.0-M4.  We mistagged it.  Please proceed to the 0.20 series.

# v0.19.0-M4 (2018-10-05)

## Breaking changes
* [#2137](https://github.com/http4s/http4s/pull/2137): Remove `ExecutionContext` argument to jetty-client in favor of the `ContextShift[F]`.
* [#2070](https://github.com/http4s/http4s/pull/2070): Give `AbitraryInstances` unique names with `http4sTesting` prefix.
* [#2136](https://github.com/http4s/http4s/pull/2136): Add `stream` method to `Client` interface. Deprecate `streaming`, which is just a `flatMap` of `Stream`.
* [#2143](https://github.com/http4s/http4s/pull/2143): WebSocket model improvements:
  * The `org.http4s.websocket` package in unified in http4s-core
  * Drop http4s-websocket module dependency
  * All frames use an immutable `scodec.bits.ByteVector` instead of an `Array[Byte]`.
  * Frames moved from `WebSocketBits` to the `WebSocketFrame` companion
  * Rename all instances of `Websocket*` to `WebSocket*` for consistency
* [#2094](https://github.com/http4s/http4s/pull/2094): Metrics unification
  * Add a `MetricsOps` algebra to http4s-core to be implemented by any metrics backend.
  * Create new `Metrics` middleware in http4s-client based on `MetricsOps`
  * Replace http4s-dropwizard-client-metrics and http4s-proemtheus-client-metrics modules with http4s-dropwizard-metrics and http4s-prometheus-metrics to implement `MetricsOps`.

## Enhancements
* [#2149](https://github.com/http4s/http4s/pull/2134): Refresh `MimeDB` constants from the public registry
* [#2151](https://github.com/http4s/http4s/pull/2151): Changed default response timeout code from 500 to 503

## Documentation updates
* [#2134](https://github.com/http4s/http4s/pull/2134): Add Cats Friendly badge to readme
* [#2139](https://github.com/http4s/http4s/pull/2139): Reinstate example projects
* [#2145](https://github.com/http4s/http4s/pull/2145): Fix deprecated calls to `Client#streaming`

## Internal
* [#2126](https://github.com/http4s/http4s/pull/2126): Delete obsolete `bin` directory
* [#2127](https://github.com/http4s/http4s/pull/2127): Remove MiMa exceptions for new modules
* [#2128](https://github.com/http4s/http4s/pull/2128): Don't run `dependencyUpdates` on load
* [#2129](https://github.com/http4s/http4s/pull/2129): Build with sbt-1.2.3 and scala-2.12.7
* [#2133](https://github.com/http4s/http4s/pull/2133): Build with kind-projector-0.9.8
* [#2146](https://github.com/http4s/http4s/pull/2146): Remove all use of `OutboundCommand` in blaze integration

## Dependency upgrades
* async-http-client-2.5.4
* blaze-0.14.0-M5
* fs2-1.0.0
* jawn-0.13.0
* scala-xml-1.1.1

# v0.19.0-M3 (2018-09-27)

## Breaking changes
* [#2081](https://github.com/http4s/http4s/pull/2081): Remove `OkHttp` code redundant with `OkHttpBuilder`.
* [#2092](https://github.com/http4s/http4s/pull/2092): Remove `ExecutionContext` and `Timer` implicits from async-http-client. Threads are managed by the `ContextShift`.
* [#2115](https://github.com/http4s/http4s/pull/2115): Refactoring of `Server` and `ServerBuilder`:
  * Removed `Server#shutdown`, `Server#shutdownNow`, `Server#onShutdown`, and `Server#awaitShutdown`.  `Server` lifecycles are managed as a `fs2.Stream` or a `cats.effect.Resource`.
  * `ServerBuilder#start` replaced by `Server#resource`, which shuts down the `Server` after use.
  * Added a `ServerBuilder#stream` to construct a `Stream` from a `Resource`.
* [#2118](https://github.com/http4s/http4s/pull/2118): Finalize various case classes.
* [#2102](https://github.com/http4s/http4s/pull/2102): Refactoring of `Client` and some builders:
  * `Client` is no longer a case class.  Construct a new `Client` backend or middleware with `Client.apply(run: Request[F] => Resource[F, Response[F]])` for any `F` with a `Bracket[Throwable, F]`.
  * Removed `DisposableResponse[F]` in favor of `Resource[F, Response[F]]`.
  * Removed `Client#open` in favor of `Client#run`.
  * Removed `Client#shutdown` in favor of `cats.effect.Resource` or `fs2.Stream`.
  * Removed `AsyncHttpClient.apply`. It was not referentially transparent, and no longer possible. Use `AsyncHttpClient.resource` instead.
  * Removed deprecated `blaze.Http1Client.apply`

## Enhancements
* [#2042](https://github.com/http4s/http4s/pull/2042): New `Throttle` server middleware
* [#2036](https://github.com/http4s/http4s/pull/2036): New `http4s-jetty-client` backend, with HTTP/2 support
* [#2080](https://github.com/http4s/http4s/pull/2080): Make `Http4sMatchers` polymorphic on their effect type
* [#2082](https://github.com/http4s/http4s/pull/2082): Structured parser for the `Origin` header
* [#2061](https://github.com/http4s/http4s/pull/2061): Send `Disconnect` event on EOF in blaze-server for faster cleanup of mid stages
* [#2093](https://github.com/http4s/http4s/pull/2093): Track redirects in the `FollowRedirect` client middleware
* [#2109](https://github.com/http4s/http4s/pull/2109): Add `→` as a synonym for `->` in http4s-dsl
* [#2100](https://github.com/http4s/http4s/pull/2100): Tighten up module dependencies
  * http4s-testing only depends on specs2-matchers instead of specs2-core
  * http4s-prometheus-server-metrics depends on simpleclient_common instead of simpleclient

## Bugfixes
* [#2069](https://github.com/http4s/http4s/pull/2069): Add proper `withMaxTotalConnections` method to `BlazeClientBuilder` in place of misnamed `withIdleTimeout` overload.
* [#2106](https://github.com/http4s/http4s/pull/2106): Add the servlet timeout listener before the response has a chance to complete the `AsyncContext`

## Documentation updates
* [#2076](https://github.com/http4s/http4s/pull/2076): Align coloring of legend and table for milestone on versoins page
* [#2077](https://github.com/http4s/http4s/pull/2077): Replace Typelevel Code of Conduct with Scala Code of Conduct
* [#2083](https://github.com/http4s/http4s/pull/2083): Fix link to 0.19 on the website
* [#2100](https://github.com/http4s/http4s/pull/2100): Correct `re-start` to `reStart` in docs

## Internal
* [#2105](https://github.com/http4s/http4s/pull/2105): Test on OpenJDK 11
* [#2113](https://github.com/http4s/http4s/pull/2113): Check for unused compile dependencies in build
* [#2115](https://github.com/http4s/http4s/pull/2115): Stop testing on Oracle JDK 10
* [#2079](https://github.com/http4s/http4s/pull/2079): Use `readRange`, as contributed to fs2
* [#2123](https://github.com/http4s/http4s/pull/2123): Remove unmaintained `load-test` module

## Dependency upgrades
* cats-1.4.0
* circe-0.10.0
* fs2-1.0.0-RC1
* jawn-fs2-0.13.0-RC1
* play-json-3.6.10 for Scala 2.11.x
* tomcat-9.0.12

# v0.18.19 (2018-09-27)

## Bug fixes
* [#2101](https://github.com/http4s/http4s/pull/2101): `haveHeaders` checks by equality, not reference
* [#2117](https://github.com/http4s/http4s/pull/2117): Handle unsuccessful responses in `JavaNetClient`

## Internal
* [#2116](https://github.com/http4s/http4s/pull/2116): Test against OpenJDK 11. Retire Oracle JDK 10.

# v0.18.18 (2018-09-18)

## Bug fixes
* [#2048](https://github.com/http4s/http4s/pull/2048): Correct misleading logging in `Retry` middleware
* [#2078](https://github.com/http4s/http4s/pull/2078): Replace generic exception on full wait queue with new `WaitQueueFullFailure`

## Enhancements
* [#2078](https://github.com/http4s/http4s/pull/2078): Replace generic exception on full wait queue with new `WaitQueueFullFailure`
* [#2095](https://github.com/http4s/http4s/pull/2095): Add `Monoid[UrlForm]` instance

## Dependency upgrades
* cats-1.4.0
* fs2-0.10.6
* jetty-9.4.12.v20180830
* tomcat-9.0.12

# v0.19.0-M2 (2018-09-07)

## Breaking changes
* [#1802](https://github.com/http4s/http4s/pull/1802): Race servlet requests against the `AsyncContext.timeout`. `JettyBuilder` and `TomcatBuilder` now require a `ConcurrentEffect` instance.
* [#1934](https://github.com/http4s/http4s/pull/1934): Refactoring of `ConnectionManager`.  Now requires a `Concurrent` instance, which ripples to a `ConcurrentEffect` in blaze-client builders
* [#2023](https://github.com/http4s/http4s/pull/2023): Don't overwrite existing `Vary` headers from `CORS`
* [#2030](https://github.com/http4s/http4s/pull/2023): Restrict `MethodNotAllowed` response generator in DSL
* [#2032](https://github.com/http4s/http4s/pull/2032): Eliminate mutable `Status` registry. IANA-registered `Status`es are still cached, but `register` is no longer public.
* [#2026](https://github.com/http4s/http4s/pull/2026): `CSRF` enhancements
  * CSRF tokens represented with a newtype
  * CSRF token signatures are encoded hexadecimal strings, making them URI-safe.
  * Added a `headerCheck: Request[F] => Boolean` parameter
  * Added an `onFailure: Response[F]` parameter, which defaults to a `403`. This was formerly a hardcoded `401`.
* [#1993](https://github.com/http4s/http4s/pull/2026): Massive changes from cats-effect and fs2 upgrades
  * `Timer` added to `AsyncHttpClient`
  * Dropwizard `Metrics` middleware now takes a `Clock` rather than a `Timer`
  * Client builders renamed and refactored for consistency and to support binary compatible evolution after 1.0:
    * `BlazeClientBuilder` replaces `Http1Client`, `BlazeClient`, and `BlazeClientConfig`
    * Removed deprecated `SimpleHttp1Client`
    * `JavaNetClient` renamed to `JavaNetClientBuilder`, which now has a `resource` and `stream`
    * `OkHttp` renamed to `OkHttpBuilder`.  The client now created from an `OkHttpClient` instance instead of an `F[OkHttpClient.Builder]`. A default client can be created as a `Resource` through `OkHttp.default`.
  * Fallout from removal of `fs2.Segment`
    * `EntityDecoder.collectBinary` now decodes a `Chunk`
    * `EntityDecoder.binaryChunk` deprecated
    * `SegmentWriter` is removed
    * Changes to:
      * `ChunkWriter`s in blaze rewritten
      * `Logger` middlewares
      * `MemoryCache`
  * Blocking I/O now requires a blocking `ExecutionContext` and a `ContextShift`:
    * `EntityDecoder`s:
      * `EntityDecoder.binFile`
      * `EntityDecoder.textFile`
      * `MultipartDecoder.mixedMultipart`
    * `EntityEncoder`s (no longer implicit):
      * `File`
      * `Path`
      * `InputStream`
      * `Reader`
    * Multipart:
      * `MultipartParser.parseStreamedFile`
      * `MultipartParser.parseToPartsStreamedFile`
      * `Part.fileData`
    * Static resources:
      * `StaticFile.fromString`
      * `StaticFile.fromResource`
      * `StaticFile.fromURL`
      * `StaticFile.fromFile`
      * `FileService.Config`
      * `ResourceService.Config`
      * `WebjarService.Config`
    * `OkHttpBuilder`
    * Servlets:
      * `BlockingHttp4sServlet`
      * `BlockingServletIo`
  * Servlet backend changes:
    * `Http4sServlet` no longer shift onto an `ExecutionContext` by default.  Accordingly, `ServerBuilder` no longer has a `withExecutionContext`.
    * Jetty and Tomcat builders use their native executor types instead of shifting onto an `ExecutionContext`.  Accordingly, `ServletBuilder#withExecutionContext` is removed.
    * `AsyncHttp4sServlet` and `ServletContextSyntax` now default to non-blocking I/O.  No startup check is made against the servlet version, which failed classloading on an older servlet container.  Neither takes an `ExeuctionContext` parameter anymore.
  * Removed deprecated `StreamApp` aliases. `fs2.StreamApp` is removed and replaced by `cats.effect.IOApp`, `monix.eval.TaskApp`, or similar.
  * Removed deprecated `ServerApp`.
  * `EntityLimiter` middleware now requires an `ApplicativeError`
* [#2054](https://github.com/http4s/http4s/pull/2054): blaze-server builder changes
  * `BlazeBuilder` deprecated for `BlazeServerBuilder`
  * `BlazeServerBuidler` has a single `withHttpApp(HttpApp)` in place of zero-to-many calls `mountService(HttpRoutes)`.
    * This change makes it possible to mount an `HttpApp` wrapped in a `Logger` middleware, which only supports `HttpApp`
    * Call `.orNotFound`, from `org.http4s.implicits._`, to cap an `HttpRoutes` as `HttpApp`
    * Use `Router` to combine multiple `HttpRoutes` into a single `HttpRoutes` by prefix
    * This interface will see more changes before 0.19.0 to promote long-term binary compatibility

## Enhancements
* [#1953](https://github.com/http4s/http4s/pull/1953): Add `UUIDVar` path extractor
* [#1963](https://github.com/http4s/http4s/pull/1963): Throw `ConnectException` rather than `IOException` on blaze-client connection failures
* [#1961](https://github.com/http4s/http4s/pull/1961): New `http4s-prometheus-client-metrics` module
* [#1974](https://github.com/http4s/http4s/pull/1974): New `http4s-client-metrics` module for Dropwizard Metrics
* [#1973](https://github.com/http4s/http4s/pull/1973): Add `onClose` handler to `WebSocketBuilder`
* [#2024](https://github.com/http4s/http4s/pull/2024): Add `HeaderEcho` server middleware
* [#2062](https://github.com/http4s/http4s/pull/2062): Eliminate "unhandled inbund command: Disconnected"` warnings in blaze-server

## Bugfixes
* [#2027](https://github.com/http4s/http4s/pull/2024): Miscellaneous websocket fixes
  * Stop sending frames even after closed
  * Avoid deadlock on small threadpools
  * Send `Close` frame in response to `Close` frame

## Documentation updates
* [#1935](https://github.com/http4s/http4s/pull/1953): Make `http4sVersion` lowercase
* [#1943](https://github.com/http4s/http4s/pull/1943): Make the imports in the Client documentation silent
* [#1944](https://github.com/http4s/http4s/pull/1944): Upgrade to cryptobits-1.2
* [#1971](https://github.com/http4s/http4s/pull/1971): Minor corrections to DSL tut
* [#1972](https://github.com/http4s/http4s/pull/1972): Add `UUIDVar` to DSL tut
* [#2034](https://github.com/http4s/http4s/pull/1958): Add branch to quickstart instructions
* [#2035](https://github.com/http4s/http4s/pull/2035): Add Christopher Davenport to community staff
* [#2060](https://github.com/http4s/http4s/pull/2060): Guide to setting up IntelliJ for contributors

## Internal
* [#1966](https://github.com/http4s/http4s/pull/1966): Use scalafmt directly from IntelliJ
* [#1968](https://github.com/http4s/http4s/pull/1968): Build with sbt-1.2.1
* [#1996](https://github.com/http4s/http4s/pull/1996): Internal refactoring of `JettyBuilder`
* [#2041](https://github.com/http4s/http4s/pull/2041): Simplify implementations of `RetryPolicy`
* [#2050](https://github.com/http4s/http4s/pull/2050): Replace test `ExecutionContext` in `Http4sWSStageSpec`
* [#2052](https://github.com/http4s/http4s/pull/2050): Introduce expiring `TestScheduler` to avoid leaking threads on tests

## Dependency upgrades
* async-http-client-2.5.2
* blaze-0.14.0-M4
* cats-1.3.1
* cats-effect-1.0.0
* circe-0.10.0-M2
* fs2-1.0.0-M5
* jawn-0.13.0
* jawn-fs2-0.13.0-M4
* json4s-3.6.0

# v0.18.17 (2018-09-04)
* Accumulate errors in `OptionalMultiQueryParamDecoderMatcher` [#2000](https://github.com/http4s/pull/2000)
* New http4s-scalatags module [#2002](https://github.com/http4s/pull/2002)
* Resubmit bodies in `Retry` middleware where allowed by policy [#2001](https://github.com/http4s/pull/2001)
* Dependency upgrades:
  * play-json-3.6.10 (for Scala 2.12)
  * tomcat-9.0.11

# v0.18.16 (2018-08-14)
* Fix regression for `AutoSlash` when nested in a `Router` [#1948](https://github.com/http4s/http4s/pull/1948)
* Respect `redactHeadersWhen` in `Logger` middleware [#1952](https://github.com/http4s/http4s/pull/1952)
* Capture `BufferPoolsExports` in prometheus server middleware [#1977](https://github.com/http4s/http4s/pull/1977)
* Make `Referer` header extractable [#1984](https://github.com/http4s/http4s/pull/1984)
* Log server startup banner in a single call to prevent interspersion [#1985](https://github.com/http4s/http4s/pull/1985)
* Add support module for play-json [#1946](https://github.com/http4s/http4s/pull/1946)
* Introduce `TranslateUri` middleware, which checks the prefix of the service it's translating against the request. Deprecated `URITranslation`, which chopped the prefix length without checking for a match. [#1964](https://github.com/http4s/http4s/pull/1964)
* Dependency upgrades:
  * cats-1.2.0
  * metrics-4.0.3
  * okhttp-3.11.0
  * prometheus-client-0.5.0
  * scodec-bits-1.1.6

# v0.18.15 (2018-07-05)
* Bugfix for `AutoSlash` Middleware in Router [#1937](https://github.com/http4s/http4s/pull/1937)
* Add `StaticHeaders` middleware that appends static headers to a service [#1939](https://github.com/http4s/http4s/pull/1939)

# v0.19.0-M1 (2018-07-04)
* Add accumulating version of circe `EntityDecoder` [#1647](https://github.com/http4/http4s/1647)
* Add ETag support to `StaticFile` [#1652](https://github.com/http4s/http4s/pull/1652)
* Reintroduce the option for fallthrough for authenticated services [#1670]((https://github.com/http4s/http4s/pull/1670)
* Separate `Cookie` into `RequestCookie` and `ResponseCookie` [#1676](https://github.com/http4s/http4s/pull/1676)
* Add `Eq[Uri]` instance [#1688](https://github.com/http4s/http4s/pull/1688)
* Deprecate `Message#withBody` in favor of `Message#withEntity`.  The latter returns a `Message[F]` rather than an `F[Message[F]]`. [#1694](https://github.com/http4s/http4s/pull/1694)
* Myriad new `Arbitrary` and `Cogen` instances [#1677](https://github.com/http4s/http4s/pull/1677)
* Add non-deprecated `LocationResponseGenerator` functions [#1715](https://github.com/http4s/http4s/pull/1715)
* Relax constraint on `Router` from `Sync` to `Monad` [#1723](https://github.com/http4s/http4s/pull/1723)
* Drop scodec-bits dependency [#1732](https://github.com/http4s/http4s/pull/1732)
* Add `Show[ETag]` instance [#1749](https://github.com/http4s/http4s/pull/1749)
* Replace `fs2.Scheduler` with `cats.effect.Timer` in `Retry` [#1754](https://github.com/http4s/http4s/pull/1754)
* Remove `Sync` constraint from `EntityEncoder[Multipart]` [#1762](https://github.com/http4s/http4s/pull/1762)
* Generate `MediaType`s from [MimeDB](https://github.com/jshttp/mime-db) [#1770](https://github.com/http4s/http4s/pull/1770)
  * Continue phasing out `Renderable` with `MediaRange` and `MediaType`.
  * Media types are now namespaced by main type.  This reduces backticks.  For example, `` MediaType.`text/plain` `` is replaced by `MediaType.text.plain`.
* Remove `Registry`. [#1770](https://github.com/http4s/http4s/pull/1770)
* Deprecate `HttpService`: [#1693](https://github.com/http4s/http4s/pull/1693)
  * Introduces an `Http[F[_], G[_]]` type alias
  * `HttpService` is replaced by `HttpRoutes`, which is an `Http[OptionT[F, ?], ?]`.  `HttpRoutes.of` replaces `HttpService` constructor from `PartialFunction`s.
  * `HttpApp` is an `Http[F, F]`, representing a total HTTP function.
* Add `BlockingHttp4sServlet` for use in Google App Engine and Servlet 2.5 containers.  Rename `Http4sServlet` to `AsyncHttp4sServlet`. [#1830](https://github.com/http4s/http4s/pull/1830)
* Generalize `Logger` middleware to log with `String => Unit` instead of `logger.info(_)` [#1839](https://github.com/http4s/http4s/pull/1839)
* Generalize `AutoSlash` middleware to work on `Kleisli[F, Request[G], B]` given `MonoidK[F]` and `Functor[G]`. [#1885](https://github.com/http4s/http4s/pull/1885)
* Generalize `CORS` middleware to work on `Http[F, G]` given `Applicative[F]` and `Functor[G]`. [#1889](https://github.com/http4s/http4s/pull/1889)
* Generalize `ChunkAggegator` middleware to work on `Kleisli[F, A, Response[G]]` given `G ~> F`, `FlatMap[F]`, and `Sync[G]`. [#1886](https://github.com/http4s/http4s/pull/1886)
* Generalize `EntityLimiter` middleware to work on `Kleisli[F, Request[G], B]`. [#1892](https://github.com/http4s/http4s/pull/1892)
* Generalize `HSTS` middleware to work on `Kleisli[F, A, Response[G]]` given `Functor[F]` and `Functor[G]`. [#1893](https://github.com/http4s/http4s/pull/1893)
* Generalize `UrlFormLifter` middleware to work on `Kleisli[F, Request[G], Response[G]]` given `G ~> F`, `Sync[F]` and `Sync[G]`.  [#1894](https://github.com/http4s/http4s/pull/1894)
* Generalize `Timeout` middleware to work on `Kleisli[F, A, Response[G]]` given `Concurrent[F]` and `Timer[F]`. [#1899](https://github.com/http4s/http4s/pull/1899)
* Generalize `VirtualHost` middleware to work on `Kleisli[F, Request[G], Response[G]]` given `Applicative[F]`.  [#1902](https://github.com/http4s/http4s/pull/1902)
* Generalize `URITranslate` middleware to work on `Kleisli[F, Request[G], B]` given `Functor[G]`.  [#1895](https://github.com/http4s/http4s/pull/1895)
* Generalize `CSRF` middleware to work on `Kleisli[F, Request[G], Response[G]]` given `Sync[F]` and `Applicative[G]`.  [#1909](https://github.com/http4s/http4s/pull/1909)
* Generalize `ResponseLogger` middleware to work on `Kleisli[F, A, Response[F]]` given `Effect[F]`.  [#1916](https://github.com/http4s/http4s/pull/1916)
* Make `Logger`, `RequestLogger`, and `ResponseLogger` work on `HttpApp[F]` so a `Response` is guaranteed unless the service raises an error [#1916](https://github.com/http4s/http4s/pull/1916)
* Rename `RequestLogger.apply0` and `ResponseLogger.apply0` to `RequestLogger.apply` and `ResponseLogger.apply`.  [#1837](https://github.com/http4s/http4s/pull/1837)
* Move `org.http4s.server.ServerSoftware` to `org.http4s.ServerSoftware` [#1884](https://github.com/http4s/http4s/pull/1884)
* Fix `Uncompressible` and `NotBinary` flags in `MimeDB` generator. [#1900](https://github.com/http4s/http4s/pull/1884)
* Generalize `DefaultHead` middleware to work on `Http[F, G]` given `Functor[F]` and `MonoidK[F]` [#1903](https://github.com/http4s/http4s/pull/1903)
* Generalize `GZip` middleware to work on `Http[F, G]` given `Functor[F]` and `Functor[G]` [#1903](https://github.com/http4s/http4s/pull/1903)
* `jawnDecoder` takes a `RawFacade` instead of a `Facade`
* Change `BasicCredentials` extractor to return `(String, String)` [#1924](https://github.com/http4s/http4s/1925)
* `Effect` constraint relaxed to `Sync`:
  * `Logger.logMessage`
* `Effect` constraint relaxed to `Async`:
  * `JavaNetClient`
* `Effect` constraint changed to `Concurrent`:
  * `Logger` (client and server)
  * `RequestLogger` (client and server)
  * `ResponseLogger` (client and server)
  * `ServerBuilder#serve` (moved to abstract member of `ServerBuilder`)
* `Effect` constraint strengthened to `ConcurrentEffect`:
  * `AsyncHttpClient`
  * `BlazeBuilder`
  * `JettyBuilder`
  * `TomcatBuilder`
* Implicit `ExecutionContext` removed from:
  * `RequestLogger` (client and server)
  * `ResponseLogger` (client and server)
  * `ServerBuilder#serve`
  * `ArbitraryInstances.arbitraryEntityDecoder`
  * `ArbitraryInstances.cogenEntity`
  * `ArbitraryInstances.cogenEntityBody`
  * `ArbitraryInstances.cogenMessage`
  * `JavaNetClient`
* Implicit `Timer` added to:
  * `AsyncHttpClient`
  * `JavaNetClient.create`
* `Http4sWsStage` removed from public API
* Removed charset for argonaut instances [#1914](https://github.com/http4s/http4s/pull/1914)
* Dependency upgrades:
  * async-http-client-2.4.9
  * blaze-0.14.0-M3
  * cats-effect-1.0.0-RC2
  * circe-0.10.0-M1
  * fs2-1.0.0-M1
  * fs2-reactive-streams-0.6.0
  * jawn-0.12.1
  * jawn-fs2-0.13.0-M1
  * prometheus-0.4.0
  * scala-xml-1.1.0

# v0.18.14 (2018-07-03)
* Add `CirceEntityCodec` to provide an implicit `EntityEncoder` or `EntityDecoder` from an `Encoder` or `Decoder`, respectively. [#1917](https://github.com/http4s/http4s/pull/1917)
* Add a client backend based on `java.net.HttpURLConnection`.  Note that this client blocks and is primarily intended for use in a REPL. [#1882](https://github.com/http4s/http4s/pull/1882)
* Dependency upgrades:
  * jetty-9.4.11
  * tomcat-9.0.10
	
# v0.18.13 (2018-06-22)
* Downcase type in `MediaRange` generator [#1907](https://github.com/http4s/http4s/pull/1907)
* Fixed bug where `PoolManager` would try to dequeue from an empty queue [#1922](https://github.com/http4s/http4s/pull/1922)
* Dependency upgrades:
  * argonaut-6.2.2
  * fs2-0.10.5

# v0.18.12 (2018-05-28)
* Deprecated `Part.empty` [#1858](https://github.com/http4s/http4s/pull/1858)
* Log requests with an unconsumed body [#1861](https://github.com/http4s/http4s/pull/1861)
* Log requests when the service returns `None` or raises an error [#1875](https://github.com/http4s/http4s/pull/1875)
* Support streaming parsing of multipart and storing large parts as temp files [#1865](https://github.com/http4s/http4s/pull/1865)
* Add an OkHttp client, with HTTP/2 support [#1864](https://github.com/http4s/http4s/pull/1864)
* Add `Host` header to requests to `Client.fromHttpService` if the request URI is absolute [#1874](https://github.com/http4s/http4s/pull/1874)
* Log `"service returned None"` or `"service raised error"` in service `ResponseLogger` when the service does not produce a successful response [#1879](https://github.com/http4s/http4s/pull/1879)
* Dependency upgrades:
  * jetty-9.4.10.v20180503
  * json4s-3.5.4
  * tomcat-9.0.8

# v0.18.11 (2018-05-10)
* Prevent zero-padding of servlet input chunks [#1835](https://github.com/http4s/http4s/pull/1835)
* Fix deadlock in client loggers.  `RequestLogger.apply` and `ResponseLogger.apply` are each replaced by `apply0` to maintain binary compatibility. [#1837](https://github.com/http4s/http4s/pull/1837)
* New `http4s-boopickle` module supports entity codecs through `boopickle.Pickler` [#1826](https://github.com/http4s/http4s/pull/1826)
* Log as much of the response as is consumed in the client. Previously, failure to consume the entire body prevented any part of the body from being logged. [#1846](https://github.com/http4s/http4s/pull/1846)
* Dependency upgrades:
  * prometheus-client-java-0.4.0

# v0.18.10 (2018-05-03)
* Eliminate dependency on Macro Paradise and macro-compat [#1816](https://github.com/http4s/http4s/pull/1816)
* Add `Logging` middleware for client [#1820](https://github.com/http4s/http4s/pull/1820)
* Make blaze-client tick wheel executor lazy [#1822](https://github.com/http4s/http4s/pull/1822)
* Dependency upgrades:
  * cats-effect-0.10.1
  * fs2-0.10.4
  * specs2-4.1.0

# v0.18.9 (2018-04-17)
* Log any exceptions when writing the header in blaze-server for HTTP/1 [#1781](https://github.com/http4s/http4s/pull/1781)
* Drain the response body (thus running its finalizer) when there is an error writing a servlet header or body [#1782](https://github.com/http4s/http4s/pull/1782)
* Clean up logging of errors thrown by services. Prevents the possible swallowing of errors thrown during `renderResponse` in blaze-server and `Http4sServlet` [#1783](https://github.com/http4s/http4s/pull/1783)
* Fix `Uri.Scheme` parser for schemes beginning with `http` other than `https` [#1790](https://github.com/http4s/http4s/pull/1790)
* Fix blaze-client to reset the connection start time on each invocation of the `F[DisposableResponse]`. This fixes the "timeout after 0 milliseconds" error. [#1792](https://github.com/http4s/http4s/pull/1792)
* Depdency upgrades:
  * blaze-0.12.13
  * http4s-websocket-0.2.1
  * specs2-4.0.4
  * tomcat-9.0.7

# v0.18.8 (2018-04-11)
* Improved ScalaDoc for BlazeBuilder [#1775](https://github.com/http4s/http4s/pull/1775)
* Added a stream constructor for async-http-client [#1776](https://github.com/http4s/http4s/pull/1776)
* http4s-prometheus-server-metrics project created. Prometheus Metrics middleware implemented for metrics on http4s server. Exposes an HttpService ready to be scraped by Prometheus, as well pairing to a CollectorRegistry for custom metric registration. [#1778](https://github.com/http4s/http4s/pull/1778)

# v0.18.7 (2018-04-04)
* Multipart parser defaults to fields interpreted as utf-8. [#1767](https://github.com/http4s/http4s/pull/1767)

# v0.18.6 (2018-04-03)
* Fix parsing of multipart bodies across chunk boundaries. [#1764](https://github.com/http4s/http4s/pull/1764)

# v0.18.5 (2018-03-28)
* Add `&` extractor to http4s-dsl. [#1758](https://github.com/http4s/http4s/pull/1758)
* Deprecate `EntityEncoder[F, Future[A]]`.  The `EntityEncoder` is strict in its argument, which causes any side effect of the `Future` to execute immediately.  Wrap your `future` in `IO.fromFuture(IO(future))` instead. [#1759](https://github.com/http4s/http4s/pull/1759)
* Dependency upgrades:
  * circe-0.9.3

# v0.18.4 (2018-03-23)
* Deprecate old `Timeout` middleware methods in favor of new ones that use `FiniteDuration` and cancel timed out effects [#1725](https://github.com/http4s/http4s/pull/1725)
* Add `expectOr` methods to client for custom error handling on failed expects [#1726](https://github.com/http4s/http4s/pull/1726)
* Replace buffered multipart parser with a streaming version. Deprecate all uses of fs2-scodec. [#1727](https://github.com/http4s/http4s/pull/1727)
* Dependency upgrades:
  * blaze-0.12.2
  * fs2-0.10.3
  * log4s-1.6.1
  * jetty-9.4.9.v20180320

# v0.18.3 (2018-03-17)
* Remove duplicate logging in pool manager [#1683]((https://github.com/http4s/http4s/pull/1683)
* Add request/response specific properties to logging [#1709](https://github.com/http4s/http4s/pull/1709)
* Dependency upgrades:
  * async-http-client-2.0.39
  * cats-1.1.0
  * cats-effect-0.10
  * circe-0.9.2
  * discipline-0.9.0
  * jawn-fs2-0.12.2
  * log4s-1.5.0
  * twirl-1.3.15

# v0.18.2 (2018-03-09)
* Qualify reference to `identity` in `uriLiteral` macro [#1697](https://github.com/http4s/http4s/pull/1697)
* Make `Retry` use the correct duration units [#1698](https://github.com/http4s/http4s/pull/1698)
* Dependency upgrades:
  * tomcat-9.0.6

# v0.18.1 (2018-02-27)
* Fix the rendering of trailer headers in blaze [#1629](https://github.com/http4s/http4s/pull/1629)
* Fix race condition between shutdown and parsing in Http1SeverStage [#1675](https://github.com/http4s/http4s/pull/1675)
* Don't use filter in `Arbitrary[``Content-Length``]` [#1678](https://github.com/http4s/http4s/pull/1678)
* Opt-in fallthrough for authenticated services [#1681](https://github.com/http4s/http4s/pull/1681)
* Dependency upgrades:
  * cats-effect-0.9
  * fs2-0.10.2
  * fs2-reactive-streams-0.5.1
  * jawn-fs2-0.12.1
  * specs2-4.0.3
  * tomcat-9.0.5
  * twirl-1.3.4

# v0.18.0 (2018-02-01)
* Add `filename` method to `Part`
* Dependency upgrades:
  * fs2-0.10.0
  * fs2-reactive-streams-0.5.0
  * jawn-fs2-0.12.0

# v0.18.0-M9 (2018-01-26)
* Emit Exit Codes On Server Shutdown [#1638](https://github.com/http4s/http4s/pull/1638) [#1637](https://github.com/http4s/http4s/pull/1637)
* Register Termination Signal and Frame in Http4sWSStage [#1631](https://github.com/http4s/http4s/pull/1631)
* Trailer Headers Are Now Being Emitted Properly [#1629](https://github.com/http4s/http4s/pull/1629)
* Dependency Upgrades:
   * alpn-boot-8.1.12.v20180117
   * circe-0.9.1
   * fs2-0.10.0-RC2
   * fs2-reactive-streams-0.3.0
   * jawn-fs2-0.12.0-M7
   * metrics-4.0.2
   * tomcat-9.0.4

# v0.18.0-M8 (2018-01-05)
* Dependency Upgrades:
   * argonaut-6.2.1
   * circe-0.9.0
   * fs2-0.10.0-M11
   * fs2-reactive-streams-0.2.8
   * jawn-fs2-0.12.0-M6
   * cats-1.0.1
   * cats-effect-0.8

# v0.18.0-M7 (2017-12-23)
* Relax various typeclass constraints from `Effect` to `Sync` or `Async`. [#1587](https://github.com/http4s/http4s/pull/1587)
* Operate on `Segment` instead of `Chunk` [#1588](https://github.com/http4s/http4s/pull/1588)
   * `EntityDecoder.collectBinary` and `EntityDecoder.binary` now
     return `Segment[Byte, Unit]` instead of `Chunk[Byte]`.
   * Add `EntityDecoder.binaryChunk`.
   * Add `EntityEncoder.segmentEncoder`.
   * `http4sMonoidForChunk` replaced by `http4sMonoidForSegment`.
* Add new generators for core RFC 2616 types. [#1593](https://github.com/http4s/http4s/pull/1593)
* Undo obsolete copying of bytes in `StaticFile.fromURL`. [#1202](https://github.com/http4s/http4s/pull/1202)
* Optimize conversion of `Chunk.Bytes` and `ByteVectorChunk` to `ByteBuffer. [#1602](https://github.com/http4s/http4s/pull/1602)
* Rename `read` to `send` and `write` to `receive` in websocket model. [#1603](https://github.com/http4s/http4s/pull/1603)
* Remove `MediaRange` mutable `Registry` and add `HttpCodec[MediaRange]` instance [#1597](https://github.com/http4s/http4s/pull/1597)
* Remove `Monoid[Segment[A, Unit]]` instance, which is now provided by fs2. [#1609](https://github.com/http4s/http4s/pull/1609)
* Introduce `WebSocketBuilder` to build `WebSocket` responses.  Allows headers (e.g., `Sec-WebSocket-Protocol`) on a successful handshake, as well as customization of the response to failed handshakes. [#1607](https://github.com/http4s/http4s/pull/1607)
* Don't catch exceptions thrown by `EntityDecoder.decodeBy`. Complain loudly in logs about exceptions thrown by `HttpService` rather than raised in `F`. [#1592](https://github.com/http4s/http4s/pull/1592)
* Make `abnormal-terminations` and `service-errors` Metrics names plural. [#1611](https://github.com/http4s/http4s/pull/1611)
* Refactor blaze client creation. [#1523](https://github.com/http4s/http4s/pull/1523)
   * `Http1Client.apply` returns `F[Client[F]]`
   * `Http1Client.stream` returns `Stream[F, Client[F]]`, bracketed to shut down the client.
   * `PooledHttp1Client` constructor is deprecated, replaced by the above.
   * `SimpleHttp1Client` is deprecated with no direct equivalent.  Use `Http1Client`.
* Improve client timeout and wait queue handling
   * `requestTimeout` and `responseHeadersTimeout` begin from the submission of the request.  This includes time spent in the wait queue of the pool. [#1570](https://github.com/http4s/http4s/pull/1570)
   * When a connection is `invalidate`d, try to unblock a waiting request under the same key.  Previously, the wait queue would only be checked on recycled connections.
   * When the connection pool is closed, allow connections in the wait queue to complete.
* Changes to Metrics middleware. [#1612](https://github.com/http4s/http4s/pull/1612)
   * Decrement the active requests gauge when no request matches
   * Don't count non-matching requests as 4xx in case they're composed with other services.
   * Don't count failed requests as 5xx in case they're recovered elsewhere.  They still get recorded as `service-error`s.
* Dependency upgrades:
   * async-http-client-2.0.38
   * cats-1.0.0.RC2
   * circe-0.9.0-M3
   * fs2-0.10.0-M10
   * fs2-jawn-0.12.0-M5
   * fs2-reactive-streams-0.2.7
   * scala-2.10.7 and scala-2.11.12

# v0.18.0-M6 (2017-12-08)
* Tested on Java 9.
* `Message.withContentType` now takes a `Content-Type` instead of an
  ``Option[`Content-Type`]``.  `withContentTypeOption` takes an `Option`,
  and `withoutContentType` clears it.
* `QValue` has an `HttpCodec` instance
* `AuthMiddleware` never falls through.  See
  [#1530](https://github.com/http4s/http4s/pull/1530) for more.
* `ContentCoding` is no longer a `Registry`, but has an `HttpCodec`
  instance.
* Render a banner on server startup.  Customize by calling
  `withBanner(List[String])` or `withoutBanner` on the
  `ServerBuilder`.
* Parameterize `isZippable` as a predicate of the `Response` in `GZip`
  middleware.
* Add constant for `application/vnd.api+json` MediaType.
* Limit memory consumption in `GZip` middleware
* Add `handleError`, `handleErrorWith`, `bimap`, `biflatMap`,
  `transform`, and `transformWith` to `EntityDecoder`.
* `org.http4s.util.StreamApp` and `org.http4s.util.ExitCode` are
  deprecated in favor of `fs2.StreamApp` and `fs2.StreamApp.ExitCode`,
  based on what was in http4s.
* Dependency upgrades:
  * fs2-0.10.0-M9
  * fs2-reactive-streams-0.2.6
  * jawn-fs2-0.12.0-M4
  * specs2-4.0.2

# v0.17.6 (2017-12-05)
* Fix `StaticFile` to serve files larger than `Int.MaxValue` bytes
* Dependency upgrades:
  * tomcat-8.5.24

# v0.16.6 (2017-12-04)
* Add a CSRF server middleware
* Fix `NullPointerException` when starting a Tomcat server related to `docBase`
* Log version info and server address on server startup
* Dependency upgrades:
  * jetty-9.4.8.v20171121
  * log4s-1.4.0
  * scalaz-7.2.17
  * twirl-1.3.13

# v0.18.0-M5 (2017-11-02)
* Introduced an `HttpCodec` type class that represents a type that can round
  trip to and from a `String`.  `Uri.Scheme` and `TransferCoding` are the first
  implementors, with more to follow.  Added an `HttpCodecLaws` to http4s-testing.
* `Uri.Scheme` is now its own type instead of a type alias.
* `TransferCoding` is no longer a case class. Its `coding` member is now a
  `String`, not a `CIString`. Its companion is no longer a
  `Registry`.
* Introduced `org.http4s.syntax.literals`, which contains a `StringContext` forAll
  safely constructing a `Uri.Scheme`.  More will follow.
* `org.http4s.util.StreamApp.ExitCode` moved to `org.http4s.util.ExitCode`
* Changed `AuthService[F[_], T]` to `AuthService[T, F[_]]` to support
  partial unification when combining services as a `SemigroupK`.
* Unseal the `MessageFailure` hierarchy. Previous versions of http4s had a
  `GenericParsingFailure`, `GenericDecodeFailure`, and
  `GenericMessageBodyFailure`. This was not compatible with the parameterized
  effect introduced in v0.18. Now, `MessageFailure` is unsealed, so users
  wanting precise control over the default `toHttpResponse` can implement their
  own failure conditions.
* `MessageFailure` now has an `Option[Throwable]` cause.
* Removed `KleisliInstances`. The `SemigroupK[Kleisli[F, A, ?]]` is now provided
  by cats.  Users should no longer need to import `org.http4s.implicits._` to
  get `<+>` composition of `HttpService`s
* `NonEmptyList` extensions moved from `org.http4s.util.nonEmptyList` to
  `org.http4s.syntax.nonEmptyList`.
* There is a classpath difference in log4s version between blaze and http4s in this
  milestone that will be remedied in M6. We believe these warnings are safe.
* Dependency upgrades:
  * cats-1.0.0-RC1
  * fs2-0.10.0-M8
  * fs2-reactive-streams-0.2.5

# v0.18.0-M4 (2017-10-12)
* Syntax for building requests moved from `org.http4s.client._` to
  `org.http4s.client.dsl.Http4sClientDsl[F]`, with concrete type `IO`
  available as `org.http4s.client.dsl.io._`.  This is consistent with
  http4s-dsl for servers.
* Change `StreamApp` to return a `Stream[F, ExitCode]`. The first exit code
  returned by the stream is the exit code of the JVM. This allows custom exit
  codes, and eases dead code warnings in certain constructions that involved
  mapping over `Nothing`.
* `AuthMiddleware.apply` now takes an `Kleisli[OptionT[F, ?], Request[F], T]`
  instead of a `Kleisli[F, Request[F], T]`.
* Set `Content-Type` header on default `NotFound` response.
* Merges from v0.16.5 and v0.17.5.
* Remove mutable map that backs `Method` registry. All methods in the IANA
  registry are available through `Method.all`. Custom methods should be memoized
  by other means.
* Adds an `EntityDecoder[F, Array[Byte]]` and `EntityDecoder[F, Array[Char]]`
  for symmetry with provided `EntityEncoder` instances.
* Adds `Arbitrary` instances for `Headers`, `EntityBody[F]` (currently just
  single chunk), `Entity[F]`, and `EntityEncoder[F, A]`.
* Adds `EntityEncoderLaws` for `EntityEncoder`.
* Adds `EntityCodecLaws`.  "EntityCodec" is not a type in http4s, but these
  laws relate an `EntityEncoder[F, A]` to an `EntityDecoder[F, A]`.
* There is a classpath difference in log4s version between blaze and http4s in this
  milestone that will be remedied in M6. We believe these warnings are safe.

# v0.17.5 (2017-10-12)
* Merges only.

# v0.16.5 (2017-10-11)
* Correctly implement sanitization of dot segments in static file paths
  according to RFC 3986 5.2.4. Most importantly, this fixes an issue where `...`
  is reinterpreted as `..` and can escape the root of the static file service.

# v0.18.0-M3 (2017-10-04)
* Merges only.
* There is a classpath difference in log4s version between blaze and http4s in this
  milestone that will be remedied in M6. We believe these warnings are safe.

# v0.17.4 (2017-10-04)
* Fix reading of request body in non-blocking servlet backend. It was previously
  only reading the first byte of each chunk.
* Dependency upgrades:
  * fs2-reactive-streams-0.1.1

# v0.16.4 (2017-10-04)
* Backport removal `java.xml.bind` dependency from `GZip` middleware,
  to play more nicely with Java 9.
* Dependency upgrades:
  * metrics-core-3.2.5
  * tomcat-8.0.23
  * twirl-1.3.12

# v0.18.0-M2 (2017-10-03)
* Use http4s-dsl with any effect type by either:
    * extend `Http4sDsl[F]`
    * create an object that extends `Http4sDsl[F]`, and extend that.
    * `import org.http4s.dsl.io._` is still available for those who
      wish to specialize on `cats.effect.IO`
* Remove `Semigroup[F[MaybeResponse[F]]]` constraint from
  `BlazeBuilder`.
* Fix `AutoSlash` middleware when a service is mounted with a prefix.
* Publish internal http4s-parboiled2 as a separate module.  This does
  not add any new third-party dependencies, but unbreaks `sbt
  publishLocal`.
* Add `Request.from`, which respects `X-Fowarded-For` header.
* Make `F` in `EffectMessageSyntax` invariant
* Add `message.decodeJson[A]` syntax to replace awkward `message.as(implicitly,
  jsonOf[A])`. Brought into scope by importing one of the following, based on
  your JSON library of choice.
  * `import org.http4s.argonaut._`
  * `import org.http4s.circe._`
  * `import org.http4s.json4s.jackson._`
  * `import org.http4s.json4s.native._`
* `AsyncHttpClient.apply` no longer takes a `bufferSize`.  It is made
  irrelevant by fs2-reactive-streams.
* `MultipartParser.parse` no longer takes a `headerLimit`, which was unused.
* Add `maxWaitQueueLimit` (default 256) and `maxConnectionsPerRequestKey`
  (default 10) to `PooledHttp1Client`.
* Remove private implicit `ExecutionContext` from `StreamApp`. This had been
  known to cause diverging implicit resolution that was hard to debug.
* Shift execution of the routing of the `HttpService` to the `ExecutionContext`
  provided by the `JettyBuilder` or `TomcatBuilder`. Previously, it only shifted
  the response task and stream. This was a regression from v0.16.
* Add two utility execution contexts. These may be used to increase throughput
  as the server builder's `ExecutionContext`. Blocking calls on routing may
  decrease fairness or even deadlock your service, so use at your own risk:
  * `org.http4s.util.execution.direct`
  * `org.http4s.util.execution.trampoline`
* Deprecate `EffectRequestSyntax` and `EffectResponseSyntax`. These were
  previously used to provide methods such as `.putHeaders` and `.withBody`
  on types `F[Request]` and `F[Response]`.  As an alternative:
  * Call `.map` or `.flatMap` on `F[Request]` and `F[Response]` to get access
    to all the same methods.
  * Variadic headers have been added to all the status code generators in
    `Http4sDsl[F]` and method generators in `import org.http4s.client._`.
    For example:
    * `POST(uri, urlForm, Header("Authorization", "Bearer s3cr3t"))`
    * ``Ok("This will have an html content type!", `Content-Type`(`text/html`))``
* Restate `HttpService[F]` as a `Kleisli[OptionT[F, ?], Request[F], Response[F]]`.
* Similarly, `AuthedService[F]` as a `Kleisli[OptionT[F, ?], AuthedRequest[F], Response[F]]`.
* `MaybeResponse` is removed, because the optionality is now expressed through
  the `OptionT` in `HttpService`. Instead of composing `HttpService` via a
  `Semigroup`, compose via a `SemigroupK`. Import `org.http4s.implicits._` to
  get a `SemigroupK[HttpService]`, and chain services as `s1 <+> s2`. We hope to
  remove the need for `org.http4s.implicits._` in a future version of cats with
  [issue 1428](https://github.com/typelevel/cats/issues/1428).
* The `Service` type alias is deprecated in favor of `Kleisli`.  It used to represent
  a partial application of the first type parameter, but since version 0.18, it is
  identical to `Kleisli.
* `HttpService.lift`, `AuthedService.lift` are deprecated in favor of `Kleisli.apply`.
* Remove `java.xml.bind` dependency from `GZip` middleware to avoid an
  extra module dependency in Java 9.
* Upgraded dependencies:
    * jawn-fs2-0.12.0-M2
    * log4s-1.4.0
* There is a classpath difference in log4s version between blaze and http4s in this
  milestone that will be remedied in M6. We believe these warnings are safe.

# v0.17.3 (2017-10-02)
* Shift execution of HttpService to the `ExecutionContext` provided by the
  `BlazeBuilder` when using HTTP/2. Previously, it only shifted the response
  task and body stream.

# v0.16.3 (2017-09-29)
* Fix `java.io.IOException: An invalid argument was supplied` on blaze-client
  for Windows when writing an empty sequence of `ByteBuffer`s.
* Set encoding of `captureWriter` to UTF-8 instead of the platform default.
* Dependency upgrades:
  * blaze-0.12.9

# v0.17.2 (2017-09-25)
* Remove private implicit strategy from `StreamApp`. This had been known to
  cause diverging implicit resolution that was hard to debug.
* Shift execution of HttpService to the `ExecutionContext` provided by the
  `BlazeBuilder`. Previously, it only shifted the response stream. This was a
  regression from 0.16.
* Split off http4s-parboiled2 module as `"org.http4s" %% "parboiled"`. There are
  no externally visible changes, but this simplifies and speeds the http4s
  build.

# v0.16.2 (2017-09-25)
* Dependency patch upgrades:
  * async-http-client-2.0.37
  * blaze-0.12.8: changes default number of selector threads to
    from `2 * cores + 1` to `max(4, cores + 1)`.
  * jetty-9.4.7.v20170914
  * tomcat-8.5.21
  * twirl-1.3.7

# v0.17.1 (2017-09-17)
* Fix bug where metrics were not captured in `Metrics` middleware.
* Pass `redactHeadersWhen` argument from `Logger` to `RequestLogger`
  and `ResponseLogger`.

# v0.16.1 (2017-09-17)
* Publish our fork of parboiled2 as http4s-parboiled2 module.  It's
  the exact same internal code as was in http4s-core, with no external
  dependencies. By publishing an extra module, we enable a
  `publishLocal` workflow.
* Charset fixes:
  * Deprecate `CharsetRange.isSatisfiedBy` in favor of
    and ```Accept-Charset`.isSatisfiedBy`` in favor of
    ```Accept-Charset`.satisfiedBy``.
  * Fix definition of `satisfiedBy` to respect priority of
    ```Charset`.*``.
  * Add `CharsetRange.matches`.
* ContentCoding fixes:
  * Deprecate `ContentCoding.satisfiedBy` and
    `ContentCoding.satisfies` in favor of ```Accept-Encoding`.satisfiedBy``.
  * Deprecate ```Accept-Encoding`.preferred``, which has no reasonable
    interpretation in the presence of splats.
  * Add ```Accept-Language`.qValue``.
  * Fix definition of `satisfiedBy` to respect priority of
    `ContentCoding.*`.
  * Add `ContentCoding.matches` and `ContentCoding.registered`.
  * Add `Arbitrary[ContentCoding]` and ```Arbitrary[`Accept-Encoding`]``
    instances.
* LanguageTag fixes:
  * Deprecate `LanguageTag.satisfiedBy` and
    `LanguageTag.satisfies` in favor of ```Accept-Language`.satisfiedBy``.
  * Fix definition of `satisfiedBy` to respect priority of
    `LanguageTag.*` and matches of a partial set of subtags.
  * Add `LanguageTag.matches`.
  * Deprecate `LanguageTag.withQuality` in favor of new
    `LanguageTag.withQValue`.
  * Deprecate ```Accept-Language`.preferred``, which has no reasonable
    interpretation in the presence of splats.
  * Add ```Accept-Language`.qValue``.
  * Add `Arbitrary[LanguageTag]` and ```Arbitrary[`Accept-Language`]``
    instances.

# v0.17.0 (2017-09-01)
* Honor `Retry-After` header in `Retry` middleware.  The response will
  not be retried until the maximum of the backoff strategy and any
  time specified by the `Retry-After` header of the response.
* The `RetryPolicy.defaultRetriable` only works for methods guaranteed
  to not have a body.  In fs2, we can't introspect the stream to
  guarantee that it can be rerun.  To retry requests for idempotent
  request methods, use `RetryPolicy.unsafeRetriable`.  To retry
  requests regardless of method, use
  `RetryPolicy.recklesslyRetriable`.
* Fix `Logger` middleware to render JSON bodies as text, not as a hex
  dump.
* `MultipartParser.parse` returns a stream of `ByteVector` instead of
  a stream of `Byte`. This perserves chunking when parsing into the
  high-level `EntityDecoder[Multipart]`, and substantially improves
  performance on large files.  The high-level API is not affected.

# v0.16.0 (2017-09-01)
* `Retry` middleware takes a `RetryPolicy` instead of a backoff
  strategy.  A `RetryPolicy` is a function of the request, the
  response, and the number of attempts.  Wrap the previous `backoff`
  in `RetryPolicy {}` for compatible behavior.
* Expose a `Part.fileData` constructor that accepts an `EntityBody`.

# v0.17.0-RC3 (2017-08-29)
* In blaze-server, when doing chunked transfer encoding, flush the
  header as soon as it is available.  It previously buffered until the
  first chunk was available.

# v0.16.0-RC3 (2017-08-29)
* Add a `responseHeaderTimeout` property to `BlazeClientConfig`.  This
  measures the time between the completion of writing the request body
  to the reception of a complete response header.
* Upgraded dependencies:
    * async-http-client-2.0.35

# v0.18.0-M1 (2017-08-24)

This release is the product of a long period of parallel development
across different foundation libraries, making a detailed changelog
difficult.  This is a living document, so if any important points are
missed here, please send a PR.

The most important change in http4s-0.18 is that the effect type is
parameterized.  Where previous versions were specialized on
`scalaz.concurrent.Task` or `fs2.Task`, this version supports anything
with a `cats.effect.Effect` instance.  The easiest way to port an
existing service is to replace your `Task` with `cats.effect.IO`,
which has a similar API and is already available on your classpath.
If you prefer to bring your own effect, such as `monix.eval.Task` or
stick to `scalaz.concurrent.Task` or put a transformer on `IO`, that's
fine, too!

The parameterization chanages many core signatures throughout http4s:
- `Request` and `Response` become `Request[F[_]]` and
  `Response[F[_]]`.  The `F` is the effect type of the body (i.e.,
  `Stream[F, Byte]`), or what the body `.run`s to.
- `HttpService` becomes `HttpService[F[_]]`, so that the service
  returns an `F[Response[F]]`.  Instead of constructing with
  `HttpService { ... }`, we now declare the effect type of the
  service, like `HttpService[IO] { ... }`.  This determines the type
  of request and response handled by the service.
- `EntityEncoder[A]` and `EntityDecoder[A]` are now
  `EntityEncoder[F[_], A]` and `EntityDecoder[F[_], A]`, respectively.
  These act as a codec for `Request[F]` and `Response[F]`.  In practice,
  this change tends to be transparent in the DSL.
- The server builders now take an `F` parameter, which needs to match
  the services mounted to them.
- The client now takes an `F` parameter, which determines the requests
  and responses it handles.

Several dependencies are upgraded:
- cats-1.0.0.MF
- circe-0.9.0-M1
- fs2-0.10.0-M6
- fs2-reactive-streams-0.2.2
- jawn-fs2-0.12.0-M1

# v0.17.0-RC2 (2017-08-24)
* Remove `ServiceSyntax.orNotFound(a: A): Task[Response]` in favor of
  `ServiceSyntax.orNotFound: Service[Request, Response]`

# v0.16.0-RC2 (2017-08-24)
* Move http4s-blaze-core from `org.http4s.blaze` to
  `org.http4s.blazecore` to avoid a conflict with the non-http4s
  blaze-core module.
* Change `ServiceOps` to operate on a `Service[?, MaybeResponse]`.
  Give it an `orNotFound` that returns a `Service`.  The
  `orNotFound(a: A)` overload is left for compatibility with Scala
  2.10.
* Build with Lightbend compiler instead of Typelevel compiler so we
  don't expose `org.typelevel` dependencies that are incompatible with
  ntheir counterparts in `org.scala-lang`.
* Upgraded dependencies:
    * blaze-0.12.7 (fixes eviction notice in http4s-websocket)
    * twirl-1.3.4

# v0.17.0-RC1 (2017-08-16)
* Port `ChunkAggregator` to fs2
* Add logging middleware
* Standardize on `ExecutionContext` over `Strategy` and `ExecutorService`
* Implement `Age` header
* Fix `Client#toHttpService` to not dispose until the body is consumed
* Add a buffered implementation of `EntityDecoder[Multipart]`
* In async-http-client, don't use `ReactiveStreamsBodyGenerator` unless there is
  a body to transmit. This fixes an `IllegalStateException: unexpected message
  type`
* Add `HSTS` middleware
* Add option to serve pre-gzipped resources
* Add RequestLogging and ResponseLogging middlewares
* `StaticFile` options return `OptionT[Task, ?]`
* Set `Content-Length` or `Transfer-Encoding: chunked` header when serving
  from a URL
* Explicitly close `URLConnection``s if we are not reading the contents
* Upgrade to:
    * async-http-client-2.0.34
    * fs2-0.9.7
    * metrics-core-3.2.4
    * scodec-bits-1.1.5

# v0.16.0-RC1 (2017-08-16)
* Remove laziness from `ArbitraryInstances`
* Support an arbitrary predicate for CORS allowed origins
* Support `Access-Control-Expose-Headers` header for CORS
* Fix thread safety issue in `EntityDecoder[XML]`
* Support IPV6 headers in `X-Forwarded-For`
* Add `status` and `successful` methods to client
* Overload `client.fetchAs` and `client.streaming` to accept a `Task[Request]`
* Replace `Instant` with `HttpDate` to avoid silent truncation and constrain
  to dates that are legally renderable in HTTP.
* Fix bug in hash code of `CIString`
* Update `request.pathInfo` when changing `request.withUri`. To keep these
  values in sync, `request.copy` has been deprecated, but copy constructors
  based on `with` have been added.
* Remove `name` from `AttributeKey`.
* Add `withFragment` and `withoutFragment` to `Uri`
* Construct `Content-Length` with `fromLong` to ensure validity, and
  `unsafeFromLong` when you can assert that it's positive.
* Add missing instances to `QueryParamDecoder` and `QueryParamEncoder`.
* Add `response.cookies` method to get a list of cookies from `Set-Cookie`
  header.  `Set-Cookie` is no longer a `Header.Extractable`, as it does
  not adhere to the HTTP spec of being concatenable by commas without
  changing semantics.
* Make servlet `HttpSession` available as a request attribute in servlet
  backends
* Fix `Part.name` to return the name from the `Content-Disposition` header
  instead of the name _of_ the `Content-Disposition` header. Accordingly, it is
  no longer a `CIString`
* `Request.toString` and `Response.toString` now redact sensitive headers. A
  method to redact arbitrary headers is added to `Headers`.
* `Retry-After` is now modeled as a `Either[HttpDate, Long]` to reflect either
  an http-date or delta-seconds value.
* Look for index.html in `StaticFile` when rendering a directory instead of
  returning `401 Unauthorized`.
* Limit dates to a minimum of January 1, 1900, per RFC.
* Add `serviceErrorHandler` to `ServerBuilder` to allow pluggable error handlers
  when a server backend receives a failed task or a thrown Exception when
  invoking a service. The default calls `toHttpResponse` on `MessageFailure` and
  closes the connection with a `500 InternalServerError` on other non-fatal
  errors.  Fatal errors are left to the server.
* `FollowRedirect` does not propagate sensitive headers when redirecting to a
  different authority.
* Add Content-Length header to empty response generators
* Upgraded dependencies:
    * async-http-client-2.0.34
    * http4s-websocket-0.2.0
    * jetty-9.4.6.v20170531
    * json4s-3.5.3
    * log4s-1.3.6
    * metrics-core-3.2.3
    * scala-2.12.3-bin-typelevel-4
    * scalaz-7.2.15
    * tomcat-8.5.20

# v0.15.16 (2017-07-20)
* Backport rendering of details in `ParseFailure.getMessage`

# ~~v0.15.15 (2017-07-20)~~
* Oops. Same as v0.15.14.

# v0.15.14 (2017-07-10)
* Close parens in `Request.toString`
* Use "message" instead of "request" in message body failure messages
* Add `problem+json` media type
* Tolerate `[` and `]` in queries parsing URIs. These characters are parsed, but
  percent-encoded.

# v0.17.0-M3 (2017-05-27)
* Fix file corruption issue when serving static files from the classpath

# v0.16.0-M3 (2017-05-25)
* Fix `WebjarService` so it matches assets.
* `ServerApp` overrides `process` to leave a single abstract method
* Add gzip trailer in `GZip` middleware
* Upgraded dependencies:
    * circe-0.8.0
    * jetty-9.4.5.v20170502
    * scalaz-7.2.13
    * tomcat-8.5.15
* `ProcessApp` uses a `Process[Task, Nothing]` rather than a
  `Process[Task, Unit]`
* `Credentials` is split into `Credentials.AuthParams` for key-value pairs and
  `Credentials.Token` for legacy token-based schemes.  `OAuthBearerToken` is
  subsumed by `Credentials.Token`.  `BasicCredentials` no longer extends
  `Credentials`, but is extractable from one.  This model permits the
  definition of other arbitrary credential schemes.
* Add `fromSeq` constructor to `UrlForm`
* Allow `WebjarService` to pass on methods other than `GET`.  It previously
  threw a `MatchError`.

# v0.15.13 (2017-05-25)
* Patch-level upgrades to dependencies:
    * async-http-client-2.0.32
    * blaze-0.12.6 (fixes infinite loop in some SSL handshakes)
    * jetty-9.3.19.v20170502
    * json4s-3.5.2
    * tomcat-8.0.44

# v0.15.12 (2017-05-11)
* Fix GZip middleware to render a correct stream

# v0.17.0-M2 (2017-04-30)
* `Timeout` middleware takes an implicit `Scheduler` and
  `ExecutionContext`
* Bring back `http4s-async-client`, based on `fs2-reactive-stream`
* Restore support for WebSockets

# v0.16.0-M2 (2017-04-30)
* Upgraded dependencies:
    * argonaut-6.2
    * jetty-9.4.4.v20170414
    * tomcat-8.5.14
* Fix `ProcessApp` to terminate on process errors
* Set `secure` request attribute correctly in blaze server
* Exit with code `-1` when `ProcessApp` fails
* Make `ResourceService` respect `If-Modified-Since`
* Rename `ProcessApp.main` to `ProcessApp.process` to avoid overload confusio
* Avoid intermediate String allocation in Circe's `jsonEncoder`
* Adaptive EntityDecoder[Json] for circe: works directly from a ByteBuffer for
  small bodies, and incrementally through jawn for larger.
* Capture more context in detail message of parse errors

# v0.15.11 (2017-04-29)
* Upgrade to blaze-0.12.5 to pick up fix for `StackOverflowError` in
  SSL handshake

# v0.15.10 (2017-04-28)
* Patch-level upgrades to dependencies
* argonaut-6.2
* scalaz-7.2.12
* Allow preambles and epilogues in multipart bodies
* Limit multipart headers to 40 kilobytes to avoid unbounded buffering
  of long lines in a header
* Remove `' '` and `'?'` from alphabet for generated multipart
  boundaries, as these are not token characters and are known to cause
  trouble for some multipart implementations
* Fix multipart parsing for unlucky input chunk sizes

# v0.15.9 (2017-04-19)
* Terminate `ServerApp` even if the server fails to start
* Make `ResourceService` respect `If-Modified-Since`
* Patch-level upgrades to dependencies:
* async-http-client-2.0.31
* jetty-9.3.18.v20170406
* json4s-3.5.1
* log4s-1.3.4
* metrics-core-3.1.4
* scalacheck-1.13.5
* scalaz-7.1.13 or scalaz-7.2.11
* tomcat-8.0.43

# v0.17.0-M1 (2017-04-08)
* First release on cats and fs2
    * All scalaz types and typeclasses replaced by cats equivalengts
	* `scalaz.concurrent.Task` replaced by `fs2.Task`
	* `scalaz.stream.Process` replaced by `fs2.Stream`
* Roughly at feature parity with v0.16.0-M1. Notable exceptions:
	* Multipart not yet supported
	* Web sockets not yet supported
	* Client retry middleware can't check idempotence of requests
	* Utilties in `org.http4s.util.io` not yet ported

# v0.16.0-M1 (2017-04-08)
* Fix type of `AuthedService.empty`
* Eliminate `Fallthrough` typeclass.  An `HttpService` now returns
  `MaybeResponse`, which can be a `Response` or `Pass`.  There is a
  `Semigroup[MaybeResponse]` instance that allows `HttpService`s to be
  chained as a semigroup.  `service orElse anotherService` is
  deprecated in favor of `service |+| anotherService`.
* Support configuring blaze and Jetty servers with a custom
  `SSLContext`.
* Upgraded dependencies for various modules:
    * async-http-client-2.0.31
    * circe-0.7.1
    * jetty-9.4.3.v20170317
    * json4s-3.5.1
    * logback-1.2.1
    * log4s-1.3.4
    * metrics-3.2.0
    * scalacheck-1.13.5
    * tomcat-8.0.43
* Deprecate `EntityEncoder[ByteBuffer]` and
  `EntityEncoder[CharBuffer]`.
* Add `EntityDecoder[Unit]`.
* Move `ResponseClass`es into `Status`.
* Use `SSLContext.getDefault` by default in blaze-client.  Use
  `BlazeServerConfig.insecure` to ignore certificate validity.  But
  please don't.
* Move `CIString` syntax to `org.http4s.syntax`.
* Bundle an internal version of parboiled2.  This decouples core from
  shapeless, allowing applications to use their preferred version of
  shapeless.
* Rename `endpointAuthentication` to `checkEndpointAuthentication`.
* Add a `WebjarService` for serving files out of web jars.
* Implement `Retry-After` header.
* Stop building with `delambdafy` on Scala 2.11.
* Eliminate finalizer on `BlazeConnection`.
* Respond OK to CORS pre-flight requests even if the wrapped service
  does not return a successful response.  This is to allow `CORS`
  pre-flight checks of authenticated services.
* Deprecate `ServerApp` in favor of `org.http4s.util.ProcessApp`.  A
  `ProcessApp` is easier to compose all the resources a server needs via
  `Process.bracket`.
* Implement a `Referer` header.

# v0.15.8 (2017-04-06)
* Cache charset lookups to avoid synchronization.  Resolution of
  charsets is synchronized, with a cache size of two.  This avoids
  the synchronized call on the HTTP pool.
* Strip fragment from request target in blaze-client.  An HTTP request
  target should not include the fragment, and certain servers respond
  with a `400 Bad Request` in their presence.

# v0.15.7 (2017-03-09)
* Change default server and client executors to a minimum of four
  threads.
* Bring scofflaw async-http-client to justice for its brazen
  violations of Reactive Streams Rule 3.16, requesting of a null
  subscription.
* Destroy Tomcat instances after stopping, so they don't hold the port
* Deprecate `ArbitraryInstances.genCharsetRangeNoQuality`, which can
  cause deadlocks
* Patch-level upgrades to dependencies:
    * async-http-client-2.0.30
    * jetty-9.3.16.v20170120
    * logback-1.1.11
    * metrics-3.1.3
    * scala-xml-1.0.6
    * scalaz-7.2.9
    * tomcat-8.0.41
    * twirl-1.2.1

# v0.15.6 (2017-03-03)
* Log unhandled MessageFailures to `org.http4s.server.message-failures`

# v0.15.5 (2017-02-20)
* Allow services wrapped in CORS middleware to fall through
* Don't log message about invalid CORS headers when no `Origin` header present
* Soften log about invalid CORS headers from info to debug

# v0.15.4 (2017-02-12)
* Call `toHttpResponse` on tasks failed with `MessageFailure`s from
  `HttpService`, to get proper 4xx handling instead of an internal
  server error.

# v0.15.3 (2017-01-17)
* Dispose of redirect responses in `FollowRedirect`. Fixes client deadlock under heavy load
* Refrain from logging headers with potentially sensitive info in blaze-client
* Add `hashCode` and `equals` to `Headers`
* Make `challenge` in auth middlewares public to facilitate composing multiple auth mechanisms
* Fix blaze-client detection of stale connections

# v0.15.2 (2016-12-29)
* Add helpers to add cookies to requests

# v0.12.6 (2016-12-29)
* Backport rendering of details in `ParseFailure.getMessage`

# ~~v0.12.5 (2016-12-29)~~
* ~~Backport rendering of details in `ParseFailure.getMessage`~~ Oops.

# v0.15.1 (2016-12-20)
* Fix GZip middleware to fallthrough non-matching responses
* Fix UnsupportedOperationException in Arbitrary[Uri]
* Upgrade to Scala 2.12.1 and Scalaz 7.2.8

# v0.15.0 (2016-11-30)
* Add support for Scala 2.12
* Added `Client.fromHttpService` to assist with testing.
* Make all case classes final where possible, sealed where not.
* Codec for Server Sent Events (SSE)
* Added JSONP middleware
* Improve Expires header to more easily build the header and support parsing of the header
* Replce lazy `Raw.parsed` field with a simple null check
* Added support for Zipkin headers
* Eliminate response attribute for detecting fallthrough response.
  The fallthrough response must be `Response.fallthrough`.
* Encode URI path segments created with `/`
* Introduce `AuthedRequest` and `AuthedService` types.
* Replace `CharSequenceEncoder` with `CharBufferEncoder`, assuming
  that `CharBuffer` and `String` are the only `CharSequence`s one
  would want to encode.
* Remove `EnittyEncoder[Char]` and `EntityEncoder[Byte]`.  Send an
  array, buffer, or String if you want this.
* Add `DefaultHead` middleware for `HEAD` implementation.
* Decouple `http4s-server` from Dropwizard Metrics.  Metrics code is
  in the new `http4s-metrics` module.
* Allow custom scheduler for timeout middleware.
* Add parametric empty `EntityEncoder` and `EntityEncoder[Unit]`.
* Replace unlawful `Order[CharsetRange]` with `Equal[CharsetRange]`.
* Auth middlewares renamed `BasicAuth` and `DigestAuth`.
* `BasicAuth` passes client password to store instead of requesting
  password from store.
* Remove realm as an argument to the basic and digest auth stores.
* Basic and digest auth stores return a parameterized type instead of
  just a String username.
* Upgrade to argonaut-6.2-RC2, circe-0.6.1, json4s-3.5.0

# v0.14.11 (2016-10-25)
* Fix expansion of `uri` and `q` macros by qualifying with `_root_`

# v0.14.10 (2016-10-12)
* Include timeout type and duration in blaze client timeouts

# v0.14.9 (2016-10-09)
* Don't use `"null"` as query string in servlet backends for requests without a query string

# v0.14.8 (2016-10-04)
* Allow param names in UriTemplate to have encoded, reserved parameters
* Upgrade to blaze-0.12.1, to fix OutOfMemoryError with direct buffers
* Upgrade to Scalaz 7.1.10/7.2.6
* Upgrade to Jetty 9.3.12
* Upgrade to Tomcat 8.0.37

# v0.14.7 (2016-09-25)
* Retry middleware now only retries requests with idempotent methods
  and pure bodies and appropriate status codes
* Fix bug where redirects followed when an effectful chunk (i.e., `Await`) follows pure ones.
* Don't uppercase two hex digits after "%25" when percent encoding.
* Tolerate invalid percent-encodings when decoding.
* Omit scoverage dependencies from POM

# v0.14.6 (2016-09-11)
* Don't treat `Kill`ed responses (i.e., HEAD requests) as abnormal
  termination in metrics

# v0.14.5 (2016-09-02)
* Fix blaze-client handling of HEAD requests

# v0.14.4 (2016-08-29)
* Don't render trailing "/" for URIs with empty paths
* Avoid calling tail of empty list in `/:` extractor

# v0.14.3 (2016-08-24)
* Follow 301 and 302 responses to POST with a GET request.
* Follow all redirect responses to HEAD with a HEAD request.
* Fix bug where redirect response is disposed prematurely even if not followed.
* Fix bug where payload headers are sent from original request when
  following a redirect with a GET or HEAD.
* Return a failed task instead of throwing when a client callback
  throws an exception. Fixes a resource leak.
* Always render `Date` header in GMT.
* Fully support the three date formats specified by RFC 7231.
* Always specify peer information in blaze-client SSL engines
* Patch upgrades to latest async-http-client, jetty, scalaz, and scalaz-stream

# v0.14.2 (2016-08-10)
* Override `getMessage` in `UnexpectedStatus`

# v0.14.1 (2016-06-15)
* Added the possibility to specify custom responses to MessageFailures
* Address issue with Retry middleware leaking connections
* Fixed the status code for a semantically invalid request to `422 UnprocessableEntity`
* Rename `json` to `jsonDecoder` to reduce possibility of implicit shadowing
* Introduce the `ServerApp` trait
* Deprectate `onShutdown` and `awaitShutdown` in `Server`
* Support for multipart messages
* The Path extractor for Long now supports negative numbers
* Upgrade to scalaz-stream-0.8.2(a) for compatibility with scodec-bits-1.1
* Downgrade to argonaut-6.1 (latest stable release) now that it cross builds for scalaz-7.2
* Upgrade parboiled2 for compatibility with shapeless-2.3.x

# ~~v0.14.0 (2016-06-15)~~
* Recalled. Use v0.14.1 instead.

# v0.13.3 (2016-06-15)
* Address issue with Retry middleware leaking connections.
* Pass the reason string when setting the `Status` for a successful `ParseResult`.

# v0.13.2 (2016-04-13)
* Fixes the CanBuildFrom for RequestCookieJar to avoid duplicates.
* Update version of jawn-parser which contains a fix for Json decoding.

# v0.13.1 (2016-04-07)
* Remove implicit resolution of `DefaultExecutor` in blaze-client.

# v0.13.0 (2016-03-29)
* Add support for scalaz-7.2.x (use version 0.13.0a).
* Add a client backed based on async-http-client.
* Encode keys when rendering a query string.
* New entity decoder based on json4s' extract.
* Content-Length now accepts a Long.
* Upgrade to circe-0.3, json4s-3.3, and other patch releases.
* Fix deadlocks in blaze resulting from default executor on single-CPU machines.
* Refactor `DecodeFailure` into a new `RequestFailure` hierarchy.
* New methods for manipulating `UrlForm`.
* All parsed headers get a `parse` method to construct them from their value.
* Improve error message for unsupported media type decoding error.
* Introduce `BlazeClientConfig` class to simplify client construction.
* Unify client executor service semantics between blaze-client and async-http-client.
* Update default response message for UnsupportedMediaType failures.
* Add a `lenient` flag to blazee configuration to accept illegal characters in headers.
* Remove q-value from `MediaRange` and `MediaType`, replaced by `MediaRangeAndQValue`.
* Add `address` to `Server` trait.
* Lazily construct request body in Servlet NIO to support HTTP 100.
* Common operations pushed down to `MessageOps`.
* Fix loop in blaze-client when no connection can be established.
* Privatize most of the blaze internal types.
* Enable configuration of blaze server parser lengths.
* Add trailer support in blaze client.
* Provide an optional external executor to blaze clients.
* Fix Argonaut string interpolation

# v0.12.4 (2016-03-10)
* Fix bug on rejection of invalid URIs.
* Do not send `Transfer-Encoding` or `Content-Length` headers for 304 and others.
* Don't quote cookie values.

# v0.12.3 (2016-02-24)
* Upgrade to jawn-0.8.4 to fix decoding escaped characters in JSON.

# v0.12.2 (2016-02-22)
* ~~Upgrade to jawn-0.8.4 to fix decoding escaped characters in JSON.~~ Oops.

# v0.12.1 (2016-01-30)
* Encode keys as well as values when rendering a query.
* Don't encode '?' or '/' when encoding a query.

# v0.12.0 (2016-01-15)
* Refactor the client API for resource safety when not reading the entire body.
* Rewrite client connection pool to support maximum concurrent
  connections instead of maximum idle connections.
* Optimize body collection for better connection keep-alive rate.
* Move `Service` and `HttpService`, because a `Client` can be viewed as a `Service`.
* Remove custom `DateTime` in favor of `java.time.Instant`.
* Support status 451 Unavailable For Legal Reasons.
* Various blaze-client optimizations.
* Don't let Blaze `IdentityWriter` write more than Content-Length bytes.
* Remove `identity` `Transfer-Encoding`, which was removed in HTTP RFC errata.
* In blaze, `requireClose` is now the return value of `writeEnd`.
* Remove body from `Request.toString` and `Response.toString`.
* Move blaze parser into its own class.
* Trigger a disconnect if an ignored body is too long.
* Configurable thread factories for happier profiling.
* Fix possible deadlock in default client execution context.

# v0.11.3 (2015-12-28)
* Blaze upgrade to fix parsing HTTP responses without a reason phrase.
* Don't write more than Content-Length bytes in blaze.
* Fix infinite loop in non-blocking Servlet I/O.
* Never write a response body on HEAD requests to blaze.
* Add missing `'&'` between multivalued k/v pairs in `UrlFormCodec.encode`

# v0.11.2 (2015-12-04)
* Fix stack safety issue in async servlet I/O.
* Reduce noise from timeout exceptions in `ClientTimeoutStage`.
* Address file descriptor leaks in blaze-client.
* Fix `FollowRedirect` middleware for 303 responses.
* Support keep-alives for client requests with bodies.

# v0.11.1 (2015-11-29)
* Honor `connectorPoolSize` and `bufferSize` parameters in `BlazeBuilder`.
* Add convenient `ETag` header constructor.
* Wait for final chunk to be written before closing the async context in non-blocking servlet I/O.
* Upgrade to jawn-streamz-0.7.0 to use scalaz-stream-0.8 across the board.

# v0.11.0 (2015-11-20)
* Upgrade to scalaz-stream 0.8
* Add Circe JSON support module.
* Add ability to require content-type matching with EntityDecoders.
* Cleanup blaze-client internals.
* Handle empty static files.
* Add ability to disable endpoint authentication for the blaze client.
* Add charset encoding for Argonaut JSON EntityEncoder.

# v0.10.1 (2015-10-07)
* Processes render data in chunked encoding by default.
* Incorporate type name into error message of QueryParam.
* Comma separate Access-Control-Allow-Methods header values.
* Default FallThrough behavior inspects for the FallThrough.fallthroughKey.

# v0.10.0 (2015-09-03)
* Replace `PartialService` with the `Fallthrough` typeclass and `orElse` syntax.
* Rename `withHeaders` to `replaceAllHeaders`
* Set https endpoint identification algorithm when possible.
* Stack-safe `ProcessWriter` in blaze.
* Configureable number of connector threads and buffer size in blaze-server.

# v0.9.3 (2015-08-27)
* Trampoline recursive calls in blaze ProcessWriter.
* Handle server hangup and body termination correctly in blaze client.

# v0.9.2 (2015-08-26)
* Bump http4s-websockets to 1.0.3 to properly decode continuation opcode.
* Fix metrics incompatibility when using Jetty 9.3 backend.
* Preserve original headers when appending as opposed to quoting.

# v0.8.5 (2015-08-26)
* Preserve original headers when appending as opposed to quoting.
* Upgrade to jawn-0.8.3 to avoid transitive dependency on GPL2 jmh

# v0.9.1 (2015-08-19)
* Fix bug in servlet nio handler.

# v0.9.0 (2015-08-15)
* Require Java8.
* `StaticFile` uses the filename extension exclusively to determine media-type.
* Add `/` method to `Uri`.
* Add `UrlFormLifter` middleware to aggregate url-form parameters with the query parameters.
* Add local address information to the `Request` type.
* Add a Http method 'or' (`|`) extractor.
* Add `VirtualHost` middleware for serving multiple sites from one server.
* Add websocket configuration to the blaze server builder.
* Redefine default timeout status code to 500.
* Redefine the `Service` arrow result from `Task[Option[_]]` to `Task[_]`.
* Don't extend `AllInstances` with `Http4s` omnibus import object.
* Use UTF-8 as the default encoding for text bodies.
* Numerous bug fixes by numerous contributors!

# v0.8.4 (2015-07-13)
* Honor the buffer size parameter in gzip middleware.
* Handle service exceptions in servlet backends.
* Respect asyncTimeout in servlet backends.
* Fix prefix mounting bug in blaze-server.
* Do not apply CORS headers to unsuccessful OPTIONS requests.

# v0.8.3 (2015-07-02)
* Fix bug parsing IPv4 addresses found in URI construction.

# v0.8.2 (2015-06-22)
* Patch instrumented handler for Jetty to time async contexts correctly.
* Fix race condition with timeout registration and route execution in blaze client
* Replace `ConcurrentHashMap` with synchronized `HashMap` in `staticcontent` package.
* Fix static content from jars by avoiding `"//"` in path uris when serving static content.
* Quote MediaRange extensions.
* Upgrade to jawn-streamz-0.5.0 and blaze-0.8.2.
* Improve error handling in blaze-client.
* Respect the explicit default encoding passed to `decodeString`.

# v0.8.1 (2015-06-16)
* Authentication middleware integrated into the server package.
* Static content tools integrated into the server package.
* Rename HttpParser to HttpHeaderParser and allow registration and removal of header parsers.
* Make UrlForm EntityDecoder implicitly resolvable.
* Relax UrlForm parser strictness.
* Add 'follow redirect' support as a client middleware.
* Add server middleware for auto retrying uris of form '/foo/' as '/foo'.
* Numerous bug fixes.
* Numerous version bumps.

# ~~v0.8.0 (2015-06-16)~~
* Mistake.  Go straight to v0.8.1.

# v0.7.0 (2015-05-05)
* Add QueryParamMatcher to the dsl which returns a ValidationNel.
* Dsl can differentiate between '/foo/' and '/foo'.
* Added http2 support for blaze backend.
* Added a metrics middleware usable on all server backends.
* Websockets are now modeled by an scalaz.stream.Exchange.
* Add `User-Agent` and `Allow` header types and parsers.
* Allow providing a Host header to the blaze client.
* Upgrade to scalaz-stream-7.0a.
* Added a CORS middleware.
* Numerous bug fixes.
* Numerous version bumps.

# v0.6.5 (2015-03-29)
* Fix bug in Request URI on servlet backend with non-empty context or servlet paths.
* Allow provided Host header for Blaze requests.

# v0.6.4 (2015-03-15)
* Avoid loading javax.servlet.WriteListener when deploying to a servlet 3.0 container.

# ~~v0.6.3 (2015-03-15)~~
* Forgot to pull origin before releasing.  Use v0.6.4 instead.

# v0.6.2 (2015-02-27)
* Use the thread pool provided to the Jetty servlet builder.
* Avoid throwing exceptions when parsing headers.
* Make trailing slash insignificant in service prefixes on servlet containers.
* Fix mapping of servlet query and mount prefix.

# v0.6.1 (2015-02-04)
* Update to blaze-0.5.1
* Remove unneeded error message (90b2f76097215)
* GZip middleware will not throw an exception if the AcceptEncoding header is not gzip (ed1b2a0d68a8)

# v0.6.0 (2015-01-27)

## http4s-core
* Remove ResponseBuilder in favor of Response companion.
* Allow '';'' separators for query pairs.
* Make charset on Message an Option.
* Add a `flatMapR` method to EntityDecoder.
* Various enhancements to QueryParamEncoder and QueryParamDecoder.
* Make Query an IndexedSeq.
* Add parsers for Location and Proxy-Authenticate headers.
* Move EntityDecoder.apply to `Request.decode` and `Request.decodeWith`
* Move headers into `org.http4s.headers` package.
* Make UriTranslation respect scriptName/pathInfo split.
* New method to resolve relative Uris.
* Encode query and fragment of Uri.
* Codec and wrapper type for URL-form-encoded bodies.

## http4s-server
* Add SSL support to all server builders.

## http4s-blaze-server
* Add Date header to blaze-server responses.
* Close connection when error happens during body write in blaze-server.

## http4s-servlet
* Use asynchronous servlet I/O on Servlet 3.1 containers.
* ServletContext syntax for easy mounting in a WAR deployment.
* Support Dropwizard Metrics collection for servlet containers.

## http4s-jawn
* Empty strings are a JSON decoding error.

## http4s-argonaut
* Add codec instances for Argonaut's CodecJson.

## http4s-json4s
* Add codec instances for Json4s' Reader/Writer.

## http4s-twirl
* New module to support Twirl templates

## http4s-scala-xml
* Split scala-xml support into http4s-scala-xml module.
* Change inferred type of `scala.xml.Elem` to `application/xml`.

## http4s-client
* Support for signing oauth-1 requests in client.

## http4s-blaze-client
* Fix blaze-client when receiving HTTP1 response without Content-Length header.
* Change default blaze-client executor to variable size.
* Fix problem with blaze-client timeouts.

# v0.5.4 (2015-01-08)
* Upgrade to blaze 0.4.1 to fix header parsing issue in blaze http/1.x client and server.

# v0.5.3 (2015-01-05)
* Upgrade to argonaut-6.1-M5 to match jawn. [#157](https://github.com/http4s/http4s/issues/157)

# v0.5.2 (2015-01-02)
* Upgrade to jawn-0.7.2.  Old version of jawn was incompatible with argonaut. [#157]](https://github.com/http4s/http4s/issues/157)

# v0.5.1 (2014-12-23)
* Include context path in calculation of scriptName/pathInfo. [#140](https://github.com/http4s/http4s/issues/140)
* Fix bug in UriTemplate for query params with multiple keys.
* Fix StackOverflowError in query parser. [#147](https://github.com/http4s/http4s/issues/147)
* Allow ';' separators for query pairs.

# v0.5.0 (2014-12-11)
* Client syntax has evloved and now will include Accept headers when used with EntityDecoder
* Parse JSON with jawn-streamz.
* EntityDecoder now returns an EitherT to make decoding failure explicit.
* Renamed Writable to EntityEncoder
* New query param typeclasses for encoding and decoding query strings.
* Status equality now discards the reason phrase.
* Match AttributeKeys as singletons.
* Added async timeout listener to servlet backends.
* Start blaze server asynchronously.
* Support specifying timeout and executor in blaze-client.
* Use NIO for encoding files.

# v0.4.2 (2014-12-01)
* Fix whitespace parsing in Authorization header [#87](https://github.com/http4s/http4s/issues/87)

# v0.4.1 (2014-11-20)
* `Uri.query` and `Uri.fragment` are no longer decoded. [#75](https://github.com/http4s/http4s/issues/75)

# v0.4.0 (2014-11-18)

* Change HttpService form a `PartialFunction[Request,Task[Response]]`
  to `Service[Request, Response]`, a type that encapsulates a `Request => Task[Option[Response]]`
* Upgrade to scalaz-stream-0.6a
* Upgrade to blaze-0.3.0
* Drop scala-logging for log4s
* Refactor ServerBuilders into an immutable builder pattern.
* Add a way to control the thread pool used for execution of a Service
* Modernize the Renderable/Renderer framework
* Change Renderable append operator from ~ to <<
* Split out the websocket codec and types into a seperate package
* Added ReplyException, an experimental way to allow an Exception to encode
  a default Response on for EntityDecoder etc.
* Many bug fixes and slight enhancements

# v0.3.0 (2014-08-29)

* New client API with Blaze implementation
* Upgrade to scalaz-7.1.0 and scalaz-stream-0.5a
* JSON Writable support through Argonaut and json4s.
* Add EntityDecoders for parsing bodies.
* Moved request and response generators to http4s-dsl to be more flexible to
  other frameworks'' syntax needs.
* Phased out exception-throwing methods for the construction of various
  model objects in favor of disjunctions and macro-enforced literals.
* Refactored imports to match the structure followed by [scalaz](https://github.com/scalaz/scalaz).

# v0.2.0 (2014-07-15)

* Scala 2.11 support
* Spun off http4s-server module. http4s-core is neutral between server and
the future client.
* New builder for running Blaze, Jetty, and Tomcat servers.
* Configurable timeouts in each server backend.
* Replace Chunk with scodec.bits.ByteVector.
* Many enhancements and bugfixes to URI type.
* Drop joda-time dependency for slimmer date-time class.
* Capitalized method names in http4s-dsl.

# v0.1.0 (2014-04-15)

* Initial public release.<|MERGE_RESOLUTION|>--- conflicted
+++ resolved
@@ -8,23 +8,49 @@
 ordered chronologically, so each release contains all changes described below
 it.
 
-<<<<<<< HEAD
-# v0.22.4 (2021-09-02)
-
-This is binary compatibile with v0.22.3.  It includes the CORS bugfix in v0.21.28.
-
-## http4s-server
-
-### Bugfixes
-
-* [#5130](https://github.com/http4s/http4s/pull/5130): Fix the parsing of empty `Origin` headers to be a parse failure instead of `Origin.Null`.
-
-## Dependency updates
-
-* scodec-bits-1.1.28
-
-# v0.21.28 (2021-09-02)
-=======
+# v0.22.5 (2021-09-21)
+
+This release contains important security patches for [GHSA-5vcm-3xc3-w7x3](https://github.com/http4s/http4s/security/advisories/GHSA-5vcm-3xc3-w7x3) for blaze-client, blaze-server, ember-client, ember-server, and jetty-client.  It is binary compatible with the v0.22.4, and forward-merges 0.21.29.
+
+## http4s-core
+
+### Bug fixes
+
+* [#5166](https://github.com/http4s/http4s/pull/5166): Fix deduction of cipher lengths, and detect length of more ciphers
+* [#5196](https://github.com/http4s/http4s/pull/5196): Parse `Set-Cookie` headers with no space between the semi-colon delimeter and the next attribute.  Such cookies are invalid to emit per spec, but must be parsed per spec.
+
+### Enhancements
+
+* [#5168](https://github.com/http4s/http4s/pull/5168): Add `Ordering` instance for Oauth1 `ProtocolParameter`.
+* [#5176](https://github.com/http4s/http4s/pull/5176): Add model for the `X-Forwarded-Proto` header.
+* [#5195](https://github.com/http4s/http4s/pull/5195): Restore the `EntityDecoder[F, ByteVector]`.
+* [#5171](https://github.com/http4s/http4s/pull/5171): Add model for the `Access-Control-Max-Age` header.
+* [#5202](https://github.com/http4s/http4s/pull/5202): Use concrete types for overridden `Request` and `Response` methods. This should be transparent.
+* [#5175](https://github.com/http4s/http4s/pull/5175): Introduce a `HeaderCompanion` helper to reduce boilerplate when defining modeled headers.
+
+## http4s-blaze-client
+
+* [#5158](https://github.com/http4s/http4s/pull/5158): Add a `resourceWithState` method to the `BlazeClientBuilder` for monitoring the connection pool.
+
+## http4s-ember-core
+
+### Enhancements
+
+* [#5216](https://github.com/http4s/http4s/pull/5216): Improve performance of requet and response parsers
+
+## http4s-ember-server
+
+### Bug fixes
+
+* [#5130](https://github.com/http4s/http4s/pull/5130): Populate `SecureSession` request attribute in ember-server.
+
+## Dependency updates
+
+* cats-effect-2.5.4
+* netty-4.1.68
+* scalafix-0.9.31
+* tomcat-9.0.53
+
 # v0.21.29 (2021-09-21)
 
 This release contains important security patches for blaze-client, blaze-server, ember-client, ember-server, and jetty-client.  It is binary compatible with the 0.21.x series.
@@ -38,8 +64,21 @@
   * URI authority registered names.  Requests with invalid reg-names now raise an exception.
   * URI paths.  Requests with invalid URI paths now raise an exception.
 
-# v0.21.28
->>>>>>> 214e217a
+# v0.22.4 (2021-09-02)
+
+This is binary compatibile with v0.22.3.  It includes the CORS bugfix in v0.21.28.
+
+## http4s-server
+
+### Bugfixes
+
+* [#5130](https://github.com/http4s/http4s/pull/5130): Fix the parsing of empty `Origin` headers to be a parse failure instead of `Origin.Null`.
+
+## Dependency updates
+
+* scodec-bits-1.1.28
+
+# v0.21.28 (2021-09-02)
 
 This is a bugfix to yesterday's patch.  It is not a security issue, but a correctness issue.
 
