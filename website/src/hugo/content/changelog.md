--- conflicted
+++ resolved
@@ -8,7 +8,19 @@
 ordered chronologically, so each release contains all changes described below
 it.
 
-<<<<<<< HEAD
+# v0.21.26 (2021-08-12)
+
+The 0.21 series is no longer actively maintained by the team, but we'll continue to entertain binary compatible patches.  All users are still encouraged to upgrade to 0.22 (for Cats-Effect 2) or 0.23 (the latest stable series, on Cats-Effect 3).
+
+## http4s-ember-client
+
+### Enhancements
+
+* [#5064](https://github.com/http4s/http4s/pull/5064): Add a conservative retry policy for dead connections.  Connections can be terminated on the server side while idling in our pool, which does not manifest until we attempt to read the response.  This is now raised as a `java.nio.channels.ClosedChannelException`.   A `retryPolicy` configuration has been added to the `EmberClientBuilder`.  The default policy handles the error and resubmits the request if:
+   * The request method is idempotent OR has an `Idempotency-Key` header
+   * Less than 2 attempts have been made
+   * Ember detects that the connection was closed without reading any bytes
+
 # v0.22.2 (2021-08-06)
 
 ## http4s-core
@@ -109,20 +121,6 @@
 
 * jawn-1.2.0
 * prometheus-client-0.11.0
-=======
-# v0.21.26 (2021-08-12)
-
-The 0.21 series is no longer actively maintained by the team, but we'll continue to entertain binary compatible patches.  All users are still encouraged to upgrade to 0.22 (for Cats-Effect 2) or 0.23 (the latest stable series, on Cats-Effect 3).
-
-## http4s-ember-client
-
-### Enhancements
-
-* [#5064](https://github.com/http4s/http4s/pull/5064): Add a conservative retry policy for dead connections.  Connections can be terminated on the server side while idling in our pool, which does not manifest until we attempt to read the response.  This is now raised as a `java.nio.channels.ClosedChannelException`.   A `retryPolicy` configuration has been added to the `EmberClientBuilder`.  The default policy handles the error and resubmits the request if:
-   * The request method is idempotent OR has an `Idempotency-Key` header
-   * Less than 2 attempts have been made
-   * Ember detects that the connection was closed without reading any bytes
->>>>>>> 6264fa05
 
 # v0.21.25 (2021-07-18)
 
