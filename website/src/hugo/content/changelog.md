--- conflicted
+++ resolved
@@ -8,10 +8,17 @@
 ordered chronologically, so each release contains all changes described below
 it.
 
-<<<<<<< HEAD
 # v0.22.3 (unreleased)
 
+This release includes a security patch to  [GHSA-52cf-226f-rhr6](https://github.com/http4s/http4s/security/advisories/GHSA-52cf-226f-rhr6), along with all changes in 0.21.26 and 0.21.27.
+
+Binary compatible with the 0.22.2 series, with the exception of static forwarders in `HttpApp.apply`, `HttpApp.local`.  Unless you are calling `HttpApp` from a language other than Scala, you are not affected.
+
 ## http4s-core
+
+### Binary breaking changes
+
+* [#5071](https://github.com/http4s/http4s/pull/5071): Weakens constraints on `HttpApp.apply` and `HttpApp.local` from `Sync` to `Defer`.  This change is technically binary breaking, but will only affect static methods called via interop from a language other than Scala.
 
 ### Semantic changes
 
@@ -92,10 +99,7 @@
 * blaze-0.15.2
 * netty-4.1.67
 
-# v0.21.27
-=======
-# v0.21.27 (2021-08-31)
->>>>>>> ef482c96
+# v0.21.27 (2021-09-01)
 
 This is a security release.  It is binary compatible with the 0.21.x series.
 
