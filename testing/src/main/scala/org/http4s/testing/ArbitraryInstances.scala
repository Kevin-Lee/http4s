package org.http4s
package testing

import cats._
import cats.data.NonEmptyList
import cats.effect.{Effect, IO}
import cats.effect.laws.discipline.arbitrary._
import cats.effect.laws.util.TestContext
import cats.implicits.{catsSyntaxEither => _, _}
import fs2.{Pure, Stream}
import java.nio.charset.{Charset => NioCharset}
import java.time._
import java.util.Locale
import org.http4s.headers._
import org.http4s.syntax.literals._
import org.http4s.syntax.string._
import org.http4s.util.CaseInsensitiveString
import org.scalacheck._
import org.scalacheck.Arbitrary._
import org.scalacheck.Gen._
import org.scalacheck.rng.Seed
import scala.collection.JavaConverters._
import scala.concurrent.duration._
import scala.concurrent.Future
import scala.util.Try

trait ArbitraryInstances {
  private implicit class ParseResultSyntax[A](self: ParseResult[A]) {
    def yolo: A = self.valueOr(e => sys.error(e.toString))
  }

  implicit val arbitraryCaseInsensitiveString: Arbitrary[CaseInsensitiveString] =
    Arbitrary(arbitrary[String].map(_.ci))

  implicit val cogenCaseInsensitiveString: Cogen[CaseInsensitiveString] =
    Cogen[String].contramap(_.value.toLowerCase(Locale.ROOT))

  implicit def arbitraryNonEmptyList[A: Arbitrary]: Arbitrary[NonEmptyList[A]] =
    Arbitrary {
      for {
        a <- arbitrary[A]
        list <- arbitrary[List[A]]
      } yield NonEmptyList(a, list)
    }

  val genChar: Gen[Char] = choose('\u0000', '\u007F')

  val ctlChar: List[Char] = ('\u007F' +: ('\u0000' to '\u001F')).toList

  val lws: List[Char] = " \t".toList

  val genCrLf: Gen[String] = const("\r\n")

  val genRightLws: Gen[String] = nonEmptyListOf(oneOf(lws)).map(_.mkString)

  val genLws: Gen[String] =
    oneOf(sequence[List[String], String](List(genCrLf, genRightLws)).map(_.mkString), genRightLws)

  val octets: List[Char] = ('\u0000' to '\u00FF').toList

  val genOctet: Gen[Char] = oneOf(octets)

  val allowedText: List[Char] = octets.diff(ctlChar)

  val genText: Gen[String] = oneOf(nonEmptyListOf(oneOf(allowedText)).map(_.mkString), genLws)

  // TODO Fix Rfc2616BasicRules.QuotedString to support the backslash character
  val allowedQDText: List[Char] = allowedText.filterNot(c => c == '"' || c == '\\')

  val genQDText: Gen[String] = nonEmptyListOf(oneOf(allowedQDText)).map(_.mkString)

  val genQuotedPair: Gen[String] =
    genChar.map(c => s"\\$c")

  val genQuotedString: Gen[String] = oneOf(genQDText, genQuotedPair).map(s => s"""\"$s\"""")

  val genTchar: Gen[Char] = oneOf {
    Seq('!', '#', '$', '%', '&', '\'', '*', '+', '-', '.', '^', '_', '`', '|', '~') ++
      ('0' to '9') ++ ('A' to 'Z') ++ ('a' to 'z')
  }

  val genToken: Gen[String] =
    nonEmptyListOf(genTchar).map(_.mkString)

  val genVchar: Gen[Char] =
    oneOf('\u0021' to '\u007e')

  val genFieldVchar: Gen[Char] =
    genVchar

  val genFieldContent: Gen[String] =
    for {
      head <- genFieldVchar
      tail <- containerOf[Vector, Vector[Char]](
        frequency(
          9 -> genFieldVchar.map(Vector(_)),
          1 -> (for {
            spaces <- nonEmptyContainerOf[Vector, Char](oneOf(' ', '\t'))
            fieldVchar <- genFieldVchar
          } yield spaces :+ fieldVchar)
        )
      ).map(_.flatten)
    } yield (head +: tail).mkString

  val genFieldValue: Gen[String] =
    genFieldContent

  val genStandardMethod: Gen[Method] =
    oneOf(Method.all)

  implicit val arbitraryMethod: Arbitrary[Method] = Arbitrary(
    frequency(
      10 -> genStandardMethod,
      1 -> genToken.map(Method.fromString(_).yolo)
    ))
  implicit val cogenMethod: Cogen[Method] =
    Cogen[Int].contramap(_.##)

  val genValidStatusCode =
    choose(100, 599)

  val genStandardStatus =
    oneOf(Status.registered.toSeq)

  val genCustomStatus = for {
    code <- genValidStatusCode
    reason <- arbitrary[String]
  } yield Status.fromIntAndReason(code, reason).yolo

  implicit val arbitraryStatus: Arbitrary[Status] = Arbitrary(
    frequency(
      10 -> genStandardStatus,
      1 -> genCustomStatus
    ))
  implicit val cogenStatus: Cogen[Status] =
    Cogen[Int].contramap(_.code)

  implicit val arbitraryQueryParam: Arbitrary[(String, Option[String])] =
    Arbitrary {
      frequency(
        5 -> {
          for {
            k <- arbitrary[String]
            v <- arbitrary[Option[String]]
          } yield (k, v)
        },
        2 -> const(("foo" -> Some("bar"))) // Want some repeats
      )
    }

  implicit val arbitraryQuery: Arbitrary[Query] =
    Arbitrary {
      for {
        n <- size
        vs <- containerOfN[Vector, (String, Option[String])](n % 8, arbitraryQueryParam.arbitrary)
      } yield Query(vs: _*)
    }

  implicit val arbitraryHttpVersion: Arbitrary[HttpVersion] =
    Arbitrary {
      for {
        major <- choose(0, 9)
        minor <- choose(0, 9)
      } yield HttpVersion.fromVersion(major, minor).yolo
    }

  implicit val cogenHttpVersion: Cogen[HttpVersion] =
    Cogen[(Int, Int)].contramap(v => (v.major, v.minor))

  implicit val arbitraryNioCharset: Arbitrary[NioCharset] =
    Arbitrary(oneOf(NioCharset.availableCharsets.values.asScala.toSeq))

  implicit val cogenNioCharset: Cogen[NioCharset] =
    Cogen[String].contramap(_.name)

  implicit val arbitraryCharset: Arbitrary[Charset] =
    Arbitrary { arbitrary[NioCharset].map(Charset.fromNioCharset) }

  implicit val cogenCharset: Cogen[Charset] =
    Cogen[NioCharset].contramap(_.nioCharset)

  implicit val arbitraryQValue: Arbitrary[QValue] =
    Arbitrary {
      oneOf(const(0), const(1000), choose(0, 1000))
        .map(QValue.fromThousandths(_).yolo)
    }
  implicit val cogenQValue: Cogen[QValue] =
    Cogen[Int].contramap(_.thousandths)

  implicit val arbitraryCharsetRange: Arbitrary[CharsetRange] =
    Arbitrary {
      for {
        charsetRange <- genCharsetRangeNoQuality
        q <- arbitrary[QValue]
      } yield charsetRange.withQValue(q)
    }

  implicit val cogenCharsetRange: Cogen[CharsetRange] =
    Cogen[Either[(Charset, QValue), QValue]].contramap {
      case CharsetRange.Atom(charset, qValue) =>
        Left((charset, qValue))
      case CharsetRange.`*`(qValue) =>
        Right(qValue)
    }

  implicit val arbitraryCharsetAtomRange: Arbitrary[CharsetRange.Atom] =
    Arbitrary {
      for {
        charset <- arbitrary[Charset]
        q <- arbitrary[QValue]
      } yield charset.withQuality(q)
    }

  implicit val arbitraryCharsetSplatRange: Arbitrary[CharsetRange.`*`] =
    Arbitrary { arbitrary[QValue].map(CharsetRange.`*`.withQValue(_)) }

  def genCharsetRangeNoQuality: Gen[CharsetRange] =
    frequency(
      3 -> arbitrary[Charset].map(CharsetRange.fromCharset),
      1 -> const(CharsetRange.`*`)
    )

  @deprecated("Use genCharsetRangeNoQuality. This one may cause deadlocks.", "0.15.7")
  val charsetRangesNoQuality: Gen[CharsetRange] =
    genCharsetRangeNoQuality

  implicit val arbitraryAcceptCharset: Arbitrary[`Accept-Charset`] =
    Arbitrary {
      for {
        // make a set first so we don't have contradictory q-values
        charsetRanges <- nonEmptyContainerOf[Set, CharsetRange](genCharsetRangeNoQuality)
          .map(_.toVector)
        qValues <- containerOfN[Vector, QValue](charsetRanges.size, arbitraryQValue.arbitrary)
        charsetRangesWithQ = charsetRanges.zip(qValues).map {
          case (range, q) => range.withQValue(q)
        }
      } yield `Accept-Charset`(charsetRangesWithQ.head, charsetRangesWithQ.tail: _*)
    }

  def genContentCodingNoQuality: Gen[ContentCoding] =
    Gen.frequency(
      (10, oneOf(ContentCoding.standard.values.toSeq)),
      (2, genToken.map(ContentCoding.unsafeFromString))
    )

  implicit val arbitraryContentCoding: Arbitrary[ContentCoding] =
    Arbitrary {
      for {
        cc <- genContentCodingNoQuality
        q <- arbitrary[QValue]
      } yield cc.withQValue(q)
    }

  implicit val cogenContentCoding: Cogen[ContentCoding] =
    Cogen[String].contramap(_.coding)

  // MediaRange exepects the quoted pair without quotes
  val http4sGenUnquotedPair = genQuotedPair.map { c =>
    c.substring(1, c.length - 1)
  }

  val http4sGenMediaRangeExtension: Gen[(String, String)] =
    for {
      token <- genToken
      value <- oneOf(http4sGenUnquotedPair, genQDText)
    } yield (token, value)

  val http4sGenMediaRangeExtensions: Gen[Map[String, String]] =
    Gen.listOf(http4sGenMediaRangeExtension).map(_.toMap)

  implicit val http4sArbitraryMediaType: Arbitrary[MediaType] =
    Arbitrary(oneOf(MediaType.all.values.toSeq))

  implicit val http4sCogenMediaType: Cogen[MediaType] =
    Cogen[(String, String, Map[String, String])].contramap(m =>
      (m.mainType, m.subType, m.extensions))

  val http4sGenMediaRange: Gen[MediaRange] =
    for {
      `type` <- genToken
      extensions <- http4sGenMediaRangeExtensions
    } yield new MediaRange(`type`, extensions)

  implicit val http4sArbitraryMediaRange: Arbitrary[MediaRange] =
<<<<<<< HEAD
    Arbitrary(http4sGenMediaRange)
=======
    Arbitrary {
      for {
        `type` <- genToken.map(_.toLowerCase)
        extensions <- http4sGenMediaRangeExtensions
      } yield new MediaRange(`type`, extensions)
    }
>>>>>>> 45f2c8e0

  implicit val http4sCogenMediaRange: Cogen[MediaRange] =
    Cogen[(String, String, Map[String, String])].contramap { m =>
      val effectiveSubtype = m match {
        case mt: MediaType => mt.subType
        case _ => "*"
      }
      (m.mainType, effectiveSubtype, m.extensions)
    }

  implicit val arbitraryAcceptEncoding: Arbitrary[`Accept-Encoding`] =
    Arbitrary {
      for {
        // make a set first so we don't have contradictory q-values
        contentCodings <- nonEmptyContainerOf[Set, ContentCoding](genContentCodingNoQuality)
          .map(_.toVector)
        qValues <- containerOfN[Vector, QValue](contentCodings.size, arbitraryQValue.arbitrary)
        contentCodingsWithQ = contentCodings.zip(qValues).map {
          case (coding, q) => coding.withQValue(q)
        }
      } yield `Accept-Encoding`(contentCodingsWithQ.head, contentCodingsWithQ.tail: _*)
    }

  implicit val arbitraryContentEncoding: Arbitrary[`Content-Encoding`] =
    Arbitrary {
      for {
        contentCoding <- genContentCodingNoQuality
      } yield `Content-Encoding`(contentCoding)
    }

  implicit val arbitraryContentType: Arbitrary[`Content-Type`] =
    Arbitrary {
      for {
        mediaType <- arbitrary[MediaType]
        charset <- arbitrary[Charset]
      } yield `Content-Type`(mediaType, charset)
    }

  def genLanguageTagNoQuality: Gen[LanguageTag] =
    frequency(
      3 -> (for {
        primaryTag <- genToken
        subTags <- frequency(4 -> Nil, 1 -> listOf(genToken))
      } yield LanguageTag(primaryTag, subTags = subTags)),
      1 -> const(LanguageTag.`*`)
    )

  implicit val arbitraryLanguageTag: Arbitrary[LanguageTag] =
    Arbitrary {
      for {
        lt <- genLanguageTagNoQuality
        q <- arbitrary[QValue]
      } yield lt.copy(q = q)
    }

  implicit val arbitraryAcceptLanguage: Arbitrary[`Accept-Language`] =
    Arbitrary {
      for {
        // make a set first so we don't have contradictory q-values
        languageTags <- nonEmptyContainerOf[Set, LanguageTag](genLanguageTagNoQuality)
          .map(_.toVector)
        qValues <- containerOfN[Vector, QValue](languageTags.size, arbitraryQValue.arbitrary)
        tagsWithQ = languageTags.zip(qValues).map { case (tag, q) => tag.copy(q = q) }
      } yield `Accept-Language`(tagsWithQ.head, tagsWithQ.tail: _*)
    }

  implicit val arbitraryUrlForm: Arbitrary[UrlForm] = Arbitrary {
    // new String("\ufffe".getBytes("UTF-16"), "UTF-16") != "\ufffe".
    // Ain't nobody got time for that.
    arbitrary[Map[String, Seq[String]]]
      .map(UrlForm.apply)
      .suchThat(!_.toString.contains('\ufffe'))
  }

  implicit val arbitraryAllow: Arbitrary[Allow] =
    Arbitrary {
      for {
        methods <- nonEmptyContainerOf[Set, Method](arbitrary[Method]).map(_.toList)
      } yield Allow(methods.head, methods.tail: _*)
    }

  implicit val arbitraryContentLength: Arbitrary[`Content-Length`] =
    Arbitrary {
      for {
        long <- Gen.chooseNum(0L, Long.MaxValue)
      } yield `Content-Length`.unsafeFromLong(long)
    }

  implicit val arbitraryXB3TraceId: Arbitrary[`X-B3-TraceId`] =
    Arbitrary {
      for {
        msb <- arbitrary[Long]
        lsb <- Gen.option(arbitrary[Long])
      } yield `X-B3-TraceId`(msb, lsb)
    }

  implicit val arbitraryXB3SpanId: Arbitrary[`X-B3-SpanId`] =
    Arbitrary {
      for {
        long <- arbitrary[Long]
      } yield `X-B3-SpanId`(long)
    }

  implicit val arbitraryXB3ParentSpanId: Arbitrary[`X-B3-ParentSpanId`] =
    Arbitrary {
      for {
        long <- arbitrary[Long]
      } yield `X-B3-ParentSpanId`(long)
    }

  implicit val arbitraryXB3Flags: Arbitrary[`X-B3-Flags`] =
    Arbitrary {
      for {
        flags <- Gen.listOfN(
          3,
          Gen.oneOf(
            `X-B3-Flags`.Flag.Debug,
            `X-B3-Flags`.Flag.Sampled,
            `X-B3-Flags`.Flag.SamplingSet))
      } yield `X-B3-Flags`(flags.toSet)
    }

  implicit val arbitraryXB3Sampled: Arbitrary[`X-B3-Sampled`] =
    Arbitrary {
      for {
        boolean <- arbitrary[Boolean]
      } yield `X-B3-Sampled`(boolean)
    }

  val genHttpDate: Gen[HttpDate] = {
    val min = ZonedDateTime
      .of(1900, 1, 1, 0, 0, 0, 0, ZoneId.of("UTC"))
      .toInstant
      .toEpochMilli / 1000
    val max = ZonedDateTime
      .of(9999, 12, 31, 23, 59, 59, 0, ZoneId.of("UTC"))
      .toInstant
      .toEpochMilli / 1000
    choose[Long](min, max).map(HttpDate.unsafeFromEpochSecond)
  }

  implicit val arbitraryDateHeader: Arbitrary[headers.Date] =
    Arbitrary {
      for {
        httpDate <- genHttpDate
      } yield headers.Date(httpDate)
    }

  val genHttpExpireDate: Gen[HttpDate] = {
    // RFC 2616 says Expires should be between now and 1 year in the future, though other values are allowed
    val min = ZonedDateTime.of(LocalDateTime.now, ZoneId.of("UTC")).toInstant.toEpochMilli / 1000
    val max = ZonedDateTime
      .of(LocalDateTime.now.plusYears(1), ZoneId.of("UTC"))
      .toInstant
      .toEpochMilli / 1000
    choose[Long](min, max).map(HttpDate.unsafeFromEpochSecond)
  }

  val genFiniteDuration: Gen[FiniteDuration] =
    // Only consider positive durations
    Gen.posNum[Long].map(_.seconds)

  implicit val arbitraryExpiresHeader: Arbitrary[headers.Expires] =
    Arbitrary {
      for {
        date <- genHttpExpireDate
      } yield headers.Expires(date)
    }

  val http4sGenMediaRangeAndQValue: Gen[MediaRangeAndQValue] =
    for {
      mediaRange <- http4sGenMediaRange
      qValue <- arbitrary[QValue]
    } yield MediaRangeAndQValue(mediaRange, qValue)

  implicit val http4sArbitraryAcceptHeader: Arbitrary[headers.Accept] =
    Arbitrary {
      for {
        values <- nonEmptyListOf(http4sGenMediaRangeAndQValue)
      } yield headers.Accept(NonEmptyList.of(values.head, values.tail: _*))
    }

  implicit val arbitraryRetryAfterHeader: Arbitrary[headers.`Retry-After`] =
    Arbitrary {
      for {
        retry <- Gen.oneOf(genHttpExpireDate.map(Left(_)), Gen.posNum[Long].map(Right(_)))
      } yield
        retry.fold(
          headers.`Retry-After`.apply,
          headers.`Retry-After`.unsafeFromLong
        )
    }

  implicit val arbitraryAgeHeader: Arbitrary[headers.Age] =
    Arbitrary {
      for {
        // age is always positive
        age <- genFiniteDuration
      } yield headers.Age.unsafeFromDuration(age)
    }

  implicit val arbitrarySTS: Arbitrary[headers.`Strict-Transport-Security`] =
    Arbitrary {
      for {
        // age is always positive
        age <- genFiniteDuration
        includeSubDomains <- Gen.oneOf(true, false)
        preload <- Gen.oneOf(true, false)
      } yield
        headers.`Strict-Transport-Security`.unsafeFromDuration(age, includeSubDomains, preload)
    }

  implicit val arbitraryTransferEncoding: Arbitrary[`Transfer-Encoding`] =
    Arbitrary {
      for {
        codings <- arbitrary[NonEmptyList[TransferCoding]]
      } yield `Transfer-Encoding`(codings)
    }

  implicit val arbitraryRawHeader: Arbitrary[Header.Raw] =
    Arbitrary {
      for {
        token <- genToken
        value <- genFieldValue
      } yield Header.Raw(token.ci, value)
    }

  implicit val arbitraryHeader: Arbitrary[Header] =
    Arbitrary {
      oneOf(
        arbitrary[`Accept-Charset`],
        arbitrary[Allow],
        arbitrary[`Content-Length`],
        arbitrary[Date],
        arbitrary[Header.Raw]
      )
    }

  implicit val arbitraryHeaders: Arbitrary[Headers] =
    Arbitrary(listOf(arbitrary[Header]).map(Headers(_: _*)))

  implicit val arbitraryServerSentEvent: Arbitrary[ServerSentEvent] = {
    import ServerSentEvent._
    def singleLineString: Gen[String] =
      arbitrary[String].suchThat { s =>
        !s.contains("\r") && !s.contains("\n")
      }
    Arbitrary(for {
      data <- singleLineString
      event <- frequency(
        4 -> None,
        1 -> singleLineString.map(Some.apply)
      )
      id <- frequency(
        8 -> None,
        1 -> Some(EventId.reset),
        1 -> singleLineString.suchThat(_.nonEmpty).map(id => Some(EventId(id)))
      )
      retry <- frequency(
        4 -> None,
        1 -> posNum[Long].map(Some.apply)
      )
    } yield ServerSentEvent(data, event, id, retry))
  }

  // https://tools.ietf.org/html/rfc2234#section-6
  val genHexDigit: Gen[Char] = oneOf(
    Seq('0', '1', '2', '3', '4', '5', '6', '7', '8', '9', 'A', 'B', 'C', 'D', 'E', 'F'))

  private implicit def semigroupGen[T: Semigroup]: Semigroup[Gen[T]] = new Semigroup[Gen[T]] {
    def combine(g1: Gen[T], g2: Gen[T]): Gen[T] = for { t1 <- g1; t2 <- g2 } yield t1 |+| t2
  }

  private def timesBetween[T: Monoid](min: Int, max: Int, g: Gen[T]): Gen[T] =
    for {
      n <- choose(min, max)
      l <- listOfN(n, g).suchThat(_.length == n)
    } yield l.fold(Monoid[T].empty)(_ |+| _)

  private def times[T: Monoid](n: Int, g: Gen[T]): Gen[T] =
    listOfN(n, g).suchThat(_.length == n).map(_.reduce(_ |+| _))

  private def atMost[T: Monoid](n: Int, g: Gen[T]): Gen[T] =
    timesBetween(min = 0, max = n, g)

  private def opt[T](g: Gen[T])(implicit ev: Monoid[T]): Gen[T] =
    oneOf(g, const(ev.empty))

  // https://tools.ietf.org/html/rfc3986#appendix-A
  implicit val arbitraryIPv4: Arbitrary[Uri.IPv4] = Arbitrary {
    val num = numChar.map(_.toString)
    def range(min: Int, max: Int) = choose(min.toChar, max.toChar).map(_.toString)
    val genDecOctet = oneOf(
      num,
      range(49, 57) |+| num,
      const("1") |+| num |+| num,
      const("2") |+| range(48, 52) |+| num,
      const("25") |+| range(48, 51)
    )
    listOfN(4, genDecOctet).map(_.mkString(".")).map(Uri.IPv4.apply)
  }

  // https://tools.ietf.org/html/rfc3986#appendix-A
  implicit val arbitraryIPv6: Arbitrary[Uri.IPv6] = Arbitrary {
    val h16 = timesBetween(min = 1, max = 4, genHexDigit.map(_.toString))
    val ls32 = oneOf(h16 |+| const(":") |+| h16, arbitraryIPv4.arbitrary.map(_.address.value))
    val h16colon = h16 |+| const(":")
    val :: = const("::")

    oneOf(
      times(6, h16colon) |+| ls32,
      :: |+| times(5, h16colon) |+| ls32,
      opt(h16) |+| :: |+| times(4, h16colon) |+| ls32,
      opt(atMost(1, h16colon) |+| h16) |+| :: |+| times(3, h16colon) |+| ls32,
      opt(atMost(2, h16colon) |+| h16) |+| :: |+| times(2, h16colon) |+| ls32,
      opt(atMost(3, h16colon) |+| h16) |+| :: |+| opt(h16colon) |+| ls32,
      opt(atMost(4, h16colon) |+| h16) |+| :: |+| ls32,
      opt(atMost(5, h16colon) |+| h16) |+| :: |+| h16,
      opt(atMost(6, h16colon) |+| h16) |+| ::
    ).map(Uri.IPv6.apply)
  }

  implicit val arbitraryUriHost: Arbitrary[Uri.Host] = Arbitrary {
    val genRegName =
      listOf(oneOf(genUnreserved, genPctEncoded, genSubDelims)).map(rn => Uri.RegName(rn.mkString))
    oneOf(arbitraryIPv4.arbitrary, arbitraryIPv6.arbitrary, genRegName)
  }

  implicit val arbitraryAuthority: Arbitrary[Uri.Authority] = Arbitrary {
    for {
      userInfo <- identifier
      maybeUserInfo <- Gen.option(userInfo)
      host <- arbitraryUriHost.arbitrary
      maybePort <- Gen.option(posNum[Int].suchThat(port => port >= 0 && port <= 65536))
    } yield Uri.Authority(maybeUserInfo, host, maybePort)
  }

  val genPctEncoded: Gen[String] = const("%") |+| genHexDigit.map(_.toString) |+| genHexDigit.map(
    _.toString)
  val genUnreserved: Gen[Char] =
    oneOf(alphaChar, numChar, const('-'), const('.'), const('_'), const('~'))
  val genSubDelims: Gen[Char] = oneOf(Seq('!', '$', '&', '\'', '(', ')', '*', '+', ',', ';', '='))

  implicit val arbitraryScheme: Arbitrary[Uri.Scheme] = Arbitrary {
    frequency(
      5 -> Uri.Scheme.http,
      5 -> Uri.Scheme.https,
      1 -> scheme"HTTP",
      1 -> scheme"HTTPS",
      3 -> (for {
        head <- alphaChar
        tail <- listOf(
          frequency(
            36 -> alphaNumChar,
            1 -> const('+'),
            1 -> const('-'),
            1 -> const('.')
          )
        )
      } yield HttpCodec[Uri.Scheme].parseOrThrow(tail.mkString(head.toString, "", "")))
    )
  }

  implicit val cogenScheme: Cogen[Uri.Scheme] =
    Cogen[String].contramap(_.value.toLowerCase(Locale.ROOT))

  implicit val arbitraryTransferCoding: Arbitrary[TransferCoding] = Arbitrary {
    Gen.oneOf(
      TransferCoding.chunked,
      TransferCoding.compress,
      TransferCoding.deflate,
      TransferCoding.gzip,
      TransferCoding.identity)
  }

  implicit val cogenTransferCoding: Cogen[TransferCoding] =
    Cogen[String].contramap(_.coding.toLowerCase(Locale.ROOT))

  /** https://tools.ietf.org/html/rfc3986 */
  implicit val arbitraryUri: Arbitrary[Uri] = Arbitrary {
    val genSegmentNzNc =
      nonEmptyListOf(oneOf(genUnreserved, genPctEncoded, genSubDelims, const("@"))).map(_.mkString)
    val genPChar = oneOf(genUnreserved, genPctEncoded, genSubDelims, const(":"), const("@"))
    val genSegmentNz = nonEmptyListOf(genPChar).map(_.mkString)
    val genSegment = listOf(genPChar).map(_.mkString)
    val genPathEmpty = const("")
    val genPathAbEmpty = listOf(const("/") |+| genSegment).map(_.mkString)
    val genPathRootless = genSegmentNz |+| genPathAbEmpty
    val genPathNoScheme = genSegmentNzNc |+| genPathAbEmpty
    val genPathAbsolute = const("/") |+| opt(genPathRootless)
    val genScheme = oneOf(Uri.Scheme.http, Uri.Scheme.https)
    val genPath =
      oneOf(genPathAbEmpty, genPathAbsolute, genPathNoScheme, genPathRootless, genPathEmpty)
    val genFragment: Gen[Uri.Fragment] =
      listOf(oneOf(genPChar, const("/"), const("?"))).map(_.mkString)

    for {
      scheme <- Gen.option(genScheme)
      authority <- Gen.option(arbitraryAuthority.arbitrary)
      path <- genPath
      query <- arbitraryQuery.arbitrary
      fragment <- Gen.option(genFragment)
    } yield Uri(scheme, authority, path, query, fragment)
  }

  implicit val cogenUri: Cogen[Uri] =
    Cogen[String].contramap(_.renderString)

  // TODO This could be a lot more interesting.
  // See https://github.com/functional-streams-for-scala/fs2/blob/fd3d0428de1e71c10d1578f2893ee53336264ffe/core/shared/src/test/scala/fs2/TestUtil.scala#L42
  implicit def genEntityBody[F[_]]: Gen[Stream[Pure, Byte]] = Gen.sized { size =>
    Gen.listOfN(size, arbitrary[Byte]).map(Stream.emits)
  }

  // Borrowed from cats-effect tests for the time being
  def cogenFuture[A](implicit ec: TestContext, cg: Cogen[Try[A]]): Cogen[Future[A]] =
    Cogen { (seed: Seed, fa: Future[A]) =>
      ec.tick()

      fa.value match {
        case None => seed
        case Some(ta) => cg.perturb(seed, ta)
      }
    }

  implicit def cogenEntityBody[F[_]](
      implicit F: Effect[F],
      ec: TestContext): Cogen[EntityBody[F]] = {
    val _ = ec // TODO unused as of cats-effect-0.10, remove in http4s-0.19
    catsEffectLawsCogenForIO[Vector[Byte], Vector[Byte]].contramap { stream =>
      var bytes: Vector[Byte] = null
      val readBytes = IO(bytes)
      F.runAsync(stream.compile.toVector) {
        case Right(bs) => IO { bytes = bs }
        case Left(t) => IO.raiseError(t)
      } *> readBytes
    }
  }

  implicit def arbitraryEntity[F[_]]: Arbitrary[Entity[F]] =
    Arbitrary(Gen.sized { size =>
      for {
        body <- genEntityBody
        length <- Gen.oneOf(Some(size.toLong), None)
      } yield Entity(body.covary[F], length)
    })

  implicit def cogenEntity[F[_]](implicit F: Effect[F], ec: TestContext): Cogen[Entity[F]] =
    Cogen[(EntityBody[F], Option[Long])].contramap(entity => (entity.body, entity.length))

  implicit def arbitraryEntityEncoder[F[_], A](
      implicit CA: Cogen[A]): Arbitrary[EntityEncoder[F, A]] =
    Arbitrary(for {
      f <- arbitrary[A => Entity[F]]
      hs <- arbitrary[Headers]
    } yield EntityEncoder.encodeBy(hs)(f))

  implicit def arbitraryEntityDecoder[F[_], A](
      implicit
      F: Effect[F],
      ec: TestContext,
      g: Arbitrary[DecodeResult[F, A]]) =
    Arbitrary(
      for {
        f <- arbitrary[(Message[F], Boolean) => DecodeResult[F, A]]
        mrs <- arbitrary[Set[MediaRange]]
      } yield
        new EntityDecoder[F, A] {
          def decode(msg: Message[F], strict: Boolean): DecodeResult[F, A] = f(msg, strict)
          def consumes = mrs
        })

  implicit def cogenMessage[F[_]](implicit F: Effect[F], ec: TestContext): Cogen[Message[F]] =
    Cogen[(Headers, EntityBody[F])].contramap(m => (m.headers, m.body))

  implicit def cogenHeaders: Cogen[Headers] =
    Cogen[List[Header]].contramap(_.toList)

  implicit def cogenHeader: Cogen[Header] =
    Cogen[(CaseInsensitiveString, String)].contramap(h => (h.name, h.value))

  implicit def arbitraryDecodeFailure: Arbitrary[DecodeFailure] =
    Arbitrary(
      oneOf(
        genMalformedMessageBodyFailure,
        genInvalidMessageBodyFailure,
        genMediaTypeMissing,
        genMediaTypeMismatch
      ))

  implicit val genMalformedMessageBodyFailure: Gen[MalformedMessageBodyFailure] =
    for {
      details <- arbitrary[String]
      cause <- arbitrary[Option[Throwable]]
    } yield MalformedMessageBodyFailure(details, cause)

  implicit val genInvalidMessageBodyFailure: Gen[InvalidMessageBodyFailure] =
    for {
      details <- arbitrary[String]
      cause <- arbitrary[Option[Throwable]]
    } yield InvalidMessageBodyFailure(details, cause)

  implicit val genMediaTypeMissing: Gen[MediaTypeMissing] =
    arbitrary[Set[MediaRange]].map(MediaTypeMissing(_))

  implicit val genMediaTypeMismatch: Gen[MediaTypeMismatch] =
    for {
      messageType <- arbitrary[MediaType]
      expected <- arbitrary[Set[MediaRange]]
    } yield MediaTypeMismatch(messageType, expected)

  // These instances are private because they're half-baked and I don't want to encourage external use yet.
  private[http4s] implicit val cogenDecodeFailure: Cogen[DecodeFailure] =
    Cogen { (seed: Seed, df: DecodeFailure) =>
      df match {
        case MalformedMessageBodyFailure(d, t) =>
          Cogen[(String, Option[Throwable])].perturb(seed, (d, t))
        case InvalidMessageBodyFailure(d, t) =>
          Cogen[(String, Option[Throwable])].perturb(seed, (d, t))
        case MediaTypeMissing(mrs) => Cogen[Set[MediaRange]].perturb(seed, mrs)
        case MediaTypeMismatch(mt, e) => Cogen[(MediaType, Set[MediaRange])].perturb(seed, (mt, e))
        // TODO What if it's not one of these?
      }
    }

  private[http4s] implicit def arbitraryMessage[F[_]]: Arbitrary[Message[F]] =
    // TODO this is bad because the underlying generators are bad
    Arbitrary(Gen.oneOf(arbitrary[Request[F]], arbitrary[Response[F]]))

  private[http4s] implicit def arbitraryRequest[F[_]]: Arbitrary[Request[F]] = Arbitrary {
    // TODO some methods don't take bodies
    // TODO some arbitrary headers are mutually exclusive
    // TODO some headers need to be reflective of the body
    // TODO some things are illegal per HTTP version
    for {
      method <- arbitrary[Method]
      uri <- arbitrary[Uri]
      httpVersion <- arbitrary[HttpVersion]
      headers <- arbitrary[Headers]
      body <- genEntityBody
    } yield
      try { Request(method, uri, httpVersion, headers, body) } catch {
        case t: Throwable => t.printStackTrace(); throw t
      }
  }

  private[http4s] implicit def arbitraryResponse[F[_]]: Arbitrary[Response[F]] = Arbitrary {
    // TODO some statuses don't take bodies
    // TODO some arbitrary headers are mutually exclusive
    // TODO some headers need to be reflective of the body
    // TODO some things are illegal per HTTP version
    for {
      status <- arbitrary[Status]
      httpVersion <- arbitrary[HttpVersion]
      headers <- arbitrary[Headers]
      body <- genEntityBody
    } yield Response(status, httpVersion, headers, body)
  }
}

object ArbitraryInstances extends ArbitraryInstances<|MERGE_RESOLUTION|>--- conflicted
+++ resolved
@@ -277,21 +277,12 @@
 
   val http4sGenMediaRange: Gen[MediaRange] =
     for {
-      `type` <- genToken
+      `type` <- genToken.map(_.toLowerCase)
       extensions <- http4sGenMediaRangeExtensions
     } yield new MediaRange(`type`, extensions)
 
   implicit val http4sArbitraryMediaRange: Arbitrary[MediaRange] =
-<<<<<<< HEAD
     Arbitrary(http4sGenMediaRange)
-=======
-    Arbitrary {
-      for {
-        `type` <- genToken.map(_.toLowerCase)
-        extensions <- http4sGenMediaRangeExtensions
-      } yield new MediaRange(`type`, extensions)
-    }
->>>>>>> 45f2c8e0
 
   implicit val http4sCogenMediaRange: Cogen[MediaRange] =
     Cogen[(String, String, Map[String, String])].contramap { m =>
