--- conflicted
+++ resolved
@@ -60,8 +60,7 @@
 
   @deprecated("Use fromInt(Int). This does not validate the code.", "0.22.6")
   def apply(code: Int): Status =
-<<<<<<< HEAD
-    trust(code, "", true)
+    trust(code, "", isEntityAllowed = true)
 
   private def trust(code: Int, reason: String, isEntityAllowed: Boolean = true): Status = {
     val reason0 = reason
@@ -69,13 +68,6 @@
     new Status(code) {
       def reason = reason0
       def isEntityAllowed = isEntityAllowed0
-=======
-    apply(code, "", isEntityAllowed = true)
-
-  private def trust(code: Int, reason: String, isEntityAllowed: Boolean = true): Status =
-    new Status(code)(reason, isEntityAllowed) {
-      override def sanitizedReason: String = this.reason
->>>>>>> 2e284e79
     }
   }
 
