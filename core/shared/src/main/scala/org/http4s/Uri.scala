--- conflicted
+++ resolved
@@ -598,11 +598,7 @@
     *
     * @see [[https://datatracker.ietf.org/doc/html/rfc3986#section-3.2.1 RFC 3986, Section 3.2.1, User Information]]
     */
-<<<<<<< HEAD
   final case class UserInfo private (
-=======
-  final case class UserInfo private[Uri] ( // scalafix:ok Http4sGeneralLinters.nonValidatingCopyConstructor; bincompat until 1.0
->>>>>>> 00fcd90f
       username: String,
       password: Option[String],
   ) extends Ordered[UserInfo] {
