/*
 * Copyright 2013 http4s.org
 *
 * Licensed under the Apache License, Version 2.0 (the "License");
 * you may not use this file except in compliance with the License.
 * You may obtain a copy of the License at
 *
 *     http://www.apache.org/licenses/LICENSE-2.0
 *
 * Unless required by applicable law or agreed to in writing, software
 * distributed under the License is distributed on an "AS IS" BASIS,
 * WITHOUT WARRANTIES OR CONDITIONS OF ANY KIND, either express or implied.
 * See the License for the specific language governing permissions and
 * limitations under the License.
 */

package org.http4s
package multipart

import cats.effect.Sync
<<<<<<< HEAD
=======
import fs2.Chunk
import fs2.Stream
>>>>>>> 2e284e79
import fs2.io.file.Files
import fs2.io.file.Flags
import fs2.io.file.Path
import fs2.io.readInputStream
import org.http4s.headers.`Content-Disposition`
import org.http4s.headers.`Content-Transfer-Encoding`
import org.typelevel.ci._

import java.io.InputStream
import java.net.URL
import java.nio.charset.StandardCharsets
import java.nio.charset.{Charset => NioCharset}

<<<<<<< HEAD
final case class Part[+F[_]](headers: Headers, entity: Entity[F]) extends Media[F] {
  def name: Option[String] = headers.get[`Content-Disposition`].flatMap(_.parameters.get(ci"name"))
=======
final case class Part[F[_]](headers: Headers, body: Stream[F, Byte]) extends Media[F] {

  /** This part's name from its Content-Disposition header, decoded as
    * UTF-8.
    */
  def name: Option[String] =
    name(StandardCharsets.UTF_8)

  /** This part's name from its Content-Disposition header, decoded as
    * the specified charset.
    */
  def name(charset: NioCharset): Option[String] =
    contentDispositionParam(ci"name", charset)

  /** This part's name from its Content-Disposition header, as a chunk
    * of bytes.  Interpretation into character data is the
    * responsibility of the caller.
    */
  def nameBytes: Option[Chunk[Byte]] =
    contentDispositionParamByteChunk(ci"name")

  /** This part's filename from its Content-Disposition header, decoded
    * as UTF-8.
    */
>>>>>>> 2e284e79
  def filename: Option[String] =
    filename(StandardCharsets.UTF_8)

  /** This part's filename from its Content-Disposition header, decoded
    * as the specified charset.
    */
  def filename(charset: NioCharset): Option[String] =
    contentDispositionParam(ci"filename", charset)

  /** This part's filename from its Content-Disposition header, as a
    * chunk of bytes.  Interpretation into character data is the
    * responsibility of the caller.
    */
  def filenameBytes: Option[Chunk[Byte]] =
    contentDispositionParamByteChunk(ci"filename")

  private def contentDispositionParam(name: CIString, charset: NioCharset): Option[String] =
    charset match {
      case StandardCharsets.ISO_8859_1 =>
        headers.get[`Content-Disposition`].flatMap(_.parameters.get(name))
      case charset =>
        contentDispositionParamByteArray(name).map(new String(_, charset))
    }

  private def contentDispositionParamByteChunk(
      name: CIString
  ): Option[Chunk[Byte]] =
    contentDispositionParamByteArray(name).map(Chunk.array(_))

  private def contentDispositionParamByteArray(
      name: CIString
  ): Option[Array[Byte]] =
    headers
      .get[`Content-Disposition`]
      .flatMap(_.parameters.get(name).map(_.getBytes(StandardCharsets.ISO_8859_1)))

  override def covary[F2[x] >: F[x]]: Part[F2] = this
}

object Part {
  private val ChunkSize = 8192

  def formData(name: String, value: String, headers: Header.ToRaw*): Part[fs2.Pure] =
    Part(
      Headers(`Content-Disposition`("form-data", Map(ci"name" -> name))).put(headers: _*),
      Entity.utf8String(value),
    )

  def fileData[F[_]: Files](name: String, path: Path, headers: Header.ToRaw*): Part[F] = {
    val entity = Entity.stream(Files[F].readAll(path, ChunkSize, Flags.Read))
    fileData(name, path.fileName.toString, entity, headers: _*)
  }

  def fileData[F[_]: Sync](name: String, resource: URL, headers: Header.ToRaw*): Part[F] =
    fileData(name, resource.getPath.split("/").last, resource.openStream(), headers: _*)

  def fileData[F[_]](
      name: String,
      filename: String,
      entity: Entity[F],
      headers: Header.ToRaw*
  ): Part[F] = {
    val binaryContentTransferEncoding: `Content-Transfer-Encoding` =
      `Content-Transfer-Encoding`.Binary
    Part(
      Headers(
        `Content-Disposition`("form-data", Map(ci"name" -> name, ci"filename" -> filename)),
        binaryContentTransferEncoding,
      ).put(headers: _*),
      entity,
    )
  }

  // The InputStream is passed by name, and we open it in the by-name
  // argument in callers, so we can avoid lifting into an effect.  Exposing
  // this API publicly would invite unsafe use, and the `EntityBody` version
  // should be safe.
  private def fileData[F[_]](
      name: String,
      filename: String,
      in: => InputStream,
      headers: Header.ToRaw*
  )(implicit F: Sync[F]): Part[F] =
    fileData(name, filename, Entity.stream(readInputStream(F.delay(in), ChunkSize)), headers: _*)
}<|MERGE_RESOLUTION|>--- conflicted
+++ resolved
@@ -18,11 +18,8 @@
 package multipart
 
 import cats.effect.Sync
-<<<<<<< HEAD
-=======
 import fs2.Chunk
 import fs2.Stream
->>>>>>> 2e284e79
 import fs2.io.file.Files
 import fs2.io.file.Flags
 import fs2.io.file.Path
@@ -36,11 +33,7 @@
 import java.nio.charset.StandardCharsets
 import java.nio.charset.{Charset => NioCharset}
 
-<<<<<<< HEAD
 final case class Part[+F[_]](headers: Headers, entity: Entity[F]) extends Media[F] {
-  def name: Option[String] = headers.get[`Content-Disposition`].flatMap(_.parameters.get(ci"name"))
-=======
-final case class Part[F[_]](headers: Headers, body: Stream[F, Byte]) extends Media[F] {
 
   /** This part's name from its Content-Disposition header, decoded as
     * UTF-8.
@@ -64,7 +57,6 @@
   /** This part's filename from its Content-Disposition header, decoded
     * as UTF-8.
     */
->>>>>>> 2e284e79
   def filename: Option[String] =
     filename(StandardCharsets.UTF_8)
 
