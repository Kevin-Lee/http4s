--- conflicted
+++ resolved
@@ -18,11 +18,7 @@
 package multipart
 
 import cats.effect.Sync
-<<<<<<< HEAD
-=======
 import fs2.Chunk
-import fs2.Stream
->>>>>>> 754a513d
 import fs2.io.file.Files
 import fs2.io.file.Flags
 import fs2.io.file.Path
@@ -36,35 +32,30 @@
 import java.nio.charset.StandardCharsets
 import java.nio.charset.{Charset => NioCharset}
 
-<<<<<<< HEAD
 final case class Part[+F[_]](headers: Headers, entity: Entity[F]) extends Media[F] {
-  def name: Option[String] = headers.get[`Content-Disposition`].flatMap(_.parameters.get(ci"name"))
-=======
-final case class Part[F[_]](headers: Headers, body: Stream[F, Byte]) extends Media[F] {
 
   /** This part's name from its Content-Disposition header, decoded as
-    * UTF-8.
-    */
+   * UTF-8.
+   */
   def name: Option[String] =
     name(StandardCharsets.UTF_8)
 
   /** This part's name from its Content-Disposition header, decoded as
-    * the specified charset.
-    */
+   * the specified charset.
+   */
   def name(charset: NioCharset): Option[String] =
     contentDispositionParam(ci"name", charset)
 
   /** This part's name from its Content-Disposition header, as a chunk
-    * of bytes.  Interpretation into character data is the
-    * responsibility of the caller.
-    */
+   * of bytes.  Interpretation into character data is the
+   * responsibility of the caller.
+   */
   def nameBytes: Option[Chunk[Byte]] =
     contentDispositionParamByteChunk(ci"name")
 
   /** This part's filename from its Content-Disposition header, decoded
-    * as UTF-8.
-    */
->>>>>>> 754a513d
+   * as UTF-8.
+   */
   def filename: Option[String] =
     filename(StandardCharsets.UTF_8)
 
