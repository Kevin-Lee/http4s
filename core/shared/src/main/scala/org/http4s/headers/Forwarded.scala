--- conflicted
+++ resolved
@@ -53,15 +53,8 @@
     sealed trait Name { self: Product => }
 
     object Name {
-<<<<<<< HEAD
       final case class Ipv4(address: Ipv4Address) extends Name
       final case class Ipv6(address: Ipv6Address) extends Name
-=======
-      // scalafix:off Http4sGeneralLinters; bincompat until 1.0
-      case class Ipv4(address: Ipv4Address) extends Name
-      case class Ipv6(address: Ipv6Address) extends Name
-      // scalafix:on
->>>>>>> 0dae3070
       case object Unknown extends Name
 
       @deprecated("Use Name.Ipv4(Ipv4Address.fromInet4Address(address))", "0.23.5")
