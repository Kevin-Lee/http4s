/*
 * Copyright 2013 http4s.org
 *
 * Licensed under the Apache License, Version 2.0 (the "License");
 * you may not use this file except in compliance with the License.
 * You may obtain a copy of the License at
 *
 *     http://www.apache.org/licenses/LICENSE-2.0
 *
 * Unless required by applicable law or agreed to in writing, software
 * distributed under the License is distributed on an "AS IS" BASIS,
 * WITHOUT WARRANTIES OR CONDITIONS OF ANY KIND, either express or implied.
 * See the License for the specific language governing permissions and
 * limitations under the License.
 */

package org.http4s
package headers

import org.http4s.parser.AdditionalRules
import org.typelevel.ci._

import scala.concurrent.duration.DurationLong
import scala.concurrent.duration.FiniteDuration
import scala.util.Try

/** The `Access-Control-Max-Age` header. */
trait `Access-Control-Max-Age`

object `Access-Control-Max-Age` {

  val name: CIString = ci"Access-Control-Max-Age"

  /** A value of -1 of the age parameter will disable caching. */
  case object NoCaching extends `Access-Control-Max-Age`

  /** The value of this field indicates how long the results of a preflight request (that is the information contained in the Access-Control-Allow-Methods and [[Access-Control-Allow-Headers]] headers) can be cached.
    *
    * @param age age of the response (in seconds)
    */
<<<<<<< HEAD
  final case class Cache private (age: Long) extends `Access-Control-Max-Age` {
=======
  final case class Cache private[`Access-Control-Max-Age`] ( // scalafix:ok Http4sGeneralLinters.nonValidatingCopyConstructor; bincompat until 1.0
      age: Long
  ) extends `Access-Control-Max-Age` {
>>>>>>> 00fcd90f
    def duration: Option[FiniteDuration] = Try(age.seconds).toOption
    def unsafeDuration: FiniteDuration = age.seconds
  }

  object Cache extends scala.runtime.AbstractFunction1[Long, Cache] {
    def apply(age: Long): Cache = new Cache(age)
  }

  def fromLong(age: Long): ParseResult[`Access-Control-Max-Age`] =
    if (age >= 0)
      ParseResult.success(Cache.apply(age))
    else if (age == -1) {
      ParseResult.success(NoCaching)
    } else {
      ParseResult.fail(
        "Invalid age value",
        s"Access-Control-Max-Age param $age must be greater or equal to 0 seconds or -1",
      )
    }

  def unsafeFromDuration(age: FiniteDuration): `Access-Control-Max-Age` =
    fromLong(age.toSeconds).fold(throw _, identity)

  def unsafeFromLong(age: Long): `Access-Control-Max-Age` =
    fromLong(age).fold(throw _, identity)

  def parse(s: String): ParseResult[`Access-Control-Max-Age`] =
    ParseResult.fromParser(parser, "Invalid Access-Control-Max-Age header")(s)

  private[http4s] val parser = AdditionalRules.Long.map(unsafeFromLong)

  implicit val headerInstance: Header[`Access-Control-Max-Age`, Header.Single] =
    Header.createRendered[`Access-Control-Max-Age`, Header.Single, Long](
      name,
      {
        case Cache(age) => age
        case NoCaching => -1
        case _ => throw new AssertionError
      },
      parse,
    )
}<|MERGE_RESOLUTION|>--- conflicted
+++ resolved
@@ -38,18 +38,12 @@
     *
     * @param age age of the response (in seconds)
     */
-<<<<<<< HEAD
   final case class Cache private (age: Long) extends `Access-Control-Max-Age` {
-=======
-  final case class Cache private[`Access-Control-Max-Age`] ( // scalafix:ok Http4sGeneralLinters.nonValidatingCopyConstructor; bincompat until 1.0
-      age: Long
-  ) extends `Access-Control-Max-Age` {
->>>>>>> 00fcd90f
     def duration: Option[FiniteDuration] = Try(age.seconds).toOption
     def unsafeDuration: FiniteDuration = age.seconds
   }
 
-  object Cache extends scala.runtime.AbstractFunction1[Long, Cache] {
+  object Cache {
     def apply(age: Long): Cache = new Cache(age)
   }
 
