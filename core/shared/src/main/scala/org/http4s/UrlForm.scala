/*
 * Copyright 2013 http4s.org
 *
 * Licensed under the Apache License, Version 2.0 (the "License");
 * you may not use this file except in compliance with the License.
 * You may obtain a copy of the License at
 *
 *     http://www.apache.org/licenses/LICENSE-2.0
 *
 * Unless required by applicable law or agreed to in writing, software
 * distributed under the License is distributed on an "AS IS" BASIS,
 * WITHOUT WARRANTIES OR CONDITIONS OF ANY KIND, either express or implied.
 * See the License for the specific language governing permissions and
 * limitations under the License.
 */

package org.http4s

import cats.Eq
import cats.Monoid
import cats.data.Chain
import cats.effect.Concurrent
import cats.syntax.all._
import org.http4s.Charset.`UTF-8`
import org.http4s.headers._
import org.http4s.internal.CollectionCompat
import org.http4s.parser._

import scala.io.Codec

class UrlForm private (val values: Map[String, Chain[String]]) extends AnyVal {
  override def toString: String = values.toString()

  def get(key: String): Chain[String] =
    this.getOrElse(key, Chain.empty[String])

  def getOrElse(key: String, default: => Chain[String]): Chain[String] =
    values.getOrElse(key, default)

  def getFirst(key: String): Option[String] =
    values.get(key).flatMap(_.uncons).map { case (s, _) => s }

  def getFirstOrElse(key: String, default: => String): String =
    this.getFirst(key).getOrElse(default)

  def +(kv: (String, String)): UrlForm = {
    val newValues = values.get(kv._1).fold(Chain(kv._2))(_ :+ kv._2)
    UrlForm(values.updated(kv._1, newValues))
  }

  /** @param key name of the field
    * @param value value of the field
    * @param ev evidence of the existence of `QueryParamEncoder[T]`
    * @return `UrlForm` updated with `key` and `value` pair if key does not exist in `values`. Otherwise `value` will be added to the existing entry.
    */
  def updateFormField[T](key: String, value: T)(implicit ev: QueryParamEncoder[T]): UrlForm =
    this + (key -> ev.encode(value).value)

  /** @param key name of the field
    * @param value optional value of the field
    * @param ev evidence of the existence of `QueryParamEncoder[T]`
    * @return `UrlForm` updated as it is updated with `updateFormField(key, v)` if `value` is `Some(v)`, otherwise it is unaltered
    */
  def updateFormField[T](key: String, value: Option[T])(implicit
      ev: QueryParamEncoder[T]): UrlForm =
    value.fold(this)(updateFormField(key, _))

  /** @param key name of the field
    * @param vals a Chain of values for the field
    * @param ev evidence of the existence of `QueryParamEncoder[T]`
    * @return `UrlForm` updated with `key` and `vals` if key does not exist in `values`, otherwise `vals` will be appended to the existing entry. If `vals` is empty, `UrlForm` will remain as is
    */
  def updateFormFields[T](key: String, vals: Chain[T])(implicit ev: QueryParamEncoder[T]): UrlForm =
    vals.foldLeft(this)(_.updateFormField(key, _)(ev))

  /* same as `updateFormField(key, value)` */
  def +?[T: QueryParamEncoder](key: String, value: T): UrlForm =
    updateFormField(key, value)

  /* same as `updateParamEncoder`(key, value) */
  def +?[T: QueryParamEncoder](key: String, value: Option[T]): UrlForm =
    updateFormField(key, value)

  /* same as `updatedParamEncoders`(key, vals) */
  def ++?[T: QueryParamEncoder](key: String, vals: Chain[T]): UrlForm =
    updateFormFields(key, vals)
}

object UrlForm {
  val empty: UrlForm = new UrlForm(Map.empty)

  def apply(values: Map[String, Chain[String]]): UrlForm =
    // value "" -> Chain() is just noise and it is not maintain during encoding round trip
    if (values.get("").fold(false)(_.isEmpty)) new UrlForm(values - "")
    else new UrlForm(values)

  def apply(values: (String, String)*): UrlForm =
    values.foldLeft(empty)(_ + _)

  def fromChain(values: Chain[(String, String)]): UrlForm =
    apply(values.toList: _*)

<<<<<<< HEAD
  implicit def entityEncoder(implicit
      charset: Charset = DefaultCharset): EntityEncoder.Pure[UrlForm] =
    EntityEncoder.stringEncoder
=======
  implicit def entityEncoder[F[_]](implicit charset: Charset = `UTF-8`): EntityEncoder[F, UrlForm] =
    EntityEncoder
      .stringEncoder[F]
>>>>>>> 01308f5d
      .contramap[UrlForm](encodeString(charset))
      .withContentType(`Content-Type`(MediaType.application.`x-www-form-urlencoded`, charset))

  implicit def entityDecoder[F[_]](implicit
      F: Concurrent[F],
      defaultCharset: Charset = `UTF-8`): EntityDecoder[F, UrlForm] =
    EntityDecoder.decodeBy(MediaType.application.`x-www-form-urlencoded`) { m =>
      DecodeResult(
        EntityDecoder
          .decodeText(m)
          .map(decodeString(m.charset.getOrElse(defaultCharset)))
      )
    }

  implicit val eqInstance: Eq[UrlForm] = Eq.instance { (x: UrlForm, y: UrlForm) =>
    x.values === y.values
  }

  implicit val monoidInstance: Monoid[UrlForm] = new Monoid[UrlForm] {
    override def empty: UrlForm = UrlForm.empty

    override def combine(x: UrlForm, y: UrlForm): UrlForm =
      UrlForm(x.values |+| y.values)
  }

  /** Attempt to decode the `String` to a [[UrlForm]] */
  def decodeString(charset: Charset)(
      urlForm: String): Either[MalformedMessageBodyFailure, UrlForm] =
    QueryParser
      .parseQueryString(urlForm.replace("+", "%20"), new Codec(charset.nioCharset))
      .map(q => UrlForm(CollectionCompat.mapValues(q.multiParams)(Chain.fromSeq)))
      .leftMap { parseFailure =>
        MalformedMessageBodyFailure(parseFailure.message, None)
      }

  /** Encode the [[UrlForm]] into a `String` using the provided `Charset` */
  def encodeString(charset: Charset)(urlForm: UrlForm): String = {
    def encode(s: String): String =
      Uri.encode(s, charset.nioCharset, spaceIsPlus = true, toSkip = Uri.Unreserved)

    val sb = new StringBuilder(urlForm.values.size * 20)
    urlForm.values.foreach { case (k, vs) =>
      if (sb.nonEmpty) sb.append('&')
      val encodedKey = encode(k)
      if (vs.isEmpty) sb.append(encodedKey)
      else {
        var first = true
        vs.map { v =>
          if (!first) sb.append('&')
          else first = false
          sb.append(encodedKey)
            .append('=')
            .append(encode(v))
        }
      }
    }
    sb.result()
  }
}<|MERGE_RESOLUTION|>--- conflicted
+++ resolved
@@ -100,15 +100,8 @@
   def fromChain(values: Chain[(String, String)]): UrlForm =
     apply(values.toList: _*)
 
-<<<<<<< HEAD
-  implicit def entityEncoder(implicit
-      charset: Charset = DefaultCharset): EntityEncoder.Pure[UrlForm] =
+  implicit def entityEncoder(implicit charset: Charset = `UTF-8`): EntityEncoder.Pure[UrlForm] =
     EntityEncoder.stringEncoder
-=======
-  implicit def entityEncoder[F[_]](implicit charset: Charset = `UTF-8`): EntityEncoder[F, UrlForm] =
-    EntityEncoder
-      .stringEncoder[F]
->>>>>>> 01308f5d
       .contramap[UrlForm](encodeString(charset))
       .withContentType(`Content-Type`(MediaType.application.`x-www-form-urlencoded`, charset))
 
