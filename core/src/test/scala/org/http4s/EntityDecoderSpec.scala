package org.http4s

import java.io.{File, FileInputStream, InputStreamReader}

import org.http4s.Header.`Content-Type`
<<<<<<< HEAD
import org.http4s.Status.Ok
import scodec.bits.ByteVector
=======
import Status._

import java.io.{FileInputStream,File,InputStreamReader}
>>>>>>> 3c41ba8a

import scala.language.postfixOps
import scala.util.control.NonFatal
import scalaz.\/-
import scalaz.concurrent.Task
import scalaz.stream.Process._


class EntityDecoderSpec extends Http4sSpec {

  def getBody(body: EntityBody): Array[Byte] = body.runLog.run.reduce(_ ++ _).toArray

  def strBody(body: String) = emit(body).map(s => ByteVector(s.getBytes))

  "EntityDecoder" can {
    val req = Response(Ok).withBody("foo").run
    "flatMapR with success" in {
      EntityDecoder.text
        .flatMapR(s => DecodeResult.success("bar"))
        .decode(req)
        .run
        .run must beRightDisjunction("bar")
    }

    "flatMapR with failure" in {
      EntityDecoder.text
        .flatMapR(s => DecodeResult.failure[String](ParseFailure("bummer")))
        .decode(req)
        .run
        .run must beLeftDisjunction(ParseFailure("bummer"))
    }
  }

  "apply" should {
    val request = Request().withBody("whatever").run

    "invoke the function with  the right on a success" in {
      val happyDecoder = EntityDecoder.decodeBy(MediaRange.`*/*`)(_ => DecodeResult.success(Task.now("hooray")))
      Task.async[String] { cb =>
        request.decodeWith(happyDecoder) { s => cb(\/-(s)); Task.now(Response()) }.run
      }.run must equal ("hooray")
    }

    "wrap the ParseFailure in a ParseException on failure" in {
      val grumpyDecoder = EntityDecoder.decodeBy(MediaRange.`*/*`)(_ => DecodeResult.failure[String](Task.now(ParseFailure("Bah!"))))
      val resp = request.decodeWith(grumpyDecoder) { _ => Task.now(Response())}.run
      resp.status must equal (Status.BadRequest)
    }
  }

  "application/x-www-form-urlencoded" should {


    val server: Request => Task[Response] = { req =>
<<<<<<< HEAD
      UrlForm.entityDecoder(req) { form => ResponseBuilder(Ok, form)(UrlForm.entityEncoder(Charset.`UTF-8`)) }
        .handle{ case NonFatal(t) => ResponseBuilder.basic(Status.BadRequest).run }
=======
      req.decodeWith(formEncoded) { form => Response(Ok).withBody(form("Name").head) }
        .handle{ case NonFatal(t) => Response(BadRequest) }
>>>>>>> 3c41ba8a
    }

    "Decode form encoded body" in {
      val urlForm = UrlForm(Map(
        "Formula" -> Seq("a + b == 13%!"),
        "Age"     -> Seq("23"),
        "Name"    -> Seq("Jonathan Doe")
      ))
      val resp = Request().withBody(urlForm)(UrlForm.entityEncoder(Charset.`UTF-8`)).flatMap(server).run
      resp.status must_== Ok
      UrlForm.entityDecoder.decode(resp).run.run must_== \/-(urlForm)
    }

    "handle a parse failure" in {
      val resp = server(Request(body = strBody("%C"))).run
      resp.status must_== Status.BadRequest
    }

  }

  "A File EntityDecoder" should {
    val binData: Array[Byte] = "Bytes 10111".getBytes

    def readFile(in: File): Array[Byte] = {
      val os = new FileInputStream(in)
      val data = new Array[Byte](in.length.asInstanceOf[Int])
      os.read(data)
      data
    }

    def readTextFile(in: File): String = {
      val os = new InputStreamReader(new FileInputStream(in))
      val data = new Array[Char](in.length.asInstanceOf[Int])
      os.read(data,0,in.length.asInstanceOf[Int])
      data.foldLeft("")(_ + _)
    }

    def mocServe(req: Request)(route: Request => Task[Response]) = {
      route(req.copy(body = emit(binData).map(ByteVector(_))))
    }

    "Write a text file from a byte string" in {
      val tmpFile = File.createTempFile("foo","bar")
      try {
        val response = mocServe(Request()) {
          case req =>
            req.decodeWith(textFile(tmpFile)) { _ =>
              Response(Ok).withBody("Hello")
            }
        }.run

        readTextFile(tmpFile) must_== (new String(binData))
        response.status must_== (Status.Ok)
        getBody(response.body) must_== ("Hello".getBytes)
      }
      finally {
        tmpFile.delete()
      }
    }

    "Write a binary file from a byte string" in {
      val tmpFile = File.createTempFile("foo", "bar")
      try {
        val response = mocServe(Request()) {
          case req => req.decodeWith(binFile(tmpFile)) { _ => Response(Ok).withBody("Hello")}
        }.run

        response.status must_== (Status.Ok)
        getBody(response.body) must_== ("Hello".getBytes)
        readFile(tmpFile) must_== (binData)
      }
      finally {
        tmpFile.delete()
      }
    }

    "Match any media type" in {
      val req = Response(Ok).withBody("foo").run
      binary.matchesMediaType(req) must_== true
    }

    "Not match invalid media type" in {
      val req = Response(Ok).withBody("foo").run
      EntityDecoder.formEncoded.matchesMediaType(req) must_== false
    }

    "Match valid media range" in {
      val req = Response(Ok).withBody("foo").run
      EntityDecoder.text.matchesMediaType(req) must_== true
    }

    "Match valid media type to a range" in {
      val req = Request(headers = Headers(`Content-Type`(MediaType.`text/css`)))
      EntityDecoder.text.matchesMediaType(req) must_== true
    }

    "Match with consistent behavior" in {
      val tpe = MediaType.`text/css`
      val req = Request(headers = Headers(`Content-Type`(tpe)))
      (EntityDecoder.text.matchesMediaType(req) must_== true)   and
      (EntityDecoder.text.matchesMediaType(tpe) must_== true)   and
      (EntityDecoder.formEncoded.matchesMediaType(req) must_== false) and
      (EntityDecoder.formEncoded.matchesMediaType(tpe) must_== false)
    }

  }

  "binary EntityDecoder" should {
    "yield an empty array on a bodyless message" in {
      val msg = Request()
      binary.decode(msg).run.run must beRightDisjunction.like { case ByteVector.empty => ok }
    }

    "concat ByteVectors" in {
      val d1 = Array[Byte](1,2,3); val d2 = Array[Byte](4,5,6)
      val body = emit(d1) ++ emit(d2)
      val msg = Request(body = body.map(ByteVector(_)))

      val result = binary.decode(msg).run.run

      result must_== (\/-(ByteVector(1, 2, 3, 4, 5, 6)))
    }
  }


}<|MERGE_RESOLUTION|>--- conflicted
+++ resolved
@@ -3,14 +3,11 @@
 import java.io.{File, FileInputStream, InputStreamReader}
 
 import org.http4s.Header.`Content-Type`
-<<<<<<< HEAD
 import org.http4s.Status.Ok
 import scodec.bits.ByteVector
-=======
 import Status._
 
 import java.io.{FileInputStream,File,InputStreamReader}
->>>>>>> 3c41ba8a
 
 import scala.language.postfixOps
 import scala.util.control.NonFatal
@@ -65,13 +62,8 @@
 
 
     val server: Request => Task[Response] = { req =>
-<<<<<<< HEAD
-      UrlForm.entityDecoder(req) { form => ResponseBuilder(Ok, form)(UrlForm.entityEncoder(Charset.`UTF-8`)) }
-        .handle{ case NonFatal(t) => ResponseBuilder.basic(Status.BadRequest).run }
-=======
-      req.decodeWith(formEncoded) { form => Response(Ok).withBody(form("Name").head) }
-        .handle{ case NonFatal(t) => Response(BadRequest) }
->>>>>>> 3c41ba8a
+      req.decode[UrlForm] { form => Response(Ok).withBody(form)(UrlForm.entityEncoder(Charset.`UTF-8`)) }
+        .handle{ case NonFatal(t) => Response(Status.BadRequest) }
     }
 
     "Decode form encoded body" in {
@@ -153,9 +145,13 @@
       binary.matchesMediaType(req) must_== true
     }
 
+    val nonMatchingDecoder = EntityDecoder.decodeBy[String](MediaRange.`video/*`) { _ =>
+      DecodeResult.failure(ParseFailure("Nope."))
+    }
+
     "Not match invalid media type" in {
       val req = Response(Ok).withBody("foo").run
-      EntityDecoder.formEncoded.matchesMediaType(req) must_== false
+      nonMatchingDecoder.matchesMediaType(req) must_== false
     }
 
     "Match valid media range" in {
@@ -173,8 +169,8 @@
       val req = Request(headers = Headers(`Content-Type`(tpe)))
       (EntityDecoder.text.matchesMediaType(req) must_== true)   and
       (EntityDecoder.text.matchesMediaType(tpe) must_== true)   and
-      (EntityDecoder.formEncoded.matchesMediaType(req) must_== false) and
-      (EntityDecoder.formEncoded.matchesMediaType(tpe) must_== false)
+      (nonMatchingDecoder.matchesMediaType(req) must_== false) and
+      (nonMatchingDecoder.matchesMediaType(tpe) must_== false)
     }
 
   }
