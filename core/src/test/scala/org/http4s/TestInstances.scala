--- conflicted
+++ resolved
@@ -4,6 +4,7 @@
 import java.time.temporal.ChronoUnit
 
 import org.http4s.headers.{Allow, Date, `Content-Length`, `Accept-Charset`}
+import org.http4s.util.NonEmptyList
 import org.http4s.util.string._
 
 import java.nio.charset.{Charset => NioCharset}
@@ -14,16 +15,17 @@
 
 import scala.collection.JavaConverters._
 import scala.collection.immutable.BitSet
-<<<<<<< HEAD
-import org.http4s.util.NonEmptyList
-import scalaz.scalacheck.ScalazArbitrary._
-=======
->>>>>>> eadf53c3
 
 trait TestInstances {
   implicit class ParseResultSyntax[A](self: ParseResult[A]) {
     def yolo: A = self.valueOr(e => sys.error(e.toString))
   }
+
+  implicit def NonEmptyListArbitrary[A: Arbitrary]: Arbitrary[NonEmptyList[A]] =
+    Arbitrary { for {
+      a <- arbitrary[A]
+      list <- arbitrary[List[A]]
+    } yield NonEmptyList.nel(a, list) }
 
   lazy val tchars: Gen[Char] = oneOf {
     Seq('!', '#', '$', '%', '&', '\'', '*', '+', '-', '.', '^', '_', '`', '|', '~') ++
@@ -130,12 +132,6 @@
       1 -> const(CharsetRange.`*`)
     )
 
-<<<<<<< HEAD
-  implicit def arbNonEmptyList[A](implicit A: Arbitrary[A]): Arbitrary[NonEmptyList[A]] =
-    Arbitrary { arbitrary[scalaz.NonEmptyList[A]].map(nel => NonEmptyList.nel(nel.head, nel.tail.toList)) }
-
-  implicit val urlFormArb: Arbitrary[UrlForm] = Arbitrary {
-=======
   implicit lazy val arbitraryAcceptCharset: Arbitrary[`Accept-Charset`] =
     Arbitrary { for {
       // make a set first so we don't have contradictory q-values
@@ -145,7 +141,6 @@
     } yield `Accept-Charset`(charsetRangesWithQ.head, charsetRangesWithQ.tail:_*) }
 
   implicit lazy val arbitraryUrlForm: Arbitrary[UrlForm] = Arbitrary {
->>>>>>> eadf53c3
     // new String("\ufffe".getBytes("UTF-16"), "UTF-16") != "\ufffe".
     // Ain't nobody got time for that.
     arbitrary[Map[String, Seq[String]]].map(UrlForm.apply)
