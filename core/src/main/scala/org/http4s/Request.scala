package org.http4s

import java.io.File
import java.net.{URI, URL, InetAddress}
import play.api.libs.iteratee.{Enumeratee, Input, Iteratee, Enumerator}
import java.nio.charset.Charset
import java.util.UUID
import spray.http.parser.HttpParser
import spray.http.ContentType

case class Request[A](
  requestMethod: Method = Method.Get,
  scriptName: String = "",
  pathInfo: String = "",
  queryString: String = "",
  pathTranslated: Option[File] = None,
  protocol: ServerProtocol = HttpVersion.`Http/1.1`,
  headers: Headers = Headers.Empty,
  body: Enumerator[A] = Enumerator.eof,
  urlScheme: UrlScheme = UrlScheme.Http,
  serverName: String = InetAddress.getLocalHost.getHostName,
  serverPort: Int = 80,
  serverSoftware: ServerSoftware = ServerSoftware.Unknown,
  remote: InetAddress = InetAddress.getLocalHost,
  http4sVersion: Http4sVersion = Http4sVersion,
  private val requestId: UUID = UUID.randomUUID()
) {

  lazy val contentLength: Option[Long] = headers.get("Content-Length").map(_.value.toLong)

  lazy val contentType: Option[ContentType] = headers.get("Content-Type").map(_.asInstanceOf[ContentType])

  lazy val charset: Charset = contentType.map(_.charset.nioCharset) getOrElse Charset.defaultCharset()

  lazy val uri: URI = new URI(urlScheme.toString, null, serverName, serverPort, scriptName+pathInfo, queryString, null)

  lazy val authType: Option[AuthType] = ???

  lazy val remoteAddr = remote.getHostAddress
  lazy val remoteHost = remote.getHostName

  lazy val remoteUser: Option[String] = None

<<<<<<< HEAD
  import scala.language.reflectiveCalls // So the compiler doesn't complain...
  def map[B](f: A => B) = copy(body = body &> Enumeratee.map(f)): Request[B]
=======
  def map[B](f: A => B) = copy(body = f(body))


>>>>>>> a591baa4
}<|MERGE_RESOLUTION|>--- conflicted
+++ resolved
@@ -41,12 +41,7 @@
 
   lazy val remoteUser: Option[String] = None
 
-<<<<<<< HEAD
   import scala.language.reflectiveCalls // So the compiler doesn't complain...
   def map[B](f: A => B) = copy(body = body &> Enumeratee.map(f)): Request[B]
-=======
-  def map[B](f: A => B) = copy(body = f(body))
 
-
->>>>>>> a591baa4
 }