/*
 * Copyright 2013 http4s.org
 *
 * Licensed under the Apache License, Version 2.0 (the "License");
 * you may not use this file except in compliance with the License.
 * You may obtain a copy of the License at
 *
 *     http://www.apache.org/licenses/LICENSE-2.0
 *
 * Unless required by applicable law or agreed to in writing, software
 * distributed under the License is distributed on an "AS IS" BASIS,
 * WITHOUT WARRANTIES OR CONDITIONS OF ANY KIND, either express or implied.
 * See the License for the specific language governing permissions and
 * limitations under the License.
 */

package org.http4s

import cats.{Applicative, Functor, Monad, ~>}
import cats.data.NonEmptyList
import cats.effect.{Sync, SyncIO}
import cats.syntax.all._
import com.comcast.ip4s.{Hostname, IpAddress, Port, SocketAddress}
import fs2.{Pure, Stream}
import fs2.text.utf8Encode
import java.io.File
import org.http4s.headers._
import org.log4s.getLogger
import org.typelevel.ci.CIString
import org.typelevel.vault._

import scala.util.hashing.MurmurHash3

/** Represents a HTTP Message. The interesting subclasses are Request and Response.
  */
sealed trait Message[F[_]] extends Media[F] { self =>
  type SelfF[F2[_]] <: Message[F2] { type SelfF[F3[_]] = self.SelfF[F3] }
  type Self = SelfF[F]

  def httpVersion: HttpVersion

  def headers: Headers

  def body: EntityBody[F]

  def attributes: Vault

  protected def change(
      httpVersion: HttpVersion = httpVersion,
      body: EntityBody[F] = body,
      headers: Headers = headers,
      attributes: Vault = attributes): Self

  def withHttpVersion(httpVersion: HttpVersion): Self =
    change(httpVersion = httpVersion)

  def withHeaders(headers: Headers): Self =
    change(headers = headers)

  def withHeaders(headers: Header*): Self =
    withHeaders(Headers(headers.toList))

  def withAttributes(attributes: Vault): Self =
    change(attributes = attributes)

  // Body methods

  @deprecated("Use withEntity", "0.19")
  def withBody[T](b: T)(implicit F: Applicative[F], w: EntityEncoder[F, T]): F[Self] =
    F.pure(withEntity(b))

  /** Replace the body of this message with a new body
    *
    * @param b body to attach to this method
    * @param w [[EntityEncoder]] with which to convert the body to an [[EntityBody]]
    * @tparam T type of the Body
    * @return a new message with the new body
    */
  def withEntity[T](b: T)(implicit w: EntityEncoder[F, T]): Self = {
    val entity = w.toEntity(b)
    val hs = entity.length match {
      case Some(l) =>
        `Content-Length`
          .fromLong(l)
          .fold[Headers](
            _ => {
              Message.logger.warn(s"Attempt to provide a negative content length of $l")
              w.headers
            },
            cl => Headers(cl :: w.headers.toList))
      case None => w.headers
    }
    change(body = entity.body, headers = headers ++ hs)
  }

  /** Sets the entity body without affecting headers such as `Transfer-Encoding`
    * or `Content-Length`. Most use cases are better served by [[withEntity]],
    * which uses an [[EntityEncoder]] to maintain the headers.
    */
  def withBodyStream(body: EntityBody[F]): Self =
    change(body = body)

  /** Set an empty entity body on this message, and remove all payload headers
    * that make no sense with an empty body.
    */
  def withEmptyBody: Self =
    withBodyStream(EmptyBody).transformHeaders(_.removePayloadHeaders)

  // General header methods

  def transformHeaders(f: Headers => Headers): Self =
    change(headers = f(headers))

  /** Keep headers that satisfy the predicate
    *
    * @param f predicate
    * @return a new message object which has only headers that satisfy the predicate
    */
  def filterHeaders(f: Header => Boolean): Self =
    transformHeaders(_.filter(f))

  def removeHeader(key: HeaderKey): Self =
    filterHeaders(_.isNot(key))

  /** Add the provided headers to the existing headers, replacing those of the same header name
    * The passed headers are assumed to contain no duplicate Singleton headers.
    */
  def putHeaders(headers: Header*): Self =
    transformHeaders(_.put(headers: _*))

  /** Replace the existing headers with those provided */
  @deprecated("Use withHeaders instead", "0.20.0-M2")
  def replaceAllHeaders(headers: Headers): Self =
    withHeaders(headers)

  /** Replace the existing headers with those provided */
  @deprecated("Use withHeaders instead", "0.20.0-M2")
  def replaceAllHeaders(headers: Header*): Self =
    withHeaders(headers: _*)

  def withTrailerHeaders(trailerHeaders: F[Headers]): Self =
    withAttribute(Message.Keys.TrailerHeaders[F], trailerHeaders)

  def withoutTrailerHeaders: Self =
    withoutAttribute(Message.Keys.TrailerHeaders[F])

  /** The trailer headers, as specified in Section 3.6.1 of RFC 2616. The resulting
    * F might not complete until the entire body has been consumed.
    */
  def trailerHeaders(implicit F: Applicative[F]): F[Headers] =
    attributes.lookup(Message.Keys.TrailerHeaders[F]).getOrElse(F.pure(Headers.empty))

  // Specific header methods

  @deprecated("Use withContentType(`Content-Type`(t)) instead", "0.20.0-M2")
  def withType(t: MediaType)(implicit F: Functor[F]): Self =
    withContentType(`Content-Type`(t))

  def withContentType(contentType: `Content-Type`): Self =
    putHeaders(contentType)

  def withoutContentType: Self =
    filterHeaders(_.isNot(`Content-Type`))

  def withContentTypeOption(contentTypeO: Option[`Content-Type`]): Self =
    contentTypeO.fold(withoutContentType)(withContentType)

  def isChunked: Boolean =
    headers.get(`Transfer-Encoding`).exists(_.values.contains_(TransferCoding.chunked))

  // Attribute methods

  /** Generates a new message object with the specified key/value pair appended
    * to the [[#attributes]].
    *
    * @param key [[io.chrisdavenport.vault.Key]] with which to associate the value
    * @param value value associated with the key
    * @tparam A type of the value to store
    * @return a new message object with the key/value pair appended
    */
  def withAttribute[A](key: Key[A], value: A): Self =
    change(attributes = attributes.insert(key, value))

  /** Returns a new message object without the specified key in the
    * [[#attributes]].
    *
    * @param key [[io.chrisdavenport.vault.Key]] to remove
    * @return a new message object without the key
    */
  def withoutAttribute(key: Key[_]): Self =
    change(attributes = attributes.delete(key))

  /** Lifts this Message's body to the specified effect type.
    */
  override def covary[F2[x] >: F[x]]: SelfF[F2] = this.asInstanceOf[SelfF[F2]]
}

object Message {
  private[http4s] val logger = getLogger
  object Keys {
    private[this] val trailerHeaders: Key[Any] = Key.newKey[SyncIO, Any].unsafeRunSync()
    def TrailerHeaders[F[_]]: Key[F[Headers]] = trailerHeaders.asInstanceOf[Key[F[Headers]]]
  }
}

/** Representation of an incoming HTTP message
  *
  * A Request encapsulates the entirety of the incoming HTTP request including the
  * status line, headers, and a possible request body.
  *
  * @param method [[Method.GET]], [[Method.POST]], etc.
  * @param uri representation of the request URI
  * @param httpVersion the HTTP version
  * @param headers collection of [[Header]]s
  * @param body fs2.Stream[F, Byte] defining the body of the request
  * @param attributes Immutable Map used for carrying additional information in a type safe fashion
  */
final class Request[F[_]](
    val method: Method = Method.GET,
    val uri: Uri = Uri(path = Uri.Path.Root),
    val httpVersion: HttpVersion = HttpVersion.`HTTP/1.1`,
    val headers: Headers = Headers.empty,
    val body: EntityBody[F] = EmptyBody,
    val attributes: Vault = Vault.empty
) extends Message[F]
    with Product
    with Serializable {
  import Request._

  type SelfF[F0[_]] = Request[F0]

  private def copy(
      method: Method = this.method,
      uri: Uri = this.uri,
      httpVersion: HttpVersion = this.httpVersion,
      headers: Headers = this.headers,
      body: EntityBody[F] = this.body,
      attributes: Vault = this.attributes
  ): Request[F] =
    Request(
      method = method,
      uri = uri,
      httpVersion = httpVersion,
      headers = headers,
      body = body,
      attributes = attributes
    )

  def mapK[G[_]](f: F ~> G): Request[G] =
    Request[G](
      method = method,
      uri = uri,
      httpVersion = httpVersion,
      headers = headers,
      body = body.translate(f),
      attributes = attributes
    )

  def withMethod(method: Method): Self =
    copy(method = method)

  def withUri(uri: Uri): Self =
    copy(uri = uri, attributes = attributes.delete(Request.Keys.PathInfoCaret))

  override protected def change(
      httpVersion: HttpVersion,
      body: EntityBody[F],
      headers: Headers,
      attributes: Vault
  ): Self =
    copy(
      httpVersion = httpVersion,
      body = body,
      headers = headers,
      attributes = attributes
    )

  lazy val (scriptName, pathInfo) =
    uri.path.splitAt(caret)

  private def caret =
    attributes.lookup(Request.Keys.PathInfoCaret).getOrElse(-1)

  @deprecated(message = "Use {withPathInfo(Uri.Path)} instead", since = "0.22.0-M1")
  def withPathInfo(pi: String): Self =
    withPathInfo(Uri.Path.fromString(pi))
  def withPathInfo(pi: Uri.Path): Self =
    // Don't use withUri, which clears the caret
    copy(uri = uri.withPath(scriptName.concat(pi)))

  def pathTranslated: Option[File] = attributes.lookup(Keys.PathTranslated)

  def queryString: String = uri.query.renderString

  /** cURL representation of the request.
    *
    * Supported cURL-Parameters are: -X, -H
    */
  def asCurl(redactHeadersWhen: CIString => Boolean = Headers.SensitiveHeaders.contains): String = {

    /*
     * escapes characters that are used in the curl-command, such as '
     */
    def escapeQuotationMarks(s: String) = s.replaceAll("'", """'\\''""")

    val elements = List(
      s"-X ${method.name}",
      s"'${escapeQuotationMarks(uri.renderString)}'",
      headers
        .redactSensitive(redactHeadersWhen)
        .toList
        .map { header =>
          s"-H '${escapeQuotationMarks(header.toString)}'"
        }
        .mkString(" ")
    )
    s"curl ${elements.filter(_.nonEmpty).mkString(" ")}"
  }

  /** Representation of the query string as a map
    *
    * In case a parameter is available in query string but no value is there the
    * sequence will be empty. If the value is empty the the sequence contains an
    * empty string.
    *
    * =====Examples=====
    * <table>
    * <tr><th>Query String</th><th>Map</th></tr>
    * <tr><td><code>?param=v</code></td><td><code>Map("param" -> Seq("v"))</code></td></tr>
    * <tr><td><code>?param=</code></td><td><code>Map("param" -> Seq(""))</code></td></tr>
    * <tr><td><code>?param</code></td><td><code>Map("param" -> Seq())</code></td></tr>
    * <tr><td><code>?=value</code></td><td><code>Map("" -> Seq("value"))</code></td></tr>
    * <tr><td><code>?p1=v1&amp;p1=v2&amp;p2=v3&amp;p2=v3</code></td><td><code>Map("p1" -> Seq("v1","v2"), "p2" -> Seq("v3","v4"))</code></td></tr>
    * </table>
    *
    * The query string is lazily parsed. If an error occurs during parsing
    * an empty `Map` is returned.
    */
  def multiParams: Map[String, Seq[String]] = uri.multiParams

  /** View of the head elements of the URI parameters in query string.
    *
    * In case a parameter has no value the map returns an empty string.
    *
    * @see multiParams
    */
  def params: Map[String, String] = uri.params

  /** Parses all available [[org.http4s.headers.Cookie]] headers into a list of
    * [[RequestCookie]] objects. This implementation is compatible with cookie
    * headers formatted per HTTP/1 and HTTP/2, or even both at the same time.
    */
  def cookies: List[RequestCookie] =
    headers.get(Cookie).fold(List.empty[RequestCookie])(_.values.toList)

  /** Add a Cookie header for the provided [[org.http4s.headers.Cookie]] */
  def addCookie(cookie: RequestCookie): Self =
    headers
      .get(Cookie)
      .fold(putHeaders(Cookie(NonEmptyList.of(cookie)))) { preExistingCookie =>
        removeHeader(Cookie).putHeaders(
          Header(
            Cookie.name.toString,
            s"${preExistingCookie.value}; ${cookie.name}=${cookie.content}"))
      }

  /** Add a Cookie header with the provided values */
  def addCookie(name: String, content: String): Self =
    addCookie(RequestCookie(name, content))

  def authType: Option[AuthScheme] =
    headers.get(Authorization).map(_.credentials.authScheme)

  private def connectionInfo: Option[Connection] = attributes.lookup(Keys.ConnectionInfo)

  def remote: Option[SocketAddress[IpAddress]] = connectionInfo.map(_.remote)

  /** Returns the the X-Forwarded-For value if present, else the remote address.
    */
  def from: Option[IpAddress] =
    headers
      .get(`X-Forwarded-For`)
      .fold(remote.map(_.host))(_.values.head)

  def remoteAddr: Option[IpAddress] = remote.map(_.host)

  def remoteHost(implicit F: Sync[F]): F[Option[Hostname]] = {
    val inetAddress = remote.map(_.host.toInetAddress)
<<<<<<< HEAD
    F.delay(inetAddress.map(_.getHostName)).map(_.flatMap(Hostname(_)))
=======
    F.delay(inetAddress.map(_.getHostName)).map(_.flatMap(Hostname.fromString))
>>>>>>> e6c4a559
  }

  def remotePort: Option[Port] = remote.map(_.port)

  def remoteUser: Option[String] = None

  def server: Option[SocketAddress[IpAddress]] = connectionInfo.map(_.local)

  def serverAddr: Option[IpAddress] =
    server
      .map(_.host)
      .orElse(uri.host.flatMap(_.toIpAddress))
      .orElse(headers.get(Host).flatMap(h => IpAddress.fromString(h.host)))

  def serverPort: Option[Port] =
    server
      .map(_.port)
      .orElse(uri.port.flatMap(Port.fromInt))
      .orElse(headers.get(Host).flatMap(_.port.flatMap(Port.fromInt)))

  /** Whether the Request was received over a secure medium */
  def isSecure: Option[Boolean] = connectionInfo.map(_.secure)

  def serverSoftware: ServerSoftware =
    attributes.lookup(Keys.ServerSoftware).getOrElse(ServerSoftware.Unknown)

  def decodeWith[A](decoder: EntityDecoder[F, A], strict: Boolean)(f: A => F[Response[F]])(implicit
      F: Monad[F]): F[Response[F]] =
    decoder
      .decode(this, strict = strict)
      .fold(_.toHttpResponse[F](httpVersion).pure[F], f)
      .flatten

  /** Helper method for decoding [[Request]]s
    *
    * Attempt to decode the [[Request]] and, if successful, execute the continuation to get a [[Response]].
    * If decoding fails, an `UnprocessableEntity` [[Response]] is generated.
    */
  def decode[A](
      f: A => F[Response[F]])(implicit F: Monad[F], decoder: EntityDecoder[F, A]): F[Response[F]] =
    decodeWith(decoder, strict = false)(f)

  /** Helper method for decoding [[Request]]s
    *
    * Attempt to decode the [[Request]] and, if successful, execute the continuation to get a [[Response]].
    * If decoding fails, an `UnprocessableEntity` [[Response]] is generated. If the decoder does not support the
    * [[MediaType]] of the [[Request]], a `UnsupportedMediaType` [[Response]] is generated instead.
    */
  def decodeStrict[A](
      f: A => F[Response[F]])(implicit F: Monad[F], decoder: EntityDecoder[F, A]): F[Response[F]] =
    decodeWith(decoder, strict = true)(f)

  override def hashCode(): Int = MurmurHash3.productHash(this)

  override def equals(that: Any): Boolean =
    (this eq that.asInstanceOf[Object]) || (that match {
      case that: Request[_] =>
        (this.method == that.method) &&
          (this.uri == that.uri) &&
          (this.httpVersion == that.httpVersion) &&
          (this.headers == that.headers) &&
          (this.body == that.body) &&
          (this.attributes == that.attributes)
      case _ => false
    })

  def canEqual(that: Any): Boolean = that.isInstanceOf[Request[F]]

  def productArity: Int = 6

  def productElement(n: Int): Any =
    n match {
      case 0 => method
      case 1 => uri
      case 2 => httpVersion
      case 3 => headers
      case 4 => body
      case 5 => attributes
      case _ => throw new IndexOutOfBoundsException()
    }

  override def toString: String =
    s"""Request(method=$method, uri=$uri, headers=${headers.redactSensitive()})"""
}

object Request {
  def apply[F[_]](
      method: Method = Method.GET,
      uri: Uri = Uri(path = Uri.Path.Root),
      httpVersion: HttpVersion = HttpVersion.`HTTP/1.1`,
      headers: Headers = Headers.empty,
      body: EntityBody[F] = EmptyBody,
      attributes: Vault = Vault.empty
  ): Request[F] =
    new Request[F](
      method = method,
      uri = uri,
      httpVersion = httpVersion,
      headers = headers,
      body = body,
      attributes = attributes
    )

  def unapply[F[_]](
      message: Message[F]): Option[(Method, Uri, HttpVersion, Headers, EntityBody[F], Vault)] =
    message match {
      case request: Request[F] =>
        Some(
          (
            request.method,
            request.uri,
            request.httpVersion,
            request.headers,
            request.body,
            request.attributes))
      case _ => None
    }

  final case class Connection(
      local: SocketAddress[IpAddress],
      remote: SocketAddress[IpAddress],
      secure: Boolean)

  object Keys {
    val PathInfoCaret: Key[Int] = Key.newKey[SyncIO, Int].unsafeRunSync()
    val PathTranslated: Key[File] = Key.newKey[SyncIO, File].unsafeRunSync()
    val ConnectionInfo: Key[Connection] = Key.newKey[SyncIO, Connection].unsafeRunSync()
    val ServerSoftware: Key[ServerSoftware] = Key.newKey[SyncIO, ServerSoftware].unsafeRunSync()
  }
}

/** Representation of the HTTP response to send back to the client
  *
  * @param status [[Status]] code and message
  * @param headers [[Headers]] containing all response headers
  * @param body EntityBody[F] representing the possible body of the response
  * @param attributes [[io.chrisdavenport.vault.Vault]] containing additional
  *                   parameters which may be used by the http4s backend for
  *                   additional processing such as java.io.File object
  */
final case class Response[F[_]](
    status: Status = Status.Ok,
    httpVersion: HttpVersion = HttpVersion.`HTTP/1.1`,
    headers: Headers = Headers.empty,
    body: EntityBody[F] = EmptyBody,
    attributes: Vault = Vault.empty)
    extends Message[F] {
  type SelfF[F0[_]] = Response[F0]

  def mapK[G[_]](f: F ~> G): Response[G] =
    Response[G](
      status = status,
      httpVersion = httpVersion,
      headers = headers,
      body = body.translate(f),
      attributes = attributes
    )

  def withStatus(status: Status): Self =
    copy(status = status)

  override protected def change(
      httpVersion: HttpVersion,
      body: EntityBody[F],
      headers: Headers,
      attributes: Vault
  ): Self =
    copy(
      httpVersion = httpVersion,
      body = body,
      headers = headers,
      attributes = attributes
    )

  /** Add a Set-Cookie header for the provided [[ResponseCookie]] */
  def addCookie(cookie: ResponseCookie): Self =
    putHeaders(`Set-Cookie`(cookie))

  /** Add a [[org.http4s.headers.Set-Cookie]] header with the provided values */
  def addCookie(name: String, content: String, expires: Option[HttpDate] = None): Self =
    addCookie(ResponseCookie(name, content, expires))

  /** Add a [[org.http4s.headers.Set-Cookie]] which will remove the specified
    * cookie from the client
    */
  def removeCookie(cookie: ResponseCookie): Self =
    putHeaders(cookie.clearCookie)

  /** Add a [[org.http4s.headers.Set-Cookie]] which will remove the specified cookie from the client */
  def removeCookie(name: String): Self =
    putHeaders(ResponseCookie(name, "").clearCookie)

  /** Returns a list of cookies from the [[org.http4s.headers.Set-Cookie]]
    * headers. Includes expired cookies, such as those that represent cookie
    * deletion.
    */
  def cookies: List[ResponseCookie] =
    `Set-Cookie`.from(headers).map(_.cookie)

  override def toString: String =
    s"""Response(status=${status.code}, headers=${headers.redactSensitive()})"""
}

object Response {
  private[this] val pureNotFound: Response[Pure] =
    Response(
      Status.NotFound,
      body = Stream("Not found").through(utf8Encode),
      headers = Headers(
        `Content-Type`(MediaType.text.plain, Charset.`UTF-8`) :: `Content-Length`.unsafeFromLong(
          9L) :: Nil)
    )

  def notFound[F[_]]: Response[F] = pureNotFound.copy(body = pureNotFound.body.covary[F])

  def notFoundFor[F[_]: Applicative](request: Request[F])(implicit
      encoder: EntityEncoder[F, String]): F[Response[F]] =
    Response[F](Status.NotFound).withEntity(s"${request.pathInfo} not found").pure[F]

  def timeout[F[_]]: Response[F] =
    Response[F](Status.ServiceUnavailable).withEntity("Response timed out")
}<|MERGE_RESOLUTION|>--- conflicted
+++ resolved
@@ -386,11 +386,7 @@
 
   def remoteHost(implicit F: Sync[F]): F[Option[Hostname]] = {
     val inetAddress = remote.map(_.host.toInetAddress)
-<<<<<<< HEAD
-    F.delay(inetAddress.map(_.getHostName)).map(_.flatMap(Hostname(_)))
-=======
     F.delay(inetAddress.map(_.getHostName)).map(_.flatMap(Hostname.fromString))
->>>>>>> e6c4a559
   }
 
   def remotePort: Option[Port] = remote.map(_.port)
