--- conflicted
+++ resolved
@@ -17,12 +17,8 @@
 package org.http4s
 
 import cats.{Contravariant, Show}
-<<<<<<< HEAD
+import cats.data.NonEmptyList
 import cats.effect.Sync
-=======
-import cats.data.NonEmptyList
-import cats.effect.{Blocker, ContextShift, Sync}
->>>>>>> f5309a41
 import cats.syntax.all._
 import fs2.{Chunk, Stream}
 import fs2.io.file.Files
@@ -166,15 +162,9 @@
 
   // TODO parameterize chunk size
   // TODO if Header moves to Entity, can add a Content-Disposition with the filename
-<<<<<<< HEAD
   def filePathEncoder[F[_]: Files]: EntityEncoder[F, Path] =
     encodeBy[F, Path](`Transfer-Encoding`(TransferCoding.chunked)) { p =>
       Entity(Files[F].readAll(p, 4096)) //2 KB :P
-=======
-  def filePathEncoder[F[_]: Sync: ContextShift](blocker: Blocker): EntityEncoder[F, Path] =
-    encodeBy[F, Path](`Transfer-Encoding`(TransferCoding.chunked.pure[NonEmptyList])) { p =>
-      Entity(readAll[F](p, blocker, 4096)) //2 KB :P
->>>>>>> f5309a41
     }
 
   // TODO parameterize chunk size
