--- conflicted
+++ resolved
@@ -51,27 +51,11 @@
       Headers(`Content-Disposition`("form-data", Map("name" -> name))).put(headers: _*),
       Stream.emit(value).through(utf8Encode))
 
-<<<<<<< HEAD
-  def fileData[F[_]: Files](name: String, file: File, headers: v2.Header.ToRaw*): Part[F] =
+  def fileData[F[_]: Files](name: String, file: File, headers: Header.ToRaw*): Part[F] =
     fileData(name, file.getName, Files[F].readAll(file.toPath, ChunkSize), headers: _*)
 
-  def fileData[F[_]: Sync](name: String, resource: URL, headers: v2.Header.ToRaw*): Part[F] =
+  def fileData[F[_]: Sync](name: String, resource: URL, headers: Header.ToRaw*): Part[F] =
     fileData(name, resource.getPath.split("/").last, resource.openStream(), headers: _*)
-=======
-  def fileData[F[_]: Sync: ContextShift](
-      name: String,
-      file: File,
-      blocker: Blocker,
-      headers: Header.ToRaw*): Part[F] =
-    fileData(name, file.getName, readAll[F](file.toPath, blocker, ChunkSize), headers: _*)
-
-  def fileData[F[_]: Sync: ContextShift](
-      name: String,
-      resource: URL,
-      blocker: Blocker,
-      headers: Header.ToRaw*): Part[F] =
-    fileData(name, resource.getPath.split("/").last, resource.openStream(), blocker, headers: _*)
->>>>>>> 051da9f5
 
   def fileData[F[_]](
       name: String,
@@ -94,12 +78,6 @@
       name: String,
       filename: String,
       in: => InputStream,
-<<<<<<< HEAD
-      headers: v2.Header.ToRaw*)(implicit F: Sync[F]): Part[F] =
+      headers: Header.ToRaw*)(implicit F: Sync[F]): Part[F] =
     fileData(name, filename, readInputStream(F.delay(in), ChunkSize), headers: _*)
-=======
-      blocker: Blocker,
-      headers: Header.ToRaw*)(implicit F: Sync[F], cs: ContextShift[F]): Part[F] =
-    fileData(name, filename, readInputStream(F.delay(in), ChunkSize, blocker), headers: _*)
->>>>>>> 051da9f5
 }