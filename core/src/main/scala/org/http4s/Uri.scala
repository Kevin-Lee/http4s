package org.http4s

import cats.{Eq, Hash, Order, Show}
import cats.implicits._
<<<<<<< HEAD
import java.net.{Inet4Address, InetAddress}
import java.nio.charset.{Charset => NioCharset, StandardCharsets}
import org.http4s.Uri._
import org.http4s.internal.parboiled2.{Parser => PbParser, _}
import org.http4s.internal.parboiled2.CharPredicate.{Alpha, Digit}
=======
import java.net.{Inet4Address, Inet6Address, InetAddress}
import java.nio.ByteBuffer
import java.nio.charset.{Charset => NioCharset, StandardCharsets}
import org.http4s.Uri._
import org.http4s.internal.parboiled2.{Parser => PbParser, _}
import org.http4s.internal.parboiled2.CharPredicate.{Alpha, Digit, HexDigit}
>>>>>>> fa60bc6e
import org.http4s.parser._
import org.http4s.syntax.string._
import org.http4s.util._
import scala.collection.immutable
import scala.math.Ordered
import scala.reflect.macros.whitebox

/** Representation of the [[Request]] URI
  *
  * @param scheme     optional Uri Scheme. eg, http, https
  * @param authority  optional Uri Authority. eg, localhost:8080, www.foo.bar
  * @param path       url-encoded string representation of the path component of the Uri.
  * @param query      optional Query. url-encoded.
  * @param fragment   optional Uri Fragment. url-encoded.
  */
// TODO fix Location header, add unit tests
final case class Uri(
    scheme: Option[Scheme] = None,
    authority: Option[Authority] = None,
    path: Path = "",
    query: Query = Query.empty,
    fragment: Option[Fragment] = None)
    extends QueryOps
    with Renderable {
  import Uri._

  def withPath(path: Path): Uri = copy(path = path)

  def withFragment(fragment: Fragment): Uri = copy(fragment = Option(fragment))

  def withoutFragment: Uri = copy(fragment = Option.empty[Fragment])

  def /(newSegment: Path): Uri = {
    val encoded = UrlCodingUtils.pathEncode(newSegment)
    val newPath =
      if (path.isEmpty || path.last != '/') s"$path/$encoded"
      else s"$path$encoded"
    copy(path = newPath)
  }

  def host: Option[Host] = authority.map(_.host)
  def port: Option[Int] = authority.flatMap(_.port)
  def userInfo: Option[UserInfo] = authority.flatMap(_.userInfo)

  def resolve(relative: Uri): Uri = Uri.resolve(this, relative)

  /**
    * Representation of the query string as a map
    *
    * In case a parameter is available in query string but no value is there the
    * sequence will be empty. If the value is empty the the sequence contains an
    * empty string.
    *
    * =====Examples=====
    * <table>
    * <tr><th>Query String</th><th>Map</th></tr>
    * <tr><td><code>?param=v</code></td><td><code>Map("param" -> Seq("v"))</code></td></tr>
    * <tr><td><code>?param=</code></td><td><code>Map("param" -> Seq(""))</code></td></tr>
    * <tr><td><code>?param</code></td><td><code>Map("param" -> Seq())</code></td></tr>
    * <tr><td><code>?=value</code></td><td><code>Map("" -> Seq("value"))</code></td></tr>
    * <tr><td><code>?p1=v1&amp;p1=v2&amp;p2=v3&amp;p2=v3</code></td><td><code>Map("p1" -> Seq("v1","v2"), "p2" -> Seq("v3","v4"))</code></td></tr>
    * </table>
    *
    * The query string is lazily parsed. If an error occurs during parsing
    * an empty `Map` is returned.
    */
  def multiParams: Map[String, immutable.Seq[String]] = query.multiParams

  /**
    * View of the head elements of the URI parameters in query string.
    *
    * In case a parameter has no value the map returns an empty string.
    *
    * @see multiParams
    */
  def params: Map[String, String] = query.params

  override lazy val renderString: String =
    super.renderString

  override def render(writer: Writer): writer.type = {
    def renderScheme(s: Scheme): writer.type =
      writer << s << ':'

    this match {
      case Uri(Some(s), Some(a), _, _, _) =>
        renderScheme(s) << "//" << a

      case Uri(Some(s), None, _, _, _) =>
        renderScheme(s)

      case Uri(None, Some(a), _, _, _) =>
        writer << a

      case Uri(None, None, _, _, _) =>
    }
    writer << path
    if (query.nonEmpty) writer << '?' << query
    fragment.foreach { f =>
      writer << '#' << UrlCodingUtils.urlEncode(f, spaceIsPlus = false)
    }
    writer
  }

  /////////// Query Operations ///////////////
  override protected type Self = Uri

  override protected def self: Self = this

  override protected def replaceQuery(query: Query): Self = copy(query = query)
}

object Uri {
  class Macros(val c: whitebox.Context) {
    import c.universe._

    def uriLiteral(s: c.Expr[String]): Tree =
      s.tree match {
        case Literal(Constant(s: String)) =>
          Uri
            .fromString(s)
            .fold(
              e => c.abort(c.enclosingPosition, e.details),
              _ =>
                q"_root_.org.http4s.Uri.fromString($s).fold(throw _, _root_.scala.Predef.identity)"
            )
        case _ =>
          c.abort(
            c.enclosingPosition,
            s"This method uses a macro to verify that a String literal is a valid URI. Use Uri.fromString if you have a dynamic String that you want to parse as a Uri."
          )
      }
  }

  /** Decodes the String to a [[Uri]] using the RFC 3986 uri decoding specification */
  def fromString(s: String): ParseResult[Uri] =
    new RequestUriParser(s, StandardCharsets.UTF_8).Uri
      .run()(PbParser.DeliveryScheme.Either)
      .leftMap(e => ParseFailure("Invalid URI", e.format(s)))

  /** Parses a String to a [[Uri]] according to RFC 3986.  If decoding
    *  fails, throws a [[ParseFailure]].
    *
    *  For totality, call [[#fromString]].  For compile-time
    *  verification of literals, call [[#uri]].
    */
  def unsafeFromString(s: String): Uri =
    fromString(s).valueOr(throw _)

  /** Decodes the String to a [[Uri]] using the RFC 7230 section 5.3 uri decoding specification */
  def requestTarget(s: String): ParseResult[Uri] =
    new RequestUriParser(s, StandardCharsets.UTF_8).RequestUri
      .run()(PbParser.DeliveryScheme.Either)
      .leftMap(e => ParseFailure("Invalid request target", e.format(s)))

  /** A [[org.http4s.Uri]] may begin with a scheme name that refers to a
    * specification for assigning identifiers within that scheme.
    *
    * If the scheme is defined, the URI is absolute.  If the scheme is
    * not defined, the URI is a relative reference.
    *
    * @see https://www.ietf.org/rfc/rfc3986.txt, Section 3.1
    */
  final class Scheme private (val value: String) extends Ordered[Scheme] {
    override def equals(o: Any) = o match {
      case that: Scheme => this.value.equalsIgnoreCase(that.value)
      case _ => false
    }

    private[this] var hash = 0
    override def hashCode(): Int = {
      if (hash == 0) {
        hash = hashLower(value)
      }
      hash
    }

    override def toString = s"Scheme($value)"

    override def compare(other: Scheme): Int =
      value.compareToIgnoreCase(other.value)
  }

  object Scheme {
    val http: Scheme = new Scheme("http")
    val https: Scheme = new Scheme("https")

    @deprecated("Renamed to fromString", "0.21.0-M2")
    def parse(s: String): ParseResult[Scheme] = fromString(s)

    def fromString(s: String): ParseResult[Scheme] =
      new Http4sParser[Scheme](s, "Invalid scheme") with Parser {
        def main = scheme
      }.parse

    /** Like `fromString`, but throws on invalid input */
    def unsafeFromString(s: String): Scheme =
      fromString(s).fold(throw _, identity)

    private[http4s] trait Parser { self: PbParser =>
      def scheme = rule {
        "https" ~ !Alpha ~ push(https) |
          "http" ~ !Alpha ~ push(http) |
          capture(Alpha ~ zeroOrMore(Alpha | Digit | "+" | "-" | ".")) ~> (new Scheme(_))
      }
    }

    implicit val http4sOrderForScheme: Order[Scheme] =
      Order.fromComparable
    implicit val http4sShowForScheme: Show[Scheme] =
      Show.fromToString
    implicit val http4sInstancesForScheme: HttpCodec[Scheme] =
      new HttpCodec[Scheme] {
        def parse(s: String): ParseResult[Scheme] =
          Scheme.fromString(s)

        def render(writer: Writer, scheme: Scheme): writer.type =
          writer << scheme.value
      }
  }

  type Path = String
  type Fragment = String

  final case class Authority(
      userInfo: Option[UserInfo] = None,
      host: Host = RegName("localhost"),
      port: Option[Int] = None)
      extends Renderable {

    override def render(writer: Writer): writer.type = this match {
      case Authority(Some(u), h, None) => writer << u << '@' << h
      case Authority(Some(u), h, Some(p)) => writer << u << '@' << h << ':' << p
      case Authority(None, h, Some(p)) => writer << h << ':' << p
      case Authority(_, h, _) => writer << h
      case _ => writer
    }
  }

  /** The userinfo subcomponent may consist of a user name and,
    * optionally, scheme-specific information about how to gain
    * authorization to access the resource.  The user information, if
    * present, is followed by a commercial at-sign ("@") that delimits
    * it from the host.
    *
    * @param username The username component, decoded.
    *
    * @param password The password, decoded.  Passing a password in
    * clear text in a URI is a security risk and deprecated by RFC
    * 3986, but preserved in this model for losslessness.
    *
    * @see https://www.ietf.org/rfc/rfc3986.txt#section-3.21.
    */
  final case class UserInfo private (username: String, password: Option[String])
      extends Ordered[UserInfo] {
    override def compare(that: UserInfo): Int =
      username.compareTo(that.username) match {
        case 0 => Ordering.Option[String].compare(password, that.password)
        case cmp => cmp
      }
  }

  object UserInfo {

    /** Parses a userInfo from a percent-encoded string. */
    def fromString(s: String): ParseResult[UserInfo] =
      fromStringWithCharset(s, StandardCharsets.UTF_8)

    /** Parses a userInfo from a string percent-encoded in a specific charset. */
    def fromStringWithCharset(s: String, cs: NioCharset): ParseResult[UserInfo] =
      new Http4sParser[UserInfo](s, "Invalid user info") with Rfc3986Parser {
        def main = userInfo
        def charset = cs
      }.parse

    private[http4s] trait Parser { self: Rfc3986Parser =>
      def userInfo: Rule1[UserInfo] = rule {
        capture(zeroOrMore(Unreserved | PctEncoded | SubDelims)) ~
          (":" ~ capture(zeroOrMore(Unreserved | PctEncoded | SubDelims | ":"))).? ~>
          (
              (
                  username: String,
                  password: Option[String]) => UserInfo(decode(username), password.map(decode)))
      }
<<<<<<< HEAD
    }

    implicit val http4sInstancesForUserInfo
      : HttpCodec[UserInfo] with Order[UserInfo] with Hash[UserInfo] with Show[UserInfo] =
      new HttpCodec[UserInfo] with Order[UserInfo] with Hash[UserInfo] with Show[UserInfo] {
        def parse(s: String): ParseResult[UserInfo] =
          UserInfo.fromString(s)
        def render(writer: Writer, userInfo: UserInfo): writer.type = {
          writer << encodeUsername(userInfo.username)
          userInfo.password.foreach(writer << ":" << encodePassword(_))
          writer
        }

        private val SkipEncodeInUsername =
          UrlCodingUtils.Unreserved ++ "!$&'()*+,;="

        private def encodeUsername(
            s: String,
            charset: NioCharset = StandardCharsets.UTF_8): String =
          UrlCodingUtils.urlEncode(s, charset, false, SkipEncodeInUsername)

        private val SkipEncodeInPassword =
          SkipEncodeInUsername ++ ":"

        private def encodePassword(
            s: String,
            charset: NioCharset = StandardCharsets.UTF_8): String =
          UrlCodingUtils.urlEncode(s, charset, false, SkipEncodeInPassword)

        def compare(x: UserInfo, y: UserInfo): Int = x.compareTo(y)

        def hash(x: UserInfo): Int = x.hashCode

        def show(x: UserInfo): String = x.toString
      }
  }

  sealed trait Host extends Renderable {
    final def value: String = this match {
      case RegName(h) => h.toString
      case addr: Ipv4Address =>
        new StringBuffer()
          .append(addr.a & 0xff)
          .append(".")
          .append(addr.b & 0xff)
          .append(".")
          .append(addr.c & 0xff)
          .append(".")
          .append(addr.d & 0xff)
          .toString
      case IPv6(a) => a.toString
=======
>>>>>>> fa60bc6e
    }

    implicit val http4sInstancesForUserInfo
      : HttpCodec[UserInfo] with Order[UserInfo] with Hash[UserInfo] with Show[UserInfo] =
      new HttpCodec[UserInfo] with Order[UserInfo] with Hash[UserInfo] with Show[UserInfo] {
        def parse(s: String): ParseResult[UserInfo] =
          UserInfo.fromString(s)
        def render(writer: Writer, userInfo: UserInfo): writer.type = {
          writer << encodeUsername(userInfo.username)
          userInfo.password.foreach(writer << ":" << encodePassword(_))
          writer
        }

        private val SkipEncodeInUsername =
          UrlCodingUtils.Unreserved ++ "!$&'()*+,;="

        private def encodeUsername(
            s: String,
            charset: NioCharset = StandardCharsets.UTF_8): String =
          UrlCodingUtils.urlEncode(s, charset, false, SkipEncodeInUsername)

        private val SkipEncodeInPassword =
          SkipEncodeInUsername ++ ":"

        private def encodePassword(
            s: String,
            charset: NioCharset = StandardCharsets.UTF_8): String =
          UrlCodingUtils.urlEncode(s, charset, false, SkipEncodeInPassword)

        def compare(x: UserInfo, y: UserInfo): Int = x.compareTo(y)

        def hash(x: UserInfo): Int = x.hashCode

        def show(x: UserInfo): String = x.toString
      }
  }

  sealed trait Host extends Renderable {
    def value: String

    override def render(writer: Writer): writer.type = this match {
      case RegName(n) => writer << n
      case a: Ipv4Address => writer << a.value
<<<<<<< HEAD
      case IPv6(a) => writer << '[' << a << ']'
=======
      case a: Ipv6Address => writer << '[' << a << ']'
>>>>>>> fa60bc6e
      case _ => writer
    }
  }

<<<<<<< HEAD
  final case class RegName(host: CaseInsensitiveString) extends Host

=======
>>>>>>> fa60bc6e
  @deprecated("Renamed to Ipv4Address, modeled as case class of bytes", "0.21.0-M2")
  type IPv4 = Ipv4Address

  @deprecated("Renamed to Ipv4Address, modeled as case class of bytes", "0.21.0-M2")
  object IPv4 {
    @deprecated("Use Ipv4Address.fromString(ciString.value)", "0.21.0-M2")
    def apply(ciString: CaseInsensitiveString): ParseResult[Ipv4Address] =
      Ipv4Address.fromString(ciString.value)
  }

<<<<<<< HEAD
  case class Ipv4Address(a: Byte, b: Byte, c: Byte, d: Byte)
=======
  final case class Ipv4Address(a: Byte, b: Byte, c: Byte, d: Byte)
>>>>>>> fa60bc6e
      extends Host
      with Ordered[Ipv4Address]
      with Serializable {
    override def toString: String = s"Ipv4Address($value)"

    override def compare(that: Ipv4Address): Int = {
      var cmp = a.compareTo(that.a)
      if (cmp == 0) cmp = b.compareTo(that.b)
      if (cmp == 0) cmp = c.compareTo(that.c)
      if (cmp == 0) cmp = d.compareTo(that.d)
      cmp
    }

    def toByteArray: Array[Byte] =
      Array(a, b, c, d)

    def toInet4Address: Inet4Address =
      InetAddress.getByAddress(toByteArray).asInstanceOf[Inet4Address]
<<<<<<< HEAD
=======

    def value: String =
      new StringBuilder()
        .append(a & 0xff)
        .append(".")
        .append(b & 0xff)
        .append(".")
        .append(c & 0xff)
        .append(".")
        .append(d & 0xff)
        .toString
>>>>>>> fa60bc6e
  }

  object Ipv4Address {
    def fromString(s: String): ParseResult[Ipv4Address] =
      new Http4sParser[Ipv4Address](s, "Invalid scheme") with Parser with IpParser {
        def main = ipv4Address
      }.parse

    /** Like `fromString`, but throws on invalid input */
    def unsafeFromString(s: String): Ipv4Address =
      fromString(s).fold(throw _, identity)

    def fromByteArray(bytes: Array[Byte]): ParseResult[Ipv4Address] =
      bytes match {
        case Array(a, b, c, d) =>
          Right(Ipv4Address(a, b, c, d))
        case _ =>
          Left(ParseFailure("Invalid Ipv4Address", s"Byte array not exactly four bytes: ${bytes}"))
      }

    def fromInet4Address(address: Inet4Address): Ipv4Address =
      address.getAddress match {
        case Array(a, b, c, d) =>
          Ipv4Address(a, b, c, d)
        case array =>
          throw bug(s"Inet4Address.getAddress not exactly four bytes: ${array}")
      }

    private[http4s] trait Parser { self: PbParser with IpParser =>
      def ipv4Address: Rule1[Ipv4Address] = rule {
        // format: off
        decOctet ~ "." ~ decOctet ~ "." ~ decOctet ~ "." ~ decOctet ~>
        { (a: Byte, b: Byte, c: Byte, d: Byte) => new Ipv4Address(a, b, c, d) }
        // format:on
      }

      private def decOctet = rule { capture(DecOctet) ~> (_.toInt.toByte) }
    }

    implicit val http4sInstancesForIpv4Address
      : HttpCodec[Ipv4Address] with Order[Ipv4Address] with Hash[Ipv4Address] with Show[Ipv4Address] =
      new HttpCodec[Ipv4Address] with Order[Ipv4Address] with Hash[Ipv4Address] with Show[Ipv4Address] {
        def parse(s: String): ParseResult[Ipv4Address] =
          Ipv4Address.fromString(s)
        def render(writer: Writer, ipv4: Ipv4Address): writer.type =
          writer << ipv4.value

        def compare(x: Ipv4Address, y: Ipv4Address): Int = x.compareTo(y)

        def hash(x: Ipv4Address): Int = x.hashCode

        def show(x: Ipv4Address): String = x.toString
      }
  }

<<<<<<< HEAD

  final case class IPv6(address: CaseInsensitiveString) extends Host

  object RegName { def apply(name: String): RegName = new RegName(name.ci) }
  object IPv6 { def apply(address: String): IPv6 = new IPv6(address.ci) }
=======
  @deprecated("Renamed to Ipv6Address, modeled as case class of bytes", "0.21.0-M2")
  type IPv6 = Ipv6Address

  @deprecated("Renamed to Ipv6Address, modeled as case class of bytes", "0.21.0-M2")
  object IPv6 {
    @deprecated("Use Ipv6Address.fromString(ciString.value)", "0.21.0-M2")
    def apply(ciString: CaseInsensitiveString): ParseResult[Ipv6Address] =
      Ipv6Address.fromString(ciString.value)
  }

  final case class Ipv6Address(a: Short, b: Short, c: Short, d: Short, e: Short, f: Short, g: Short, h: Short)
      extends Host
      with Ordered[Ipv6Address]
      with Serializable {
    override def toString: String = s"Ipv6Address($a,$b,$c,$d,$e,$f,$g,$h)"

    override def compare(that: Ipv6Address): Int = {
      var cmp = a.compareTo(that.a)
      if (cmp == 0) cmp = b.compareTo(that.b)
      if (cmp == 0) cmp = c.compareTo(that.c)
      if (cmp == 0) cmp = d.compareTo(that.d)
      if (cmp == 0) cmp = e.compareTo(that.e)
      if (cmp == 0) cmp = f.compareTo(that.f)
      if (cmp == 0) cmp = g.compareTo(that.g)
      if (cmp == 0) cmp = h.compareTo(that.h)
      cmp
    }

    def toByteArray: Array[Byte] = {
      val bb = ByteBuffer.allocate(16)
      bb.putShort(a)
      bb.putShort(b)
      bb.putShort(c)
      bb.putShort(d)
      bb.putShort(e)
      bb.putShort(f)
      bb.putShort(g)
      bb.putShort(h)
      bb.array
    }

    def toInet6Address: Inet6Address =
      InetAddress.getByAddress(toByteArray).asInstanceOf[Inet6Address]

    def value: String = {
      val hextets = Array(a, b, c, d, e, f, g, h)
      var zeroesStart = -1
      var maxZeroesStart = -1
      var maxZeroesLen = 0
      var lastWasZero = false
      for (i <- 0 until 8) {
        if (hextets(i) == 0) {
          if (!lastWasZero) {
            lastWasZero = true
            zeroesStart = i
          }
          else {
            val zeroesLen = i - zeroesStart
            if (zeroesLen > maxZeroesLen) {
              maxZeroesStart = zeroesStart
              maxZeroesLen = zeroesLen
            }
          }
        }
        else {
          lastWasZero = false
        }
      }
      val sb = new StringBuilder
      var i = 0
      while (i < 8) {
        if (i == maxZeroesStart) {
          sb.append("::")
          i += maxZeroesLen
          i += 1
        }
        else {
          sb.append(Integer.toString(hextets(i) & 0xffff, 16))
          i += 1
          if (i < 8 && i != maxZeroesStart) {
            sb.append(":")
          }
        }
      }
      sb.toString
    }
  }

  object Ipv6Address {
    def fromString(s: String): ParseResult[Ipv6Address] =
      new Http4sParser[Ipv6Address](s, "Invalid scheme") with Parser with IpParser {
        def main = ipv6Address
      }.parse

    /** Like `fromString`, but throws on invalid input */
    def unsafeFromString(s: String): Ipv6Address =
      fromString(s).fold(throw _, identity)

    def fromByteArray(bytes: Array[Byte]): ParseResult[Ipv6Address] =
      if (bytes.length == 16) {
        val bb = ByteBuffer.wrap(bytes)
        Right(Ipv6Address(bb.getShort(), bb.getShort(), bb.getShort(), bb.getShort(), bb.getShort(), bb.getShort(), bb.getShort(), bb.getShort()))
      } else {
        Left(ParseFailure("Invalid Ipv6Address", s"Byte array not exactly 16 bytes: ${bytes.toSeq}"))
      }

    def fromInet6Address(address: Inet6Address): Ipv6Address = {
      val bytes = address.getAddress
      if (bytes.length == 16) {
        val bb = ByteBuffer.wrap(bytes)
        Ipv6Address(bb.getShort(), bb.getShort(), bb.getShort(), bb.getShort(), bb.getShort(), bb.getShort(), bb.getShort(), bb.getShort())
      } else {
        throw bug(s"Inet4Address.getAddress not exactly 16 bytes: ${bytes.toSeq}")
      }
    }

    private[http4s] trait Parser { self: PbParser with IpParser =>
      // format: off
      def ipv6Address: Rule1[Ipv6Address] = rule {
        6.times(h16 ~ ":") ~ ls32 ~>
          { (ls: collection.Seq[Short], r0: Short, r1: Short) => toIpv6(ls, Seq(r0, r1)) } |
        "::" ~ 5.times(h16 ~ ":") ~ ls32 ~>
          { (ls: collection.Seq[Short], r0: Short, r1: Short) => toIpv6(ls, Seq(r0, r1)) } |
        optional(h16) ~ "::" ~ 4.times(h16 ~ ":") ~ ls32 ~>
          { (l: Option[Short], rs: collection.Seq[Short], r0: Short, r1: Short) => toIpv6(l.toSeq, rs :+ r0 :+ r1) } |
        optional((1 to 2).times(h16).separatedBy(":")) ~ "::" ~ 3.times(h16 ~ ":") ~ ls32 ~>
          { (ls: Option[collection.Seq[Short]], rs: collection.Seq[Short], r0: Short, r1: Short) => toIpv6(ls.getOrElse(Seq.empty), rs :+ r0 :+ r1) } |
        optional((1 to 3).times(h16).separatedBy(":")) ~ "::" ~ 2.times(h16 ~ ":") ~ ls32 ~>
          { (ls: Option[collection.Seq[Short]], rs: collection.Seq[Short], r0: Short, r1: Short) => toIpv6(ls.getOrElse(Seq.empty), rs :+ r0 :+ r1) } |
        optional((1 to 4).times(h16).separatedBy(":")) ~ "::" ~ h16 ~ ":" ~ ls32 ~>
          { (ls: Option[collection.Seq[Short]], r0: Short, r1: Short, r2: Short) => toIpv6(ls.getOrElse(Seq.empty), Seq(r0, r1, r2)) } |
        optional((1 to 5).times(h16).separatedBy(":")) ~ "::" ~ ls32 ~>
          { (ls: Option[collection.Seq[Short]], r0: Short, r1: Short) => toIpv6(ls.getOrElse(Seq.empty), Seq(r0, r1)) } |
        optional((1 to 6).times(h16).separatedBy(":")) ~ "::" ~ h16 ~>
          { (ls: Option[collection.Seq[Short]], r0: Short) => toIpv6(ls.getOrElse(Seq.empty), Seq(r0)) } |
        optional((1 to 7).times(h16).separatedBy(":")) ~ "::" ~>
          { (ls: Option[collection.Seq[Short]]) => toIpv6(ls.getOrElse(Seq.empty), Seq.empty) }
      }
      // format:on

      def ls32: Rule2[Short, Short] = rule {
        (h16 ~ ":" ~ h16) |
        (decOctet ~ "." ~ decOctet ~ "." ~ decOctet ~ "." ~ decOctet) ~> { (a: Byte, b: Byte, c: Byte, d: Byte) =>
          push(((a << 8) | b).toShort) ~ push(((c << 8) | d).toShort)
        }
      }

      def h16: Rule1[Short] = rule {
        capture((1 to 4).times(HexDigit)) ~> { s: String => java.lang.Integer.parseInt(s, 16).toShort }
      }
      // format:on

      private def toIpv6(lefts: collection.Seq[Short], rights: collection.Seq[Short]): Ipv6Address =
        (lefts ++ collection.Seq.fill(8 - lefts.size - rights.size)(0.toShort) ++ rights) match {
          case collection.Seq(a, b, c, d, e, f, g, h) =>
            Ipv6Address(a, b, c, d, e, f, g, h)
        }

      private def decOctet = rule { capture(DecOctet) ~> (_.toInt.toByte) }
    }

    implicit val http4sInstancesForIpv6Address
      : HttpCodec[Ipv6Address] with Order[Ipv6Address] with Hash[Ipv6Address] with Show[Ipv6Address] =
      new HttpCodec[Ipv6Address] with Order[Ipv6Address] with Hash[Ipv6Address] with Show[Ipv6Address] {
        def parse(s: String): ParseResult[Ipv6Address] =
          Ipv6Address.fromString(s)
        def render(writer: Writer, ipv6: Ipv6Address): writer.type =
          writer << ipv6.value

        def compare(x: Ipv6Address, y: Ipv6Address): Int = x.compareTo(y)

        def hash(x: Ipv6Address): Int = x.hashCode

        def show(x: Ipv6Address): String = x.toString
      }
  }

  final case class RegName(host: CaseInsensitiveString) extends Host {
    def value: String = host.toString
  }

  object RegName { def apply(name: String): RegName = new RegName(name.ci) }
>>>>>>> fa60bc6e

  /**
    * Resolve a relative Uri reference, per RFC 3986 sec 5.2
    */
  def resolve(base: Uri, reference: Uri): Uri = {

    /* Merge paths per RFC 3986 5.2.3 */
    def merge(base: Path, reference: Path): Path =
      base.substring(0, base.lastIndexOf('/') + 1) + reference

    val target = (base, reference) match {
      case (_, Uri(Some(_), _, _, _, _)) => reference
      case (Uri(s, _, _, _, _), Uri(_, a @ Some(_), p, q, f)) => Uri(s, a, p, q, f)
      case (Uri(s, a, p, q, _), Uri(_, _, "", Query.empty, f)) => Uri(s, a, p, q, f)
      case (Uri(s, a, p, _, _), Uri(_, _, "", q, f)) => Uri(s, a, p, q, f)
      case (Uri(s, a, bp, _, _), Uri(_, _, p, q, f)) =>
        if (p.headOption.fold(false)(_ == '/')) Uri(s, a, p, q, f)
        else Uri(s, a, merge(bp, p), q, f)
    }

    target.withPath(removeDotSegments(target.path))
  }

  /**
    * Remove dot sequences from a Path, per RFC 3986 Sec 5.2.4
    * Adapted from"
    * https://github.com/Norconex/commons-lang/blob/c83fdeac7a60ac99c8602e0b47056ad77b08f570/norconex-commons-lang/src/main/java/com/norconex/commons/lang/url/URLNormalizer.java#L429
    */
  def removeDotSegments(path: String): String = {
    // (Bulleted comments are from RFC3986, section-5.2.4)

    // 1.  The input buffer is initialized with the now-appended path
    //     components and the output buffer is initialized to the empty
    //     string.
    val in = new StringBuilder(path)
    val out = new StringBuilder

    // 2.  While the input buffer is not empty, loop as follows:
    while (in.nonEmpty) {

      // A.  If the input buffer begins with a prefix of "../" or "./",
      //     then remove that prefix from the input buffer; otherwise,
      if (startsWith(in, "../"))
        deleteStart(in, "../")
      else if (startsWith(in, "./"))
        deleteStart(in, "./")

      // B.  if the input buffer begins with a prefix of "/./" or "/.",
      //     where "." is a complete path segment, then replace that
      //     prefix with "/" in the input buffer; otherwise,
      else if (startsWith(in, "/./"))
        replaceStart(in, "/./", "/")
      else if (equalStrings(in, "/."))
        replaceStart(in, "/.", "/")

      // C.  if the input buffer begins with a prefix of "/../" or "/..",
      //     where ".." is a complete path segment, then replace that
      //     prefix with "/" in the input buffer and remove the last
      //     segment and its preceding "/" (if any) from the output
      //     buffer; otherwise,
      else if (startsWith(in, "/../")) {
        replaceStart(in, "/../", "/")
        removeLastSegment(out)
      } else if (equalStrings(in, "/..")) {
        replaceStart(in, "/..", "/")
        removeLastSegment(out)
      }

      // D.  if the input buffer consists only of "." or "..", then remove
      //      that from the input buffer; otherwise,
      else if (equalStrings(in, ".."))
        deleteStart(in, "..")
      else if (equalStrings(in, "."))
        deleteStart(in, ".")

      // E.  move the first path segment in the input buffer to the end of
      //     the output buffer, including the initial "/" character (if
      //     any) and any subsequent characters up to, but not including,
      //     the next "/" character or the end of the input buffer.
      else
        in.indexOf("/", 1) match {
          case nextSlashIndex if nextSlashIndex > -1 =>
            out.append(in.substring(0, nextSlashIndex))
            in.delete(0, nextSlashIndex)
          case _ =>
            out.append(in)
            in.setLength(0)
        }
    }

    // 3.  Finally, the output buffer is returned as the result of
    //     remove_dot_segments.
    out.toString
  }

  // Helper functions for removeDotSegments
  private def startsWith(b: StringBuilder, str: String): Boolean =
    b.indexOf(str) == 0
  private def equalStrings(b: StringBuilder, str: String): Boolean =
    b.length == str.length && startsWith(b, str)
  private def deleteStart(b: StringBuilder, str: String): StringBuilder =
    b.delete(0, str.length)
  private def replaceStart(b: StringBuilder, target: String, replacement: String): StringBuilder = {
    deleteStart(b, target)
    b.insert(0, replacement)
  }
  private def removeLastSegment(b: StringBuilder): Unit =
    b.lastIndexOf("/") match {
      case -1 => b.setLength(0)
      case n => b.setLength(n)
    }

  /**
    * Literal syntax for URIs.  Invalid or non-literal arguments are rejected
    * at compile time.
    */
  @deprecated("""use uri"" string interpolation instead""", "0.20")
  def uri(s: String): Uri = macro Uri.Macros.uriLiteral

  implicit val http4sUriEq: Eq[Uri] = Eq.fromUniversalEquals
}<|MERGE_RESOLUTION|>--- conflicted
+++ resolved
@@ -2,20 +2,12 @@
 
 import cats.{Eq, Hash, Order, Show}
 import cats.implicits._
-<<<<<<< HEAD
-import java.net.{Inet4Address, InetAddress}
-import java.nio.charset.{Charset => NioCharset, StandardCharsets}
-import org.http4s.Uri._
-import org.http4s.internal.parboiled2.{Parser => PbParser, _}
-import org.http4s.internal.parboiled2.CharPredicate.{Alpha, Digit}
-=======
 import java.net.{Inet4Address, Inet6Address, InetAddress}
 import java.nio.ByteBuffer
 import java.nio.charset.{Charset => NioCharset, StandardCharsets}
 import org.http4s.Uri._
 import org.http4s.internal.parboiled2.{Parser => PbParser, _}
 import org.http4s.internal.parboiled2.CharPredicate.{Alpha, Digit, HexDigit}
->>>>>>> fa60bc6e
 import org.http4s.parser._
 import org.http4s.syntax.string._
 import org.http4s.util._
@@ -300,7 +292,6 @@
                   username: String,
                   password: Option[String]) => UserInfo(decode(username), password.map(decode)))
       }
-<<<<<<< HEAD
     }
 
     implicit val http4sInstancesForUserInfo
@@ -339,78 +330,16 @@
   }
 
   sealed trait Host extends Renderable {
-    final def value: String = this match {
-      case RegName(h) => h.toString
-      case addr: Ipv4Address =>
-        new StringBuffer()
-          .append(addr.a & 0xff)
-          .append(".")
-          .append(addr.b & 0xff)
-          .append(".")
-          .append(addr.c & 0xff)
-          .append(".")
-          .append(addr.d & 0xff)
-          .toString
-      case IPv6(a) => a.toString
-=======
->>>>>>> fa60bc6e
-    }
-
-    implicit val http4sInstancesForUserInfo
-      : HttpCodec[UserInfo] with Order[UserInfo] with Hash[UserInfo] with Show[UserInfo] =
-      new HttpCodec[UserInfo] with Order[UserInfo] with Hash[UserInfo] with Show[UserInfo] {
-        def parse(s: String): ParseResult[UserInfo] =
-          UserInfo.fromString(s)
-        def render(writer: Writer, userInfo: UserInfo): writer.type = {
-          writer << encodeUsername(userInfo.username)
-          userInfo.password.foreach(writer << ":" << encodePassword(_))
-          writer
-        }
-
-        private val SkipEncodeInUsername =
-          UrlCodingUtils.Unreserved ++ "!$&'()*+,;="
-
-        private def encodeUsername(
-            s: String,
-            charset: NioCharset = StandardCharsets.UTF_8): String =
-          UrlCodingUtils.urlEncode(s, charset, false, SkipEncodeInUsername)
-
-        private val SkipEncodeInPassword =
-          SkipEncodeInUsername ++ ":"
-
-        private def encodePassword(
-            s: String,
-            charset: NioCharset = StandardCharsets.UTF_8): String =
-          UrlCodingUtils.urlEncode(s, charset, false, SkipEncodeInPassword)
-
-        def compare(x: UserInfo, y: UserInfo): Int = x.compareTo(y)
-
-        def hash(x: UserInfo): Int = x.hashCode
-
-        def show(x: UserInfo): String = x.toString
-      }
-  }
-
-  sealed trait Host extends Renderable {
     def value: String
 
     override def render(writer: Writer): writer.type = this match {
       case RegName(n) => writer << n
       case a: Ipv4Address => writer << a.value
-<<<<<<< HEAD
-      case IPv6(a) => writer << '[' << a << ']'
-=======
       case a: Ipv6Address => writer << '[' << a << ']'
->>>>>>> fa60bc6e
       case _ => writer
     }
   }
 
-<<<<<<< HEAD
-  final case class RegName(host: CaseInsensitiveString) extends Host
-
-=======
->>>>>>> fa60bc6e
   @deprecated("Renamed to Ipv4Address, modeled as case class of bytes", "0.21.0-M2")
   type IPv4 = Ipv4Address
 
@@ -421,11 +350,7 @@
       Ipv4Address.fromString(ciString.value)
   }
 
-<<<<<<< HEAD
-  case class Ipv4Address(a: Byte, b: Byte, c: Byte, d: Byte)
-=======
   final case class Ipv4Address(a: Byte, b: Byte, c: Byte, d: Byte)
->>>>>>> fa60bc6e
       extends Host
       with Ordered[Ipv4Address]
       with Serializable {
@@ -444,8 +369,6 @@
 
     def toInet4Address: Inet4Address =
       InetAddress.getByAddress(toByteArray).asInstanceOf[Inet4Address]
-<<<<<<< HEAD
-=======
 
     def value: String =
       new StringBuilder()
@@ -457,7 +380,6 @@
         .append(".")
         .append(d & 0xff)
         .toString
->>>>>>> fa60bc6e
   }
 
   object Ipv4Address {
@@ -513,13 +435,6 @@
       }
   }
 
-<<<<<<< HEAD
-
-  final case class IPv6(address: CaseInsensitiveString) extends Host
-
-  object RegName { def apply(name: String): RegName = new RegName(name.ci) }
-  object IPv6 { def apply(address: String): IPv6 = new IPv6(address.ci) }
-=======
   @deprecated("Renamed to Ipv6Address, modeled as case class of bytes", "0.21.0-M2")
   type IPv6 = Ipv6Address
 
@@ -702,7 +617,6 @@
   }
 
   object RegName { def apply(name: String): RegName = new RegName(name.ci) }
->>>>>>> fa60bc6e
 
   /**
     * Resolve a relative Uri reference, per RFC 3986 sec 5.2
