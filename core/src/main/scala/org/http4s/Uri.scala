--- conflicted
+++ resolved
@@ -121,11 +121,7 @@
         case Literal(Constant(s: String)) =>
           Uri.fromString(s).fold(
             e => c.abort(c.enclosingPosition, e.details),
-<<<<<<< HEAD
-            qValue => q"org.http4s.Uri.fromString($s).valueOr(throw _)"
-=======
-            qValue => c.Expr(q"_root_.org.http4s.Uri.fromString($s).valueOr(throw _)")
->>>>>>> db89b008
+            qValue => q"_root_.org.http4s.Uri.fromString($s).valueOr(throw _)"
           )
         case _ =>
           c.abort(c.enclosingPosition, s"This method uses a macro to verify that a String literal is a valid URI. Use Uri.fromString if you have a dynamic String that you want to parse as a Uri.")
