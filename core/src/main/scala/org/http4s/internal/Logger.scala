--- conflicted
+++ resolved
@@ -48,14 +48,8 @@
   def logMessage[F[_], A <: Message[F]](message: A)(
       logHeaders: Boolean,
       logBody: Boolean,
-<<<<<<< HEAD
-      redactHeadersWhen: CIString => Boolean = v2.Headers.SensitiveHeaders.contains)(
+      redactHeadersWhen: CIString => Boolean = Headers.SensitiveHeaders.contains)(
       log: String => F[Unit])(implicit F: Concurrent[F]): F[Unit] = {
-=======
-      redactHeadersWhen: CIString => Boolean = Headers.SensitiveHeaders.contains)(
-      log: String => F[Unit])(implicit F: Sync[F]): F[Unit] = {
-
->>>>>>> 051da9f5
     val logBodyText = (_: Stream[F, Byte]) => defaultLogBody[F, A](message)(logBody)
 
     logMessageWithBodyText[F, A](message)(logHeaders, logBodyText, redactHeadersWhen)(log)
@@ -64,13 +58,8 @@
   def logMessageWithBodyText[F[_], A <: Message[F]](message: A)(
       logHeaders: Boolean,
       logBodyText: Stream[F, Byte] => Option[F[String]],
-<<<<<<< HEAD
-      redactHeadersWhen: CIString => Boolean = v2.Headers.SensitiveHeaders.contains)(
+      redactHeadersWhen: CIString => Boolean = Headers.SensitiveHeaders.contains)(
       log: String => F[Unit])(implicit F: Concurrent[F]): F[Unit] = {
-=======
-      redactHeadersWhen: CIString => Boolean = Headers.SensitiveHeaders.contains)(
-      log: String => F[Unit])(implicit F: Sync[F]): F[Unit] = {
->>>>>>> 051da9f5
     def prelude =
       message match {
         case req: Request[_] => s"${req.httpVersion} ${req.method} ${req.uri}"
