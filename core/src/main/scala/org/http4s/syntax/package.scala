--- conflicted
+++ resolved
@@ -17,14 +17,9 @@
 package org.http4s
 
 package object syntax {
-<<<<<<< HEAD
   object all extends AllSyntax
+  @deprecated("import is no longer needed", "0.22.3")
   object kleisli extends KleisliSyntax
-=======
-  object all extends AllSyntaxBinCompat
-  @deprecated("import is no longer needed", "0.22.3")
-  object kleisli extends KleisliSyntax with KleisliSyntaxBinCompat0 with KleisliSyntaxBinCompat1
->>>>>>> 61b3a3e1
   object literals extends LiteralsSyntax
   object string extends StringSyntax
   object header extends HeaderSyntax
