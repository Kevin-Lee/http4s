--- conflicted
+++ resolved
@@ -23,12 +23,8 @@
   @deprecated(
     "Use org.typelevel.ci.CIString.apply instead, " +
       """or for literals import org.typelevel.ci._ and replace "foo".ci with ci"foo"""",
-<<<<<<< HEAD
-    "0.22.0")
-=======
     "0.22.0",
   )
->>>>>>> 9fed0886
   implicit def http4sStringSyntax(s: String): StringOps =
     new StringOps(s)
 }
@@ -36,12 +32,8 @@
 @deprecated(
   "Use org.typelevel.ci.CIString.apply instead, " +
     """or for literals import org.typelevel.ci._ and replace "foo".ci with ci"foo"""",
-<<<<<<< HEAD
-  "0.22.0")
-=======
   "0.22.0",
 )
->>>>>>> 9fed0886
 final class StringOps(val self: String) extends AnyVal {
   def ci: CIString = CIString(self)
 }