/*
 * Derived from https://github.com/spray/spray/blob/v1.1-M7/spray-http/src/main/scala/spray/http/parser/CookieHeaders.scala
 *
 * Copyright (C) 2011-2012 spray.io
 *
 * Licensed under the Apache License, Version 2.0 (the "License");
 * you may not use this file except in compliance with the License.
 * You may obtain a copy of the License at
 *
 * http://www.apache.org/licenses/LICENSE-2.0
 *
 * Unless required by applicable law or agreed to in writing, software
 * distributed under the License is distributed on an "AS IS" BASIS,
 * WITHOUT WARRANTIES OR CONDITIONS OF ANY KIND, either express or implied.
 * See the License for the specific language governing permissions and
 * limitations under the License.
 */
package org.http4s
package parser

import org.http4s.SameSite._
import org.http4s.headers.`Set-Cookie`
import org.http4s.internal.parboiled2._
import org.http4s.internal.parboiled2.support.{::, HNil}

private[parser] trait CookieHeader {
  def SET_COOKIE(value: String): ParseResult[`Set-Cookie`] =
    new SetCookieParser(value).parse

  def COOKIE(value: String): ParseResult[headers.Cookie] =
    new CookieParser(value).parse

  // scalastyle:off public.methods.have.type
  private class SetCookieParser(input: ParserInput) extends BaseCookieParser[`Set-Cookie`](input) {
    def entry: Rule1[`Set-Cookie`] = rule {
      CookiePair(ResponseCookie(_, _)) ~ zeroOrMore(";" ~ OptWS ~ CookieAttrs) ~ EOI ~> (`Set-Cookie`(
        _))
    }
  }

  private class CookieParser(input: ParserInput) extends BaseCookieParser[headers.Cookie](input) {
    def entry: Rule1[headers.Cookie] = rule {
      oneOrMore(CookiePair(RequestCookie)).separatedBy(";" ~ OptWS) ~ optional(";") ~ EOI ~> {
        xs: Seq[RequestCookie] =>
          headers.Cookie(xs.head, xs.tail: _*)
      }
    }
  }

  private abstract class BaseCookieParser[H <: Header](input: ParserInput)
      extends Http4sHeaderParser[H](input) {
    def CookiePair[A](f: (String, String) => A) = rule {
      Token ~ ch('=') ~ CookieValue ~> (f(_, _))
    }

    def CookieValue: Rule1[String] = rule {
      (('"' ~ capture(zeroOrMore(CookieOctet)) ~ "\"") | (capture(zeroOrMore(CookieOctet)))) ~ OptWS
    }

    def CookieOctet = rule {
      "\u003c" - "\u005b" |
        "\u005d" - "\u007e" |
        '\u0021' |
        "\u0023" - "\u002b" |
        "\u002d" - "\u003a"
    }

    def CookieAttrs: Rule[ResponseCookie :: HNil, ResponseCookie :: HNil] = rule {
      ignoreCase("expires=") ~ HttpDate ~> { (cookie: ResponseCookie, dateTime: HttpDate) =>
        cookie.copy(expires = Some(dateTime))
      } |
        ignoreCase("max-age=") ~ NonNegativeLong ~> { (cookie: ResponseCookie, seconds: Long) =>
          cookie.copy(maxAge = Some(seconds))
        } |
        ignoreCase("domain=") ~ DomainName ~> { (cookie: ResponseCookie, domainName: String) =>
          cookie.copy(domain = Some(domainName))
        } |
        ignoreCase("path=") ~ StringValue ~> { (cookie: ResponseCookie, pathValue: String) =>
          cookie.copy(path = Some(pathValue))
        } |
<<<<<<< HEAD
        "SameSite=" ~ SameSite ~> { (cookie: ResponseCookie, sameSiteValue: SameSite) =>
=======
        ignoreCase("samesite=") ~ SameSite ~> { (cookie: ResponseCookie, sameSiteValue: SameSite) =>
>>>>>>> cb3a3d21
          cookie.copy(sameSite = sameSiteValue)
        } |
        // TODO: Capture so we can create the rule, but there must be a better way
        ignoreCase("secure") ~ MATCH ~> { (cookie: ResponseCookie) =>
          cookie.copy(secure = true)
        } |
        ignoreCase("httponly") ~ MATCH ~> { (cookie: ResponseCookie) =>
          cookie.copy(httpOnly = true)
        } |
        StringValue ~> { (cookie: ResponseCookie, stringValue: String) =>
          val ext0 = cookie.extension match {
            case Some(extension) => s"${extension}; $stringValue"
            case scala.None => stringValue
          }
          cookie.copy(extension = Some(ext0))
        }
    }

    def NonNegativeLong: Rule1[Long] = rule {
      capture(oneOrMore(Digit)) ~> { s: String =>
        s.toLong
      }
    }

    def DomainName: Rule1[String] = rule {
      capture(optional('.') ~ oneOrMore(DomainNamePart).separatedBy('.'))
    }

    def DomainNamePart: Rule0 = rule { AlphaNum ~ zeroOrMore(AlphaNum | ch('-')) }

    def StringValue: Rule1[String] = rule { capture(oneOrMore((!(CTL | ch(';'))) ~ Char)) }

    def SameSite: Rule1[SameSite] = rule {
<<<<<<< HEAD
      "Strict" ~ push(Strict) | "Lax" ~ push(Lax) | "None" ~ push(None)
=======
      ignoreCase("strict") ~ push(Strict) | ignoreCase("lax") ~ push(Lax) | ignoreCase("none") ~ push(None)
>>>>>>> cb3a3d21
    }
  }
  // scalastyle:on public.methods.have.type
}<|MERGE_RESOLUTION|>--- conflicted
+++ resolved
@@ -78,11 +78,7 @@
         ignoreCase("path=") ~ StringValue ~> { (cookie: ResponseCookie, pathValue: String) =>
           cookie.copy(path = Some(pathValue))
         } |
-<<<<<<< HEAD
-        "SameSite=" ~ SameSite ~> { (cookie: ResponseCookie, sameSiteValue: SameSite) =>
-=======
         ignoreCase("samesite=") ~ SameSite ~> { (cookie: ResponseCookie, sameSiteValue: SameSite) =>
->>>>>>> cb3a3d21
           cookie.copy(sameSite = sameSiteValue)
         } |
         // TODO: Capture so we can create the rule, but there must be a better way
@@ -116,11 +112,7 @@
     def StringValue: Rule1[String] = rule { capture(oneOrMore((!(CTL | ch(';'))) ~ Char)) }
 
     def SameSite: Rule1[SameSite] = rule {
-<<<<<<< HEAD
-      "Strict" ~ push(Strict) | "Lax" ~ push(Lax) | "None" ~ push(None)
-=======
       ignoreCase("strict") ~ push(Strict) | ignoreCase("lax") ~ push(Lax) | ignoreCase("none") ~ push(None)
->>>>>>> cb3a3d21
     }
   }
   // scalastyle:on public.methods.have.type
