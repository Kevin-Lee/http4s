/*
 * Derived from https://github.com/spray/spray/blob/v1.1-M7/spray-http/src/main/scala/spray/http/parser/SimpleHeaders.scala
 *
 * Copyright (C) 2011-2012 spray.io
 *
 * Licensed under the Apache License, Version 2.0 (the "License");
 * you may not use this file except in compliance with the License.
 * You may obtain a copy of the License at
 *
 * http://www.apache.org/licenses/LICENSE-2.0
 *
 * Unless required by applicable law or agreed to in writing, software
 * distributed under the License is distributed on an "AS IS" BASIS,
 * WITHOUT WARRANTIES OR CONDITIONS OF ANY KIND, either express or implied.
 * See the License for the specific language governing permissions and
 * limitations under the License.
 */
package org.http4s
package parser

import cats.syntax.all._
import cats.data.NonEmptyList
import java.net.InetAddress
import java.nio.charset.StandardCharsets
import org.http4s.headers._
import org.http4s.internal.parboiled2.Rule1
import org.typelevel.ci.CIString

/** parser rules for all headers that can be parsed with one simple rule
  */
private[parser] trait SimpleHeaders {
  def ACCEPT_PATCH(value: String): ParseResult[`Accept-Patch`] =
    new Http4sHeaderParser[`Accept-Patch`](value) with MediaType.MediaTypeParser {
      def entry =
        rule {
          oneOrMore(MediaTypeFull).separatedBy(ListSep) ~ EOL ~> { (medias: Seq[MediaType]) =>
            `Accept-Patch`(NonEmptyList(medias.head, medias.tail.toList))
          }
        }
    }.parse

  def ACCESS_CONTROL_ALLOW_CREDENTIALS(
      value: String): ParseResult[`Access-Control-Allow-Credentials`] =
    new Http4sHeaderParser[`Access-Control-Allow-Credentials`](value) {
      def entry =
        rule {
          str("true") ~ EOL ~> { () =>
            `Access-Control-Allow-Credentials`()
          }
        }
    }.parse

  def ACCESS_CONTROL_ALLOW_HEADERS(value: String): ParseResult[`Access-Control-Allow-Headers`] =
    new Http4sHeaderParser[`Access-Control-Allow-Headers`](value) {
      def entry =
        rule {
          oneOrMore(Token).separatedBy(ListSep) ~ EOL ~> { (tokens: Seq[String]) =>
            `Access-Control-Allow-Headers`(
              NonEmptyList.of(CIString(tokens.head), tokens.tail.map(CIString(_)): _*)
            )
          }
        }
    }.parse

  def ACCESS_CONTROL_EXPOSE_HEADERS(value: String): ParseResult[`Access-Control-Expose-Headers`] =
    new Http4sHeaderParser[`Access-Control-Expose-Headers`](value) {
      def entry =
        rule {
          oneOrMore(Token).separatedBy(ListSep) ~ EOL ~> { (tokens: Seq[String]) =>
            `Access-Control-Expose-Headers`(
              NonEmptyList.of(CIString(tokens.head), tokens.tail.map(CIString(_)): _*)
            )
          }
        }
    }.parse

  def ALLOW(value: String): ParseResult[Allow] =
    new Http4sHeaderParser[Allow](value) {
      def entry =
        rule {
          zeroOrMore(Token).separatedBy(ListSep) ~ EOL ~> { (ts: Seq[String]) =>
            val ms = ts.map(
              Method
                .fromString(_)
                .toOption
                .getOrElse(sys.error("Impossible. Please file a bug report.")))
            Allow(ms.toSet)
          }
        }
    }.parse

  def CONNECTION(value: String): ParseResult[Connection] =
    new Http4sHeaderParser[Connection](value) {
      def entry =
        rule(
          oneOrMore(Token).separatedBy(ListSep) ~ EOL ~> { (xs: Seq[String]) =>
            Connection(CIString(xs.head), xs.tail.map(CIString(_)): _*)
          }
        )
    }.parse

  def CONTENT_LENGTH(value: String): ParseResult[`Content-Length`] =
    new Http4sHeaderParser[`Content-Length`](value) {
      def entry =
        rule {
          Digits ~ EOL ~> { (s: String) =>
            `Content-Length`.unsafeFromLong(s.toLong)
          }
        }
    }.parse

  def CONTENT_ENCODING(value: String): ParseResult[`Content-Encoding`] =
    (ContentCoding.parser <* AdditionalRules.EOL)
      .map(`Content-Encoding`(_))
      .parseAll(value)
      .leftMap(e => ParseFailure("Invalid header", e.toString))

  def CONTENT_DISPOSITION(value: String): ParseResult[`Content-Disposition`] =
    new Http4sHeaderParser[`Content-Disposition`](value) {
      def entry =
        rule {
          Token ~ zeroOrMore(";" ~ OptWS ~ Parameter) ~ EOL ~> {
            (token: String, params: collection.Seq[(String, String)]) =>
              `Content-Disposition`(token, params.toMap)
          }
        }
    }.parse

  def AGE(value: String): ParseResult[Age] =
    new Http4sHeaderParser[Age](value) {
      def entry =
        rule {
          Digits ~ EOL ~> ((t: String) => Age.unsafeFromLong(t.toLong))
        }
    }.parse

//  // Do not accept scoped IPv6 addresses as they should not appear in the Host header,
//  // see also https://issues.apache.org/bugzilla/show_bug.cgi?id=35122 (WONTFIX in Apache 2 issue) and
//  // https://bugzilla.mozilla.org/show_bug.cgi?id=464162 (FIXED in mozilla)
  def HOST(value: String): ParseResult[Host] =
    new Http4sHeaderParser[Host](value) with Rfc3986Parser {
      def charset = StandardCharsets.UTF_8

      def entry =
        rule {
          (Token | IpLiteral) ~ OptWS ~
            optional(":" ~ capture(oneOrMore(Digit)) ~> (_.toInt)) ~ EOL ~> (org.http4s.headers
              .Host(_: String, _: Option[Int]))
        }
    }.parse

  def LAST_EVENT_ID(value: String): ParseResult[`Last-Event-Id`] =
    new Http4sHeaderParser[`Last-Event-Id`](value) {
      def entry =
        rule {
          capture(zeroOrMore(ANY)) ~ EOL ~> { (id: String) =>
            `Last-Event-Id`(ServerSentEvent.EventId(id))
          }
        }
    }.parse

<<<<<<< HEAD
  def LAST_MODIFIED(value: String): ParseResult[`Last-Modified`] =
    new Http4sHeaderParser[`Last-Modified`](value) {
      def entry =
        rule {
          HttpDate ~ EOL ~> (`Last-Modified`(_))
        }
    }.parse

  def IF_MODIFIED_SINCE(value: String): ParseResult[`If-Modified-Since`] =
    new Http4sHeaderParser[`If-Modified-Since`](value) {
      def entry =
        rule {
          HttpDate ~ EOL ~> (`If-Modified-Since`(_))
        }
    }.parse

  def IF_UNMODIFIED_SINCE(value: String): ParseResult[`If-Unmodified-Since`] =
    new Http4sHeaderParser[`If-Unmodified-Since`](value) {
      def entry =
        rule {
          HttpDate ~ EOL ~> (`If-Unmodified-Since`(_))
        }
    }.parse

  def ETAG(value: String): ParseResult[ETag] =
    new Http4sHeaderParser[ETag](value) {
      def entry = rule(EntityTag ~> (ETag(_: EntityTag)))
    }.parse

=======
>>>>>>> 85dadc2d
  def IF_MATCH(value: String): ParseResult[`If-Match`] =
    new Http4sHeaderParser[`If-Match`](value) {
      def entry =
        rule {
          "*" ~ push(`If-Match`.`*`) |
            oneOrMore(EntityTag).separatedBy(ListSep) ~> { (tags: Seq[EntityTag]) =>
              `If-Match`(Some(NonEmptyList.of(tags.head, tags.tail: _*)))
            }
        }
    }.parse

  def IF_NONE_MATCH(value: String): ParseResult[`If-None-Match`] =
    new Http4sHeaderParser[`If-None-Match`](value) {
      def entry =
        rule {
          "*" ~ push(`If-None-Match`.`*`) |
            oneOrMore(EntityTag).separatedBy(ListSep) ~> { (tags: Seq[EntityTag]) =>
              `If-None-Match`(Some(NonEmptyList.of(tags.head, tags.tail: _*)))
            }
        }
    }.parse

  def MAX_FORWARDS(value: String): ParseResult[`Max-Forwards`] =
    new Http4sHeaderParser[`Max-Forwards`](value) {
      def entry =
        rule {
          Digits ~ EOL ~> { (s: String) => `Max-Forwards`.unsafeFromLong(s.toLong) }
        }
    }.parse

  def USER_AGENT(value: String): ParseResult[`User-Agent`] =
    AGENT_SERVER(value, `User-Agent`.apply)

  def SERVER(value: String): ParseResult[Server] =
    AGENT_SERVER(value, Server.apply)

  private def AGENT_SERVER[A <: Header](
      value: String,
      builder: (ProductId, List[ProductIdOrComment]) => A): ParseResult[A] =
    new Http4sHeaderParser[A](value) {
      def entry =
        rule {
          (productId ~ zeroOrMore(RWS ~ (product | comment))) ~> {
            (product: ProductId, tokens: collection.Seq[ProductIdOrComment]) =>
              builder(product, tokens.toList)
          }
        }

      def productId: Rule1[ProductId] =
        rule {
          (Token ~ optional("/" ~ Token)) ~> { (a: String, b: Option[String]) =>
            ProductId(a, b)
          }
        }

      def product: Rule1[ProductIdOrComment] = productId

      def comment: Rule1[ProductIdOrComment] =
        rule {
          capture(Comment) ~> { (s: String) =>
            ProductComment(s.substring(1, s.length - 1))
          }
        }
      def RWS = rule(oneOrMore(anyOf(" \t")))
    }.parse

  def X_FORWARDED_FOR(value: String): ParseResult[`X-Forwarded-For`] =
    new Http4sHeaderParser[`X-Forwarded-For`](value) with IpParser {
      def entry =
        rule {
          oneOrMore(
            (capture(IpV4Address | IpV6Address) ~> { (s: String) =>
              Some(InetAddress.getByName(s))
            }) |
              ("unknown" ~ push(None))).separatedBy(ListSep) ~
            EOL ~> { (xs: Seq[Option[InetAddress]]) =>
              `X-Forwarded-For`(xs.head, xs.tail: _*)
            }
        }
    }.parse
}<|MERGE_RESOLUTION|>--- conflicted
+++ resolved
@@ -159,38 +159,6 @@
         }
     }.parse
 
-<<<<<<< HEAD
-  def LAST_MODIFIED(value: String): ParseResult[`Last-Modified`] =
-    new Http4sHeaderParser[`Last-Modified`](value) {
-      def entry =
-        rule {
-          HttpDate ~ EOL ~> (`Last-Modified`(_))
-        }
-    }.parse
-
-  def IF_MODIFIED_SINCE(value: String): ParseResult[`If-Modified-Since`] =
-    new Http4sHeaderParser[`If-Modified-Since`](value) {
-      def entry =
-        rule {
-          HttpDate ~ EOL ~> (`If-Modified-Since`(_))
-        }
-    }.parse
-
-  def IF_UNMODIFIED_SINCE(value: String): ParseResult[`If-Unmodified-Since`] =
-    new Http4sHeaderParser[`If-Unmodified-Since`](value) {
-      def entry =
-        rule {
-          HttpDate ~ EOL ~> (`If-Unmodified-Since`(_))
-        }
-    }.parse
-
-  def ETAG(value: String): ParseResult[ETag] =
-    new Http4sHeaderParser[ETag](value) {
-      def entry = rule(EntityTag ~> (ETag(_: EntityTag)))
-    }.parse
-
-=======
->>>>>>> 85dadc2d
   def IF_MATCH(value: String): ParseResult[`If-Match`] =
     new Http4sHeaderParser[`If-Match`](value) {
       def entry =
