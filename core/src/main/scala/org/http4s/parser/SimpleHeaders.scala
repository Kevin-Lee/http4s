/*
 * Derived from https://github.com/spray/spray/blob/v1.1-M7/spray-http/src/main/scala/spray/http/parser/SimpleHeaders.scala
 *
 * Copyright (C) 2011-2012 spray.io
 *
 * Licensed under the Apache License, Version 2.0 (the "License");
 * you may not use this file except in compliance with the License.
 * You may obtain a copy of the License at
 *
 * http://www.apache.org/licenses/LICENSE-2.0
 *
 * Unless required by applicable law or agreed to in writing, software
 * distributed under the License is distributed on an "AS IS" BASIS,
 * WITHOUT WARRANTIES OR CONDITIONS OF ANY KIND, either express or implied.
 * See the License for the specific language governing permissions and
 * limitations under the License.
 */
package org.http4s
package parser

import cats.data.NonEmptyList
import java.net.InetAddress
import java.nio.charset.StandardCharsets
import org.http4s.headers._
import org.http4s.headers.ETag.EntityTag
import org.http4s.internal.parboiled2.Rule1
import org.http4s.syntax.string._

/**
  * parser rules for all headers that can be parsed with one simple rule
  */
private[parser] trait SimpleHeaders {
  def ALLOW(value: String): ParseResult[Allow] =
    new Http4sHeaderParser[Allow](value) {
      def entry = rule {
        zeroOrMore(Token).separatedBy(ListSep) ~ EOL ~> { (ts: Seq[String]) =>
          val ms = ts.map(
            Method
              .fromString(_)
              .toOption
              .getOrElse(sys.error("Impossible. Please file a bug report.")))
          Allow(ms.toSet)
        }
      }
    }.parse

  def CONNECTION(value: String): ParseResult[Connection] =
    new Http4sHeaderParser[Connection](value) {
      def entry = rule(
        oneOrMore(Token).separatedBy(ListSep) ~ EOL ~> { (xs: Seq[String]) =>
          Connection(xs.head.ci, xs.tail.map(_.ci): _*)
        }
      )
    }.parse

  def CONTENT_LENGTH(value: String): ParseResult[`Content-Length`] =
    new Http4sHeaderParser[`Content-Length`](value) {
      def entry = rule {
        Digits ~ EOL ~> { (s: String) =>
          `Content-Length`.unsafeFromLong(s.toLong)
        }
      }
    }.parse

  def CONTENT_ENCODING(value: String): ParseResult[`Content-Encoding`] =
    new Http4sHeaderParser[`Content-Encoding`](value)
      with org.http4s.ContentCoding.ContentCodingParser {
      def entry = rule {
        EncodingRangeDecl ~ EOL ~> { (c: ContentCoding) =>
          `Content-Encoding`(c)
        }
      }
    }.parse

  def CONTENT_DISPOSITION(value: String): ParseResult[`Content-Disposition`] =
    new Http4sHeaderParser[`Content-Disposition`](value) {
      def entry = rule {
        Token ~ zeroOrMore(";" ~ OptWS ~ Parameter) ~ EOL ~> {
          (token: String, params: collection.Seq[(String, String)]) =>
            `Content-Disposition`(token, params.toMap)
        }
      }
    }.parse

  def DATE(value: String): ParseResult[Date] =
    new Http4sHeaderParser[Date](value) {
      def entry = rule {
        HttpDate ~ EOL ~> (Date(_))
      }
    }.parse

  def EXPIRES(value: String): ParseResult[Expires] =
    new Http4sHeaderParser[Expires](value) {
      def entry = rule {
        HttpDate ~ EOL ~> (Expires(_)) | // Valid Expires header
          Digit1 ~ EOL ~> ((t: Int) =>
            Expires(org.http4s.HttpDate.unsafeFromEpochSecond(t.toLong / 1000L))) | // Used for bogus http servers returning 0
          NegDigit1 ~ EOL ~> Function
            .const(Expires(org.http4s.HttpDate.Epoch)) _ // Used for bogus http servers returning -1
      }
    }.parse

  def RETRY_AFTER(value: String): ParseResult[`Retry-After`] =
    new Http4sHeaderParser[`Retry-After`](value) {
      def entry = rule {
        HttpDate ~ EOL ~> ((t: org.http4s.HttpDate) => `Retry-After`(t)) | // Date value
          Digits ~ EOL ~> ((t: String) => `Retry-After`.unsafeFromLong(t.toLong))
      }
    }.parse

  def AGE(value: String): ParseResult[Age] =
    new Http4sHeaderParser[Age](value) {
      def entry = rule {
        Digits ~ EOL ~> ((t: String) => Age.unsafeFromLong(t.toLong))
      }
    }.parse

//  // Do not accept scoped IPv6 addresses as they should not appear in the Host header,
//  // see also https://issues.apache.org/bugzilla/show_bug.cgi?id=35122 (WONTFIX in Apache 2 issue) and
//  // https://bugzilla.mozilla.org/show_bug.cgi?id=464162 (FIXED in mozilla)
  def HOST(value: String): ParseResult[Host] =
    new Http4sHeaderParser[Host](value) with Rfc3986Parser {
      def charset = StandardCharsets.UTF_8

      def entry = rule {
        (Token | IpLiteral) ~ OptWS ~
          optional(":" ~ capture(oneOrMore(Digit)) ~> (_.toInt)) ~ EOL ~> (org.http4s.headers
          .Host(_: String, _: Option[Int]))
      }
    }.parse

  def LAST_EVENT_ID(value: String): ParseResult[`Last-Event-Id`] =
    new Http4sHeaderParser[`Last-Event-Id`](value) {
      def entry = rule {
        capture(zeroOrMore(ANY)) ~ EOL ~> { (id: String) =>
          `Last-Event-Id`(ServerSentEvent.EventId(id))
        }
      }
    }.parse

  def LAST_MODIFIED(value: String): ParseResult[`Last-Modified`] =
    new Http4sHeaderParser[`Last-Modified`](value) {
      def entry = rule {
        HttpDate ~ EOL ~> (`Last-Modified`(_))
      }
    }.parse

  def IF_MODIFIED_SINCE(value: String): ParseResult[`If-Modified-Since`] =
    new Http4sHeaderParser[`If-Modified-Since`](value) {
      def entry = rule {
        HttpDate ~ EOL ~> (`If-Modified-Since`(_))
      }
    }.parse

  def IF_UNMODIFIED_SINCE(value: String): ParseResult[`If-Unmodified-Since`] =
    new Http4sHeaderParser[`If-Unmodified-Since`](value) {
      def entry = rule {
        HttpDate ~ EOL ~> (`If-Unmodified-Since`(_))
      }
    }.parse

  def ETAG(value: String): ParseResult[ETag] =
    new Http4sHeaderParser[ETag](value) {
      def entry = rule { EntityTag ~> (ETag(_: ETag.EntityTag)) }
    }.parse

  def IF_MATCH(value: String): ParseResult[`If-Match`] =
    new Http4sHeaderParser[`If-Match`](value) {
      def entry = rule {
        "*" ~ push(`If-Match`.`*`) |
          oneOrMore(EntityTag).separatedBy(ListSep) ~> { (tags: Seq[EntityTag]) =>
            `If-Match`(Some(NonEmptyList.of(tags.head, tags.tail: _*)))
          }
      }
    }.parse

  def IF_NONE_MATCH(value: String): ParseResult[`If-None-Match`] =
    new Http4sHeaderParser[`If-None-Match`](value) {
      def entry = rule {
        "*" ~ push(`If-None-Match`.`*`) |
          oneOrMore(EntityTag).separatedBy(ListSep) ~> { (tags: Seq[EntityTag]) =>
            `If-None-Match`(Some(NonEmptyList.of(tags.head, tags.tail: _*)))
          }
      }
    }.parse

  def TRANSFER_ENCODING(value: String): ParseResult[`Transfer-Encoding`] =
    TransferCoding.parseList(value).map(`Transfer-Encoding`.apply)

  def USER_AGENT(value: String): ParseResult[`User-Agent`] =
    AGENT_SERVER(value, `User-Agent`.apply)

  def SERVER(value: String): ParseResult[Server] =
    AGENT_SERVER(value, Server.apply)

  private def AGENT_SERVER[A <: Header](
      value: String,
      builder: (ProductId, List[ProductIdOrComment]) => A): ParseResult[A] =
    new Http4sHeaderParser[A](value) {
      def entry = rule {
        (productId ~ zeroOrMore(RWS ~ (product | comment))) ~> {
          (product: ProductId, tokens: collection.Seq[ProductIdOrComment]) =>
            builder(product, tokens.toList)
        }
      }

      def productId: Rule1[ProductId] = rule {
        (Token ~ optional("/" ~ Token)) ~> { (a: String, b: Option[String]) =>
          ProductId(a, b)
        }
      }

<<<<<<< HEAD
      def product: Rule1[ProductIdOrComment] = productId

      def comment: Rule1[ProductIdOrComment] = rule {
        capture(Comment) ~> { s: String =>
          ProductComment(s.substring(1, s.length - 1))
=======
      def comment: Rule1[AgentComment] = rule {
        capture(Comment) ~> { (s: String) =>
          AgentComment(s.substring(1, s.length - 1))
>>>>>>> 0692c523
        }
      }
      def RWS = rule { oneOrMore(anyOf(" \t")) }
    }.parse

  def X_FORWARDED_FOR(value: String): ParseResult[`X-Forwarded-For`] =
    new Http4sHeaderParser[`X-Forwarded-For`](value) with IpParser {
      def entry = rule {
        oneOrMore(
          (capture(IpV4Address | IpV6Address) ~> { (s: String) =>
            Some(InetAddress.getByName(s))
          }) |
            ("unknown" ~ push(None))).separatedBy(ListSep) ~
          EOL ~> { (xs: Seq[Option[InetAddress]]) =>
          `X-Forwarded-For`(xs.head, xs.tail: _*)
        }
      }
    }.parse
}<|MERGE_RESOLUTION|>--- conflicted
+++ resolved
@@ -210,17 +210,11 @@
         }
       }
 
-<<<<<<< HEAD
       def product: Rule1[ProductIdOrComment] = productId
 
       def comment: Rule1[ProductIdOrComment] = rule {
-        capture(Comment) ~> { s: String =>
+        capture(Comment) ~> { (s: String) =>
           ProductComment(s.substring(1, s.length - 1))
-=======
-      def comment: Rule1[AgentComment] = rule {
-        capture(Comment) ~> { (s: String) =>
-          AgentComment(s.substring(1, s.length - 1))
->>>>>>> 0692c523
         }
       }
       def RWS = rule { oneOrMore(anyOf(" \t")) }
