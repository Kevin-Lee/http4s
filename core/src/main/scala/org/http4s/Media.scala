--- conflicted
+++ resolved
@@ -16,12 +16,7 @@
 
 package org.http4s
 
-<<<<<<< HEAD
-import cats.MonadError
-=======
 import cats.MonadThrow
-import cats.syntax.all._
->>>>>>> b05645ad
 import fs2.{RaiseThrowable, Stream}
 import fs2.text.utf8Decode
 import org.http4s.headers._
@@ -82,14 +77,8 @@
     * @tparam A type of the result
     * @return the effect which will generate the A
     */
-<<<<<<< HEAD
-  final def as[A](implicit F: MonadError[F, Throwable], decoder: EntityDecoder[F, A]): F[A] =
+  final def as[A](implicit F: MonadThrow[F], decoder: EntityDecoder[F, A]): F[A] =
     F.rethrow(attemptAs.value)
-=======
-  final def as[A](implicit F: MonadThrow[F], decoder: EntityDecoder[F, A]): F[A] =
-    // n.b. this will be better with redeem in Cats-2.0
-    attemptAs.leftWiden[Throwable].rethrowT
->>>>>>> b05645ad
 }
 
 object Media {
